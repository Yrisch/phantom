--- conflicted
+++ resolved
@@ -76,11 +76,7 @@
  real, allocatable, intent(out)   :: r(:),den(:),pres(:),temp(:),en(:),mtab(:)
  real, allocatable, intent(out)   :: Xfrac(:),Yfrac(:),mu(:)
  integer,           intent(out)   :: npts
-<<<<<<< HEAD
- real,              intent(out)   :: rmin,Rstar,Mstar,rhocentre
-=======
- real,              intent(inout) :: rmin,Rstar,Mstar,rhocentre,hsoft
->>>>>>> 68efa595
+ real,              intent(inout) :: rmin,Rstar,Mstar,rhocentre
  integer,           intent(in)    :: isoftcore,isofteningopt
  real,              intent(in)    :: rcore
  integer :: ierr,i
