--- conflicted
+++ resolved
@@ -69,11 +69,7 @@
 !+
 !--------------------------------------------------------------------------
 module setup
-<<<<<<< HEAD
- use dim,            only:maxp,use_dust,maxalpha,ndusttypes
-=======
- use dim,            only:maxp,use_dust,maxalpha,use_dustgrowth
->>>>>>> 63392884
+ use dim,            only:maxp,use_dust,maxalpha,use_dustgrowth,ndusttypes
  use externalforces, only:iext_star,iext_binary,iext_lensethirring,iext_einsteinprec
  use options,        only:use_dustfrac,iexternalforce
 #ifdef MCFOST
@@ -134,13 +130,9 @@
 !----------------------------------------------------------------
 subroutine setpart(id,npart,npartoftype,xyzh,massoftype,vxyzu,polyk,gamma,hfact,time,fileprefix)
  use centreofmass,         only:reset_centreofmass
-<<<<<<< HEAD
  use dust,                 only:set_dustfrac,set_grainsize,grainsizecgs,graindenscgs, &
                                 nduststrings
-=======
- use dust,                 only:set_dustfrac,grainsizecgs,graindenscgs
- use growth,	   		   only:ifrag,isnow,rsnow,Tsnow,vfrag,vfragin,vfragout,grainsizemin
->>>>>>> 63392884
+ use growth,               only:ifrag,isnow,rsnow,Tsnow,vfrag,vfragin,vfragout,grainsizemin
  use eos,                  only:isink,qfacdisc
  use extern_binary,        only:accradius1,accradius2,binarymassr
  use externalforces,       only:mass1,accradius1
@@ -449,13 +441,14 @@
        use_dustfrac = .false.
        call prompt('Which dust method do you want? (1=one fluid,2=two fluid)',dust_method,1,2)
        if (dust_method==1) use_dustfrac = .true.
-<<<<<<< HEAD
+
+
        if (use_dustfrac) call prompt('Do you want to limit the dust flux?',ilimitdustflux)
        call prompt('How do you want to set the dust density profile?'//new_line('A')// &
                    ' 0=equal to the gas'//new_line('A')// &
                    ' 1=custom'//new_line('A')// &
                    ' 2=equal to the gas, but with unique cutoffs'//new_line('A'),profile_set_dust,0,2)
-       if (ndusttypes > 1) then
+       if (ndusttypes > 1 .and. .not.use_dustgrowth) then
           call prompt('Enter total dust to gas ratio',dust_to_gas_ratio,0.)
           call prompt('How do you want to set the grain sizes?'//new_line('A')// &
                       ' 0=power-law'//new_line('A')// &
@@ -496,73 +489,67 @@
           end select
        else
           call prompt('Enter dust to gas ratio',dust_to_gas_ratio,0.)
-          call prompt('Enter grain size in cm',grainsizeinp(1),0.)
+          if (use_dustgrowth) then
+             call prompt('Enter initial grain size in cm',grainsizeinp(1),0.)
+          else
+             call prompt('Enter grain size in cm',grainsizeinp(1),0.)
+          endif
        endif
        if (switch_to_simple) then
           print*,'Values chosen are equivalent to the ''equal'' case'
           print*,'   ...switching for a simpler setup file'
           grainsize_set = 1
        endif
-    endif
-=======
-       call prompt('How do you want to set the dust density profile? (0=equal to gas,1=custom)',profile_set_dust,0,1)
-       call prompt('Enter dust to gas ratio',dust_to_gas_ratio,0.)
-	   if (use_dustgrowth) then
-		   call prompt('Enter initial grain size in cm',grainsizeinp,0.)
-	   else
-		   call prompt('Enter grain size in cm',grainsizeinp,0.)
-	   endif
-	   if (use_dustgrowth .and. dust_method == 2) then
-		   print "(/,a)",'================================'
-		   print "(a)",  '+++  GROWTH & FRAGMENTATION  +++'
-		   print "(a)",  '================================'
-		   !
-		   !--set growth parameters default
-		   !
-		   ifrag = 1
-		   isnow = 0
-		   rsnow = 100.
-		   Tsnow = 20.
-		   vfrag = 15.
-		   vfragin = 5.
-		   vfragout = 15.
-		   grainsizemin = 1.e-3
-		   !
-		   !--growth parameters from user
-		   !
-		   call prompt('Enter fragmentation model (0=off,1=on,2=Kobayashi)',ifrag,0,2)
-		   select case(ifrag)
-		   case(0)
-		   	print "(a)",'-----------'
-			print "(a)",'Pure growth'
-			print "(a)",'-----------'	
-		   case(1)
-		   	print "(a)",'----------------------'
-			print "(a)",'Growth + fragmentation'
-			print "(a)",'----------------------'
-	  	  case(2)
-		  	print "(a)",'----------------------------------------'
-			print "(a)",'Growth + Kobayashi`s fragmentation model'
-			print "(a)",'----------------------------------------'
-		  case default
-	  	  end select
-		  if (ifrag > 0) then
-			  call prompt('Enter minimum allowed grain size in cm',grainsizemin)
-			  call prompt('Do you want a snow line ? (0=no,1=position based,2=temperature based)',isnow,0,2)
-			  if (isnow == 0) then
-				  call prompt('Enter uniform vfrag in m/s',vfrag,1.)
-			  else
-				  if (isnow == 1) call prompt('How far from the star in AU ?',rsnow,0.)
-				  if (isnow == 2) call prompt('Enter snow line condensation temperature in K',Tsnow,0.)
-				  call prompt('Enter inward vfragin in m/s',vfragin,1.)
-				  call prompt('Enter outward vfragout in m/s',vfragout,1.)
-			  endif
-			  endif
-		  elseif (use_dustgrowth .and. dust_method == 1) then
-			  print "(a)",'growth and fragmentation not available for one fluid method'
-		  endif
-	  endif
->>>>>>> 63392884
+       if (use_dustgrowth .and. dust_method == 2) then
+           print "(/,a)",'================================'
+           print "(a)",  '+++  GROWTH & FRAGMENTATION  +++'
+           print "(a)",  '================================'
+           !
+           !--set growth parameters default
+           !
+           ifrag = 1
+           isnow = 0
+           rsnow = 100.
+           Tsnow = 20.
+           vfrag = 15.
+           vfragin = 5.
+           vfragout = 15.
+           grainsizemin = 1.e-3
+           !
+           !--growth parameters from user
+           !
+           call prompt('Enter fragmentation model (0=off,1=on,2=Kobayashi)',ifrag,0,2)
+           select case(ifrag)
+           case(0)
+            print "(a)",'-----------'
+            print "(a)",'Pure growth'
+            print "(a)",'-----------'
+           case(1)
+            print "(a)",'----------------------'
+            print "(a)",'Growth + fragmentation'
+            print "(a)",'----------------------'
+          case(2)
+            print "(a)",'----------------------------------------'
+            print "(a)",'Growth + Kobayashi`s fragmentation model'
+            print "(a)",'----------------------------------------'
+          case default
+          end select
+          if (ifrag > 0) then
+             call prompt('Enter minimum allowed grain size in cm',grainsizemin)
+             call prompt('Do you want a snow line ? (0=no,1=position based,2=temperature based)',isnow,0,2)
+             if (isnow == 0) then
+                call prompt('Enter uniform vfrag in m/s',vfrag,1.)
+             else
+                if (isnow == 1) call prompt('How far from the star in AU ?',rsnow,0.)
+                if (isnow == 2) call prompt('Enter snow line condensation temperature in K',Tsnow,0.)
+                call prompt('Enter inward vfragin in m/s',vfragin,1.)
+                call prompt('Enter outward vfragout in m/s',vfragout,1.)
+             endif
+          elseif (use_dustgrowth .and. dust_method == 1) then
+             print "(a)",'growth and fragmentation not available for one fluid method'
+          endif
+       endif
+    endif
     !
     !--resolution
     !
@@ -1132,22 +1119,17 @@
  !--dust
  !
  if (use_dust) then
-<<<<<<< HEAD
+    if (use_dustgrowth) then
+      dustprop(1,:) = grainsizeinp
+      dustprop(2,:) = graindensinp
+    endif
     if (grainsize_set == 0) then
        grainsizeinp(:) = grainsizecgs(:)
     else
        grainsizecgs(:) = grainsizeinp(:)
     endif
     graindenscgs    = graindensinp
-=======
-	if (use_dustgrowth) then
-	   dustprop(1,:) = grainsizeinp
-	   dustprop(2,:) = graindensinp
-    endif
-       grainsizecgs = grainsizeinp
-       graindenscgs = graindensinp
- endif
->>>>>>> 63392884
+ endif
     if (multiple_disc_flag .and. ibinary==1) then
        !--circumprimary in flyby
        i = 2
@@ -1160,8 +1142,9 @@
     Sigmadust = sig_normdust(i)*scaled_sigma(R,sigmaprofiledust(i),pindex_dust(i),R_ref(i),R_indust(i),R_c_dust(i))
     Stokes = 0.5*pi*graindenscgs*grainsizecgs/(Sigma+Sigmadust) * (udist**2/umass)
     print "(a,i2,a)",' -------------- added dust --------------'
-<<<<<<< HEAD
-    if (ndusttypes > 1) then
+    if (use_dustgrowth) then
+       print "(a,g10.3,a)", ' initial grain size: ',grainsizeinp,' cm'
+    elseif (ndusttypes > 1) then
        int_len = floor(log10(real(ndusttypes) + tiny(0.))) + 1
        write(fmt_space,'(a,I0,a)') '(a',9-(int_len+1),',a,g10.3,a)'
        call nduststrings('grain size ',': ',varstring)
@@ -1183,18 +1166,6 @@
        print "(a,g10.3,a)", '   approx. Stokes: ',Stokes,''
     endif
     print "(1x,40('-'),/)"
-    print "(a)",''
- endif
-=======
-	if (use_dustgrowth) then
-       print "(a,g10.3,a)", ' initial grain size: ',grainsizeinp,' cm'
-    else
-	   print "(a,g10.3,a)", '    grain size: ',grainsizeinp,' cm'
-    endif
-    print "(a,g10.3,a)", '    grain density: ',graindensinp,' g/cm^3' ! Modify this is graindens changes
-    print "(a,g10.3,a)", '   approx. Stokes: ',Stokes,''
-    print "(1x,40('-'),/)"
->>>>>>> 63392884
 
  !
  !--planets
@@ -1316,11 +1287,8 @@
 !------------------------------------------------------------------------
 subroutine write_setupfile(filename)
  use infile_utils, only:write_inopt
-<<<<<<< HEAD
  use dust,         only:nduststrings
-=======
- use growth,	   only:ifrag,isnow,rsnow,Tsnow,vfrag,vfragin,vfragout,grainsizemin
->>>>>>> 63392884
+ use growth,       only:ifrag,isnow,rsnow,Tsnow,vfrag,vfragin,vfragout,grainsizemin
  character(len=*), intent(in) :: filename
  integer, parameter :: iunit = 20
  logical :: done_alpha
@@ -1518,9 +1486,10 @@
                                        'limit dust diffusion using Ballabio et al. (2018)',iunit)
     call write_inopt(dust_to_gas_ratio,'dust_to_gas_ratio','dust to gas ratio',iunit)
     call write_inopt(profile_set_dust,'profile_set_dust', &
-<<<<<<< HEAD
        'how to set dust density profile (0=equal to gas,1=custom,2=equal to gas with cutoffs)',iunit)
-    if (use_dustfrac .and. ndusttypes > 1) then
+    if (use_dustgrowth) then
+       call write_inopt(grainsizeinp,'grainsizeinp','initial grain size (in cm)',iunit)
+    elseif (use_dustfrac .and. ndusttypes > 1) then
        call write_inopt(grainsize_set,'grainsize_set', &
           'how to set grain size (0=power-law,1=equal,2=manually)',iunit)
        select case(grainsize_set)
@@ -1548,28 +1517,19 @@
     else
        call write_inopt(grainsizeinp(1),'grainsizeinp','grain size (in cm)',iunit)
     endif
-    call write_inopt(graindensinp,'graindensinp','intrinsic grain density (in g/cm^3)',iunit)
-=======
-       'how to set dust density profile (0=equal to gas,1=custom)',iunit)
-	if (use_dustgrowth) then
-	   call write_inopt(grainsizeinp,'grainsizeinp','initial grain size (in cm)',iunit)
-	else
-	   call write_inopt(grainsizeinp,'grainsizeinp','grain size (in cm)',iunit)
-	endif
     call write_inopt(graindensinp,'graindensinp','intrinsic grain density (in g/cm^3)',iunit) ! Modify this is graindens becomes variable
-	  	 !--growth/fragmentation parameters
-	if (use_dustgrowth .and. .not.use_dustfrac) then
-		write(iunit,"(/,a)") '# options for growth and fragmentation of dust'
-		call write_inopt(ifrag,'ifrag','fragmentation of dust (0=off,1=on,2=Kobayashi)',iunit)
-		call write_inopt(isnow,'isnow','snow line (0=off,1=position based,2=temperature based)',iunit)
-		call write_inopt(rsnow,'rsnow','snow line position in AU',iunit)
-		call write_inopt(Tsnow,'Tsnow','snow line condensation temperature in K',iunit)
-		call write_inopt(vfrag,'vfrag','uniform fragmentation threshold in m/s',iunit)
-		call write_inopt(vfragin,'vfragin','inward fragmentation threshold in m/s',iunit)
-		call write_inopt(vfragout,'vfragout','inward fragmentation threshold in m/s',iunit)
-		call write_inopt(grainsizemin,'grainsizemin','minimum allowed grain size in cm',iunit)
-	endif
->>>>>>> 63392884
+    !--growth/fragmentation parameters
+    if (use_dustgrowth .and. .not.use_dustfrac) then
+       write(iunit,"(/,a)") '# options for growth and fragmentation of dust'
+       call write_inopt(ifrag,'ifrag','fragmentation of dust (0=off,1=on,2=Kobayashi)',iunit)
+       call write_inopt(isnow,'isnow','snow line (0=off,1=position based,2=temperature based)',iunit)
+       call write_inopt(rsnow,'rsnow','snow line position in AU',iunit)
+       call write_inopt(Tsnow,'Tsnow','snow line condensation temperature in K',iunit)
+       call write_inopt(vfrag,'vfrag','uniform fragmentation threshold in m/s',iunit)
+       call write_inopt(vfragin,'vfragin','inward fragmentation threshold in m/s',iunit)
+       call write_inopt(vfragout,'vfragout','inward fragmentation threshold in m/s',iunit)
+       call write_inopt(grainsizemin,'grainsizemin','minimum allowed grain size in cm',iunit)
+    endif
  endif
  !--planets
  write(iunit,"(/,a)") '# set planets'
@@ -1611,13 +1571,10 @@
 !------------------------------------------------------------------------
 subroutine read_setupfile(filename,ierr)
  use infile_utils, only:open_db_from_file,inopts,read_inopt,close_db
-<<<<<<< HEAD
+ use growth,       only:ifrag,isnow,rsnow,Tsnow,vfrag,vfragin,vfragout,grainsizemin
  use dust,         only:set_grainsize,grainsizecgs,nduststrings
  use io,           only:fatal
  character(len=*), intent(in)  :: filename
-=======
- use growth,	   only:ifrag,isnow,rsnow,Tsnow,vfrag,vfragin,vfragout,grainsizemin
->>>>>>> 63392884
  integer,          intent(out) :: ierr
  character(len=*), intent(in)  :: filename
  integer, parameter :: iunit = 21
