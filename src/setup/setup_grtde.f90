--- conflicted
+++ resolved
@@ -88,11 +88,8 @@
  use systemutils,    only:get_command_option
  use options,        only:iexternalforce
  use units,          only:in_code_units
-<<<<<<< HEAD
  use orbits,         only:refine_velocity
-=======
  use setunits,       only:mass_unit
->>>>>>> 67eadf3c
  use, intrinsic                   :: ieee_arithmetic
  integer,           intent(in)    :: id
  integer,           intent(inout) :: npart
@@ -542,82 +539,4 @@
 
 end subroutine read_params
 
-<<<<<<< HEAD
-=======
-!--------------------------------------------------------------------------
-!+
-!  Obtain velocity in Boyer–Lindquist coordinates using gradient descent method. Iterations are
-!  performed until the target specific energy epsilon is reached
-!  References: Tejeda et al. (2017), MNRAS 469, 4483–4503
-!+
-!--------------------------------------------------------------------------
-subroutine refine_velocity(x, y, z, vx, vy, vz, M_h, a, r, epsilon_target, alpha, delta_v, tol, max_iters)
- real, intent(in) :: x, y, z, M_h, a, r, epsilon_target, alpha, delta_v, tol
- integer, intent(in) :: max_iters
- real, intent(inout) :: vx, vy, vz
- real :: epsilon_0, epsilon_x, epsilon_y
- real :: d_eps_dx, d_eps_dy
- real :: temp_vx, temp_vy
- real :: sign_epsilon
- integer :: iter
-
- iter = 0
- do while (iter < max_iters)
-    ! Compute epsilon at current velocity
-    call compute_epsilon(x, y, z, vx, vy, vz, M_h, a, r, epsilon_0)
-
-    ! Check convergence
-    if (abs(epsilon_0 - epsilon_target) < tol) exit
-
-    ! Determine sign of epsilon - epsilon_target
-    sign_epsilon = sign(1.0d0, epsilon_0 - epsilon_target)
-
-    ! We only iterate in the x-y plane.
-    ! Compute epsilon_x by changing vx by a small delta
-    temp_vx = vx + delta_v
-    call compute_epsilon(x, y, z, temp_vx, vy, vz, M_h, a, r, epsilon_x)
-    d_eps_dx = (epsilon_x - epsilon_0) / delta_v
-
-    ! Compute epsilon_y by changing vy by a small delta
-    temp_vy = vy + delta_v
-    call compute_epsilon(x, y, z, vx, temp_vy, vz, M_h, a, r, epsilon_y)
-    d_eps_dy = (epsilon_y - epsilon_0) / delta_v
-
-    ! Update velocities using gradient descent with sign adjustment
-    vx = vx - alpha * sign_epsilon * d_eps_dx
-    vy = vy - alpha * sign_epsilon * d_eps_dy
-
-    iter = iter + 1
- enddo
- call compute_epsilon(x, y, z, vx, vy, vz, M_h, a, r, epsilon_0)
- if (iter == max_iters) then
-    print *, 'Warning: Gradient descent did not converge after ', max_iters, ' iterations.'
- endif
-end subroutine refine_velocity
-
-!--------------------------------------------------------------------------
-!+
-!  Compute GR total specific energy
-!  References: Tejeda et al. (2017), MNRAS 469, 4483–4503
-!+
-!--------------------------------------------------------------------------
-subroutine compute_epsilon(x, y, z, vx, vy, vz, M_h, a, r, epsilon_0)
- real, intent(in) :: x, y, z, vx, vy, vz, M_h, a, r
- real, intent(out) :: epsilon_0
- real :: xy_term, r_dot_term, Gamma_flat, Gamma_curved, Gamma_0
- real :: rho_squared, Delta
-
- rho_squared = r**2 + (a**2 * z**2) / r**2
- Delta = r**2 - 2 * M_h * r + a**2
- xy_term = x * vy - y * vx
- r_dot_term = r**2 * (x * vx + y * vy) + (r**2 + a**2) * z * vz
- Gamma_flat = 1.0d0 - vx**2 - vy**2 - vz**2
- Gamma_curved = (2.0d0 * M_h * r / rho_squared) * ((1.0d0 - a * xy_term / (r**2 + a**2))**2 + &
-                        r_dot_term**2 / (r**2 * Delta * (r**2 + a**2)))
- Gamma_0 = 1.0d0 / sqrt(Gamma_flat - Gamma_curved)
-
- epsilon_0 = Gamma_0 * (1.0d0 - (2.0d0 * M_h * r / rho_squared) * (1.0d0 - a * xy_term / (r**2 + a**2)))
-end subroutine compute_epsilon
-
->>>>>>> 67eadf3c
 end module setup