--- conflicted
+++ resolved
@@ -337,112 +337,8 @@
 
 !-----------------------------------------------------------------------
 !+
-<<<<<<< HEAD
-!  Option 5:
-!  Read in data output by the MESA stellar evolution code
-!+
-!-----------------------------------------------------------------------
-subroutine read_mesa_file(filepath,ng_max,n,rtab,rhotab,ptab,temperature,&
-                               enitab,mtab,totmass,ierr,mcut,rcut)
- use units,     only:udist,umass,unit_density,unit_pressure,unit_ergg
- use datafiles, only:find_phantom_datafile
- integer,          intent(in)  :: ng_max
- integer,          intent(out) :: ierr,n
- real,             intent(out) :: rtab(:),rhotab(:),ptab(:),temperature(:),enitab(:),mtab(:),totmass
- real,             intent(out), optional :: rcut
- real,             intent(in), optional :: mcut
- character(len=*), intent(in)  :: filepath
- character(len=120)            :: fullfilepath
- integer                       :: i,iread,aloc,iunit
- integer, parameter            :: maxstardatacols = 6
- real                          :: stardata(ng_max,maxstardatacols)
- logical                       :: iexist,n_too_big
- !
- !--Get path name
- !
- ierr = 0
- fullfilepath = find_phantom_datafile(filepath,'star_data_files')
- inquire(file=trim(fullfilepath),exist=iexist)
- if (.not.iexist) then
-    ierr = 1
-    return
- endif
- !
- !--Read data from file
- !
- n = 0
- stardata(:,:) = 0.
- n_too_big = .false.
- do iread=1,2
-    !--open
-    open(newunit=iunit, file=trim(fullfilepath), status='old',iostat=ierr)
-    if (.not. n_too_big) then
-       !--skip two header lines
-       !read(iunit,*)
-       read(iunit,*)
-       if (iread==1) then
-          !--first reading
-          n = 0
-          do while (ierr==0 .and. n < size(stardata(:,1)))
-             n = n + 1
-             read(iunit,*,iostat=ierr)
-             if (ierr /= 0) n = n - 1
-          enddo
-          if (n >= size(stardata(:,1))) n_too_big = .true.
-       else
-          !--Second reading
-          do i=1,n
-             read(iunit,*,iostat=ierr) stardata(n-i+1,:)
-          enddo
-       endif
-    endif
-    close(iunit)
- enddo
- if (n < 1) then
-    ierr = 2
-    return
- endif
- if (n_too_big) then
-    ierr = 3
-    return
- endif
- !
- !--convert relevant data from CGS to code units
- !
- !radius
- stardata(1:n,4)  = stardata(1:n,4)/udist
- rtab(1:n)        = stardata(1:n,4)
- !density
- stardata(1:n,5)  = stardata(1:n,5)/unit_density
- rhotab(1:n)      = stardata(1:n,5)
- !mass
- stardata(1:n,1)  = stardata(1:n,1)/umass
- mtab(1:n)        = stardata(1:n,1)
- totmass          = stardata(n,1)
- !pressure
- stardata(1:n,2)  = stardata(1:n,2)/unit_pressure
- ptab(1:n)        = stardata(1:n,2)
- !temp
- temperature(1:n) = stardata(1:n,3)
- !specific internal energy
- stardata(1:n,6)  = stardata(1:n,6)/unit_ergg
- enitab(1:n)      = stardata(1:n,6)
-
- if (present(rcut) .and. present(mcut)) then
-    aloc = minloc(abs(stardata(1:n,1) - mcut),1)
-    rcut = rtab(aloc)
-    print*, 'rcut = ', rcut
- endif
-end subroutine read_mesa_file
-
-!-----------------------------------------------------------------------
-!+
-!  Read quantities from MESA profile or from profile in the format of 
-!  the P12 star (phantom/data/star_data_files/P12_Phantom_Profile.data) 
-=======
 !  Read quantities from MESA profile or from profile in the format of
 !  the P12 star (phantom/data/star_data_files/P12_Phantom_Profile.data)
->>>>>>> aab1d6c6
 !+
 !-----------------------------------------------------------------------
 subroutine read_mesa(filepath,rho,r,pres,m,ene,temp,Xfrac,Yfrac,Mstar,ierr,cgsunits)
