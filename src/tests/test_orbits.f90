!--------------------------------------------------------------------------!
! The Phantom Smoothed Particle Hydrodynamics code, by Daniel Price et al. !
! Copyright (c) 2007-2025 The Authors (see AUTHORS)                        !
! See LICENCE file for usage and distribution conditions                   !
! http://phantomsph.github.io/                                             !
!--------------------------------------------------------------------------!
module testorbits
!
! Unit tests for routines in the orbits module (utils_orbits.f90)
!
! :References: None
!
! :Owner: Daniel Price
!
! :Runtime parameters: None
!
! :Dependencies: orbits, setbinary, testutils
!
 use testutils, only:checkval,update_test_scores
 use orbits,    only:get_eccentricity,get_semimajor_axis, get_orbital_period, &
                     get_E_from_true_anomaly,get_E_from_mean_anomaly, &
                     get_true_anomaly_from_separation,get_time_to_separation, &
                     convert_flyby_to_elements,escape,pi,rad_to_deg, &
                     get_orbital_elements,get_pericentre_distance,&
                     get_inclination,get_true_anomaly,get_dx_dv_ptmass
 use setbinary, only:set_binary
 implicit none
 real, parameter :: tol = 2.e-14

 public :: test_orbits

 private

contains

!--------------------------------------------
!+
!  Run all orbital utility tests
!+
!--------------------------------------------
subroutine test_orbits(ntests,npass)
 integer, intent(inout) :: ntests,npass

 call test_circular_orbit(ntests,npass)
 call test_true_anomaly_from_separation(ntests,npass)
 call test_time_to_separation_ellipse(ntests,npass)
 call test_convert_flyby(ntests,npass)
 call test_escape_velocity(ntests,npass)
 call test_set_binary_simple(ntests,npass)
 call test_set_binary_full_elements(ntests,npass)

end subroutine test_orbits

!--------------------------------------------
!+
!  Test e, a, P on a circular Keplerian orbit
!+
!--------------------------------------------
subroutine test_circular_orbit(ntests,npass)
 integer, intent(inout) :: ntests,npass
 integer :: nfailed(5)
 real :: mu,a,P
 real :: dx(3),dv(3)

 if (npass < 0) return
 nfailed = 0

 mu = 1.0
 a  = 2.5
 P  = 2.*pi*sqrt(a**3/mu)

 dx = 0.; dv = 0.
 dx(1) = a
 dv(2) = sqrt(mu/a)

 call checkval(get_eccentricity(mu,dx,dv),0.0,tol,nfailed(1),'eccentricity (circular)')
 call checkval(get_semimajor_axis(mu,dx,dv),a,tol,nfailed(2),'semimajor axis (circular)')
 call checkval(get_orbital_period(mu,a),P,tol,nfailed(3),'orbital period (circular)')
 call checkval(get_pericentre_distance(mu,dx,dv),a,tol,nfailed(4),'pericentre (circular)')
 call checkval(get_true_anomaly(mu,dx,dv),0.,tol,nfailed(5),'true anomaly (circular)')
 call update_test_scores(ntests,nfailed,npass)

end subroutine test_circular_orbit

!--------------------------------------------
!+
!  Test true anomaly from radius for an ellipse
!+
!--------------------------------------------
subroutine test_true_anomaly_from_separation(ntests,npass)
 integer, intent(inout) :: ntests,npass
 integer :: nfailed(5)
 real :: a,e,rp,ra,f0,fp,fa,fp1,fp2

 nfailed = 0
 a  = 1.0
 e  = 0.5
 rp = a*(1.0 - e)
 ra = a*(1.0 + e)

 f0 = get_true_anomaly_from_separation(a,e,a)  ! r=a occurs at f = acos((a(1-e^2)/a -1)/e)
 fp = get_true_anomaly_from_separation(a,e,rp) ! pericentre -> f=0
 fa = get_true_anomaly_from_separation(a,e,ra) ! apocentre -> f=180.0
 fp1 = get_true_anomaly_from_separation(a,1.0,a) ! pericentre of parabolic orbit, f=0
 fp2 = get_true_anomaly_from_separation(a,0.0,a) ! circular orbit, ambiguous but should return f=180.

 call checkval(fp,0.0,tol,nfailed(1),'true anomaly at pericentre')
 call checkval(fa,180.0,tol,nfailed(2),'true anomaly at apocentre')
 call checkval(f0,acos((a*(1.-e**2)/a - 1.)/e)*rad_to_deg,tol,nfailed(3),'true anomaly at r=a')
 call checkval(fp1,0.0,tol,nfailed(4),'true anomaly at rp (e=1)')
 call checkval(fp2,180.0,tol,nfailed(5),'true anomaly at rp (e=0)')
 call update_test_scores(ntests,nfailed,npass)

end subroutine test_true_anomaly_from_separation

!--------------------------------------------
!+
!  Test time to go from pericentre to apocentre = P/2 for ellipse
!+
!--------------------------------------------
subroutine test_time_to_separation_ellipse(ntests,npass)
 integer, intent(inout) :: ntests,npass
 integer :: nfailed(1)
 real :: mu,a,e,rp,ra,time,P

 nfailed = 0
 mu = 1.0
 a  = 1.0
 e  = 0.5
 rp = a*(1.0 - e)
 ra = a*(1.0 + e)
 P  = 2.*pi*sqrt(a**3/mu)

 time = get_time_to_separation(mu,a,e,rp,ra)
 call checkval(time,P*0.5,tol,nfailed(1),'time peri->apo equals P/2')
 call update_test_scores(ntests,nfailed,npass)

end subroutine test_time_to_separation_ellipse

!--------------------------------------------
!+
!  Test flyby conversion helper (basic sanity)
!+
!--------------------------------------------
subroutine test_convert_flyby(ntests,npass)
 integer, intent(inout) :: ntests,npass
 integer :: nfailed(6)
 real :: rp,e,d,a,f

 nfailed = 0

 ! elliptical case (here distance > apocentre so should get f = 180.0)
 rp = 2.0; e = 0.6; d = 10.0
 call convert_flyby_to_elements(rp,d,e,a,f)
 call checkval(a,rp/(1.-e),tol,nfailed(1),'a from flyby (e<1)')
 call checkval(f,-180.0,tol,nfailed(2),'f from flyby (e<1)')

 ! parabolic case
 e = 1.0
 call convert_flyby_to_elements(rp,d,e,a,f)
 call checkval(a,rp,tol,nfailed(3),'a from flyby (e=1)')

 ! hyperbolic case
 e = 1.5
 call convert_flyby_to_elements(rp,d,e,a,f)
 call checkval(a,rp/(1.-e),tol,nfailed(4),'a from flyby (e>1)')

 ! hyperbolic with requested distance < pericentre
 e = 10.0; d = 1.5
 call convert_flyby_to_elements(rp,d,e,a,f)
 call checkval(a,rp/(1.-e),tol,nfailed(5),'a from flyby (e>1)')
 call checkval(f,0.0,tol,nfailed(6),'f from flyby (e>1)')

 call update_test_scores(ntests,nfailed,npass)

end subroutine test_convert_flyby

!--------------------------------------------
!+
!  Test escape velocity condition
!+
!--------------------------------------------
subroutine test_escape_velocity(ntests,npass)
 integer, intent(inout) :: ntests,npass
 integer :: nfailed(2)
 real :: mu,r,vesc

 nfailed = 0

 mu = 1.0
 r  = 2.0
 vesc = sqrt(2.*mu/r)

 call checkval(escape(1.1*vesc,mu,r),.true., nfailed(1),'escape when v>vesc')
 call checkval(escape(0.9*vesc,mu,r),.false.,nfailed(2),'bound when v<vesc')
 call update_test_scores(ntests,nfailed,npass)

end subroutine test_escape_velocity

!--------------------------------------------
!+
!  Test set_binary with minimal elements (a,e,i only)
!+
!--------------------------------------------
subroutine test_set_binary_simple(ntests,npass)
 integer, intent(inout) :: ntests,npass
 integer :: nfailed(3),nptmass,ierr
 real :: m1,m2,mu,a,e,inc
 real :: xyzmh(6,2),vxyz(3,2),dx(3),dv(3)

 nfailed = 0
 m1 = 2.0; m2 = 3.0; mu = m1+m2
 a  = 2.0
 e  = 0.3
 inc = 20.0
 xyzmh = 0.; vxyz = 0.; nptmass = 0

 call set_binary(m1,m2,a,e,0.,0.,xyzmh,vxyz,nptmass,ierr,verbose=.false.,incl=inc)
 call get_dx_dv_ptmass(xyzmh,vxyz,dx,dv)

 call checkval(get_eccentricity(mu,dx,dv),e,tol,nfailed(1),'ecc (simple)')
 call checkval(get_semimajor_axis(mu,dx,dv),a,tol,nfailed(2),'a (simple)')
 call checkval(get_inclination(dx,dv),inc,tol,nfailed(3),'inc (simple)')
 call update_test_scores(ntests,nfailed,npass)

end subroutine test_set_binary_simple

!--------------------------------------------
!+
!  Test set_binary with full elements (elliptic, hyperbolic, parabolic)
!+
!--------------------------------------------
subroutine test_set_binary_full_elements(ntests,npass)
 integer, intent(inout) :: ntests,npass
 ! Test parameters for different orbit types
 character(len=*), parameter :: orbit_types(3) = (/'elliptic  ', 'hyperbolic', 'parabolic '/)
 real, parameter :: a_vals(3) = (/3.0, -5.0, 3.0/)  ! semi-major axis (parabolic uses rp)
 real, parameter :: e_vals(3) = (/0.5, 1.4, 1.0/)   ! eccentricity
 real, parameter :: inc_vals(3) = (/30.0, 15.0, 5.0/)  ! inclination
 real, parameter :: O_vals(3) = (/-10.0, -25.0, 20.0/) ! longitude of ascending node
 real, parameter :: w_vals(3) = (/-40.0, 60.0, -31.0/) ! argument of periapsis
 real, parameter :: f_vals(3) = (/120.0, 30.0, 120.0/)  ! true anomaly
 integer :: nfailed(10),nptmass,ierr,i
 real :: m1,m2,mu,a_rec,e_rec,i_rec,O_rec,w_rec,f_rec
 real :: xyzmh(6,2),vxyz(3,2),dx(3),dv(3),rp_vals(3)
<<<<<<< HEAD
 real :: dx0(3),dv0(3)
 real :: a0,e0,i0,O0,w0,f0
 
 m1 = 3.0; m2 = 2.0; mu = m1+m2
 
=======

 m1 = 2.0; m2 = 3.0; mu = m1+m2

>>>>>>> d4c13ff4
 do i = 1, 3
    nfailed = 0
    xyzmh = 0.; vxyz = 0.; nptmass = 0

    ! check for pericentre distance
    if (abs(e_vals(i)-1.0) < epsilon(1.0)) then
       rp_vals(i) = a_vals(i) ! for parabolic orbits, use rp = a
    else
       rp_vals(i) = a_vals(i) * (1.0 - e_vals(i))
    endif

    call set_binary(m1,m2,a_vals(i),e_vals(i),0.,0.,xyzmh,vxyz,nptmass,ierr,&
                    posang_ascnode=O_vals(i),arg_peri=w_vals(i),incl=inc_vals(i),f=f_vals(i),verbose=.false.)
<<<<<<< HEAD
    call get_dx_dv_ptmass(xyzmh,vxyz,dx,dv)
    
=======
    call get_dx_dv_from_ptmass(xyzmh,vxyz,dx,dv)

>>>>>>> d4c13ff4
    call get_orbital_elements(mu,dx,dv,a_rec,e_rec,i_rec,O_rec,w_rec,f_rec)
    call checkval(a_rec,a_vals(i),tol,nfailed(1),'a ('//trim(orbit_types(i))//')')
    call checkval(e_rec,e_vals(i),tol,nfailed(2),'e ('//trim(orbit_types(i))//')')
    call checkval(i_rec,inc_vals(i),tol,nfailed(3),'inc ('//trim(orbit_types(i))//')')
    call checkval(O_rec,O_vals(i),tol,nfailed(4),'Omega ('//trim(orbit_types(i))//')')
    call checkval(w_rec,w_vals(i),tol,nfailed(5),'w ('//trim(orbit_types(i))//')')
    call checkval(f_rec,f_vals(i),tol,nfailed(6),'f ('//trim(orbit_types(i))//')')

    ! also check individual extraction functions
    call checkval(get_semimajor_axis(mu,dx,dv),a_vals(i),tol,nfailed(7),'get_a ('//trim(orbit_types(i))//')')
    call checkval(get_eccentricity(mu,dx,dv),e_vals(i),tol,nfailed(8),'get_ecc ('//trim(orbit_types(i))//')')
    call checkval(get_inclination(dx,dv),inc_vals(i),tol,nfailed(9),'get_inc ('//trim(orbit_types(i))//')')
    call checkval(get_pericentre_distance(mu,dx,dv),rp_vals(i),tol,nfailed(10),'get_peri ('//trim(orbit_types(i))//')')

    call update_test_scores(ntests,nfailed,npass)
 enddo

 ! also try setting up a binary manually
 nptmass = 0
 xyzmh(1:3,1) = (/-1.0,0.0,0.0/)
 xyzmh(1:3,2) = (/1.0,0.0,0.0/)
 vxyz(1:3,1) = (/0.0,0.0,0.0/)
 vxyz(1:3,2) = (/0.0,1.0,0.0/)
 ! query the orbital elements
 call get_dx_dv_ptmass(xyzmh,vxyz,dx0,dv0)
 call get_orbital_elements(mu,dx0,dv0,a_rec,e_rec,i_rec,O_rec,w_rec,f_rec)
 print*,' recovered elements: ',a_rec,e_rec,i_rec,O_rec,w_rec,f_rec
 ! set up a binary wih these elements
 call set_binary(m1,m2,a_rec,e_rec,0.,0.,xyzmh,vxyz,nptmass,ierr,&
                 posang_ascnode=O_rec,arg_peri=w_rec,incl=i_rec,f=f_rec,verbose=.true.)
 ! check that the original separation and velocity difference are recovered
 call get_dx_dv_ptmass(xyzmh,vxyz,dx,dv)
 nfailed = 0
 do i=1,3
    call checkval(dx(i),dx0(i),tol,nfailed(i),'dx (manual)')
 enddo
 do i=1,3
    call checkval(dv(i),dv0(i),tol,nfailed(3+i),'dv (manual)')
 enddo
 call update_test_scores(ntests,nfailed,npass)

 call get_orbital_elements(mu,dx,dv,a0,e0,i0,O0,w0,f0)
 call checkval(a0,a_rec,tol,nfailed(1),'a (manual)')
 call checkval(e0,e_rec,tol,nfailed(2),'e (manual)')
 call checkval(i0,i_rec,tol,nfailed(3),'inc (manual)')
 call checkval(O0,O_rec,tol,nfailed(4),'Omega (manual)')
 call checkval(w0,w_rec,tol,nfailed(5),'w (manual)')
 call checkval(f0,f_rec,tol,nfailed(6),'f (manual)')
 call update_test_scores(ntests,nfailed,npass)

end subroutine test_set_binary_full_elements

end module testorbits
<|MERGE_RESOLUTION|>--- conflicted
+++ resolved
@@ -243,17 +243,11 @@
  integer :: nfailed(10),nptmass,ierr,i
  real :: m1,m2,mu,a_rec,e_rec,i_rec,O_rec,w_rec,f_rec
  real :: xyzmh(6,2),vxyz(3,2),dx(3),dv(3),rp_vals(3)
-<<<<<<< HEAD
  real :: dx0(3),dv0(3)
  real :: a0,e0,i0,O0,w0,f0
- 
+
  m1 = 3.0; m2 = 2.0; mu = m1+m2
- 
-=======
-
- m1 = 2.0; m2 = 3.0; mu = m1+m2
-
->>>>>>> d4c13ff4
+
  do i = 1, 3
     nfailed = 0
     xyzmh = 0.; vxyz = 0.; nptmass = 0
@@ -267,13 +261,8 @@
 
     call set_binary(m1,m2,a_vals(i),e_vals(i),0.,0.,xyzmh,vxyz,nptmass,ierr,&
                     posang_ascnode=O_vals(i),arg_peri=w_vals(i),incl=inc_vals(i),f=f_vals(i),verbose=.false.)
-<<<<<<< HEAD
     call get_dx_dv_ptmass(xyzmh,vxyz,dx,dv)
     
-=======
-    call get_dx_dv_from_ptmass(xyzmh,vxyz,dx,dv)
-
->>>>>>> d4c13ff4
     call get_orbital_elements(mu,dx,dv,a_rec,e_rec,i_rec,O_rec,w_rec,f_rec)
     call checkval(a_rec,a_vals(i),tol,nfailed(1),'a ('//trim(orbit_types(i))//')')
     call checkval(e_rec,e_vals(i),tol,nfailed(2),'e ('//trim(orbit_types(i))//')')
