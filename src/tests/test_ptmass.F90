!--------------------------------------------------------------------------!
! The Phantom Smoothed Particle Hydrodynamics code, by Daniel Price et al. !
! Copyright (c) 2007-2018 The Authors (see AUTHORS)                        !
! See LICENCE file for usage and distribution conditions                   !
! http://users.monash.edu.au/~dprice/phantom                               !
!--------------------------------------------------------------------------!
!+
!  MODULE: testptmass
!
!  DESCRIPTION:
!   Unit tests of the ptmass/sink particles module
!
!  REFERENCES: None
!
!  OWNER: Daniel Price
!
!  $Id$
!
!  RUNTIME PARAMETERS: None
!
!  DEPENDENCIES: boundary, checksetup, deriv, dim, energies, eos,
!    fileutils, io, kdtree, kernel, mpiutils, options, part, physcon,
!    ptmass, setbinary, setdisc, spherical, step_lf_global, testutils,
!    timestep, units
!+
!--------------------------------------------------------------------------
module testptmass
 implicit none
 public :: test_ptmass

 private

contains

subroutine test_ptmass(ntests,npass)
 use dim,      only:maxp,mhd,periodic,gravity,maxptmass
 use io,       only:id,master,iverbose,iskfile
 use part,     only:npart,npartoftype,massoftype,xyzh,hfact,vxyzu,fxyzu,fext,&
                    xyzmh_ptmass,vxyz_ptmass,fxyz_ptmass,nptmass,epot_sinksink,&
                    ihacc,isdead_or_accreted,igas,divcurlv,iphase,isetphase,maxphase,&
                    Bevol,dBevol,dustfrac,ddustevol,temperature,divcurlB,fxyzu,set_particle_type,&
                    ispinx,ispiny,ispinz,dustprop,ddustprop,poten,rhoh
 use part,            only:pxyzu,dens,metrics
 use eos,             only:gamma,polyk
 use timestep,        only:dtmax,C_force,tolv
 use testutils,       only:checkval,checkvalf
 use setbinary,       only:set_binary
 use step_lf_global,  only:step,init_step
 use energies,        only:compute_energies,etot,totmom,epot,angtot !,accretedmass
 use ptmass,          only:get_accel_sink_sink,ptmass_accrete,h_soft_sinksink, &
                           ptmass_create,h_acc,get_accel_sink_gas,f_acc,finish_ptmass, &
                           ipart_rhomax,icreate_sinks, &
                           idxmsi,idymsi,idzmsi,idmsi,idspinxsi,idspinysi,idspinzsi, &
                           idvxmsi,idvymsi,idvzmsi,idfxmsi,idfymsi,idfzmsi, &
                           ndptmass,update_ptmass
 use physcon,         only:pi
 use setdisc,         only:set_disc
 use spherical,       only:set_sphere
 use boundary,        only:set_boundary
 use deriv,           only:derivs
 use kdtree,          only:tree_accuracy
 !use readwrite_dumps, only:write_fulldump,write_smalldump
 use fileutils,       only:getnextfilename
 use checksetup,      only:check_setup
 use options,         only:ieos,iexternalforce
 use units,           only:set_units
 use kernel,          only:kernel_softening
#ifdef IND_TIMESTEPS
 use part,            only:ibin
#endif
 use mpiutils,        only:bcast_mpi,reduce_in_place_mpi,reduceloc_mpi
 integer, intent(inout) :: ntests,npass
 integer                :: i,nsteps,nbinary_tests,itest,nerr,nwarn,itestp
 integer                :: nparttot
 logical                :: test_binary,test_accretion,test_createsink, test_softening
 logical                :: accreted
 real                   :: massr,m1,a,ecc,hacc1,hacc2,dt,dtext,t,dtnew,dr
 real                   :: etotin,totmomin,dtsinksink,omega,mred,errmax,angmomin
 real                   :: r2,r2min,dtext_dum,xcofm(3),totmass,dum,dum2,psep,tolen
 real                   :: xyzm_ptmass_old(4,1), vxyz_ptmass_old(3,1)
 real                   :: q,phisoft,fsoft,m2,mu,v_c1,v_c2,r1,omega1,omega2
 real                   :: dptmass(ndptmass,maxptmass)
 real                   :: dptmass_thread(ndptmass,maxptmass)
 real                   :: fxyz_sinksink(4,maxptmass),rhomax_test,rhomax
 integer                :: norbits,itmp,ierr
 integer                :: nfailed(11),imin(1)
 integer                :: id_rhomax,ipart_rhomax_global
 integer(kind=1)        :: ibin_wakei
 character(len=20)      :: dumpfile,filename

 if (id==master) write(*,"(/,a,/)") '--> TESTING PTMASS MODULE'

 test_binary = .true.
 test_accretion = .true.
 test_createsink = .true.
 test_softening = .true.
 nbinary_tests = 3
 !
 !--general settings
 !
 polyk = 0.
 gamma = 1.
 iexternalforce = 0
!
!  Test 1: orbit of a single binary
!  Test 2: with gas disc around it
!
 testbinary: if (test_binary) then
    !
    !--no gas particles
    !
    npart = 0
    npartoftype(:) = 0
    massoftype = 0.

    xyzh(:,:)  = 0.
    vxyzu(:,:) = 0.
    fxyzu(:,:) = 0.
    fext(:,:)  = 0.
    Bevol(:,:) = 0.

#ifdef IND_TIMESTEPS
    ibin(:) = 0_1
#endif
    iverbose = 0
    tree_accuracy = 0.

    binary_tests: do itest = 1,nbinary_tests
       select case(itest)
       case(2,3)
          if (periodic) then
             if (id==master) write(*,"(/,a)") '--> skipping circumbinary disc test (-DPERIODIC is set)'
             cycle binary_tests
          else
             if (itest==3) then
                if (id==master) write(*,"(/,a)") '--> testing integration of disc around eccentric binary'
             else
                if (id==master) write(*,"(/,a)") '--> testing integration of circumbinary disc'
             endif
          endif
       case default
          if (id==master) write(*,"(/,a)") '--> testing integration of binary orbit'
       end select
       !
       !--setup sink-sink binary (no gas particles)
       !
!       time = 0.
       nptmass = 0
       m1    = 1.
       massr = 1.
       a     = 1.
       if (itest==3) then
          ecc = 0.5
       else
          ecc   = 0.
       endif
       hacc1  = 0.35
       hacc2  = 0.35
       C_force = 0.25
       t = 0.
       call set_units(mass=1.d0,dist=1.d0,G=1.d0)
       call set_binary(m1,massr,a,ecc,hacc1,hacc2,xyzmh_ptmass,vxyz_ptmass,nptmass,verbose=.false.)
       if (itest==2 .or. itest==3) then
          !  add a circumbinary gas disc around it
          nparttot = 1000
          call set_disc(id,master,nparttot=nparttot,npart=npart,rmin=1.5*a,rmax=15.*a,p_index=1.5,q_index=0.75,&
                        HoverR=0.1,disc_mass=0.01*m1,star_mass=m1+massr*m1,gamma=gamma,&
                        particle_mass=massoftype(igas),hfact=hfact,xyzh=xyzh,vxyzu=vxyzu,&
                        polyk=polyk,verbose=.false.)
          npartoftype(1) = npart

          !
          ! check that no errors occurred when setting up disc
          !
          ntests = ntests + 1
          nfailed = 0
          call check_setup(nerr,nwarn)
          call checkval(nerr,0,0,nfailed(1),'no errors during disc setup')
          !call checkval(nwarn,0,0,nfailed(2),'no warnings during disc setup')
          if (all(nfailed(1:2)==0)) npass = npass + 1

       endif

       tolv = 1.e3
       iverbose = 0
       ieos = 3
       !print*,'initial v = ',vxyz_ptmass(:,1)
       !
       ! initialise forces
       !
       if (id==master) then
          call get_accel_sink_sink(nptmass,xyzmh_ptmass,fxyz_sinksink,epot_sinksink,dtsinksink,0,0.)
       endif
       fxyz_ptmass(:,:) = 0.
       call bcast_mpi(epot_sinksink)
       call bcast_mpi(dtsinksink)

       fext(:,:) = 0.
       do i=1,npart
          call get_accel_sink_gas(nptmass,xyzh(1,i),xyzh(2,i),xyzh(3,i),xyzh(4,i),xyzmh_ptmass,&
                   fext(1,i),fext(2,i),fext(3,i),dum,massoftype(igas),fxyz_ptmass,dum,dum2)
       enddo
       if (id==master) fxyz_ptmass(:,:) = fxyz_ptmass(:,:) + fxyz_sinksink(:,:)
       call reduce_in_place_mpi('+',fxyz_ptmass)
       !
       !--take the sink-sink timestep specified by the get_forces routine
       !
       if (id==master) print*,' dt for sinks = ',C_force*dtsinksink
       dt      = C_force*dtsinksink !2.0/(nsteps)
       dtmax   = dt  ! required prior to derivs call, as used to set ibin
       !
       !--compute SPH forces
       !
       if (itest==2 .or. itest==3) then
          fxyzu(:,:) = 0.
          call derivs(1,npart,npart,xyzh,vxyzu,fxyzu,fext,divcurlv,divcurlB,&
<<<<<<< HEAD
                      Bevol,dBevol,dustprop,ddustprop,dustfrac,ddustfrac,temperature,t,0.,dtext_dum,pxyzu,dens,metrics)
=======
                      Bevol,dBevol,dustprop,ddustprop,dustfrac,ddustevol,temperature,t,0.,dtext_dum)
>>>>>>> bffc57ed
       endif
       !
       !--evolve this for a number of orbits
       !
       call compute_energies(t)
       etotin   = etot
       totmomin = totmom
       angmomin = angtot
       !
       !--check that initial potential on the two sinks is correct
       !
       nfailed(:) = 0
       if (itest==1) then
          ntests = ntests + 1
          call checkval(epot_sinksink,-m1*m1*massr/a,epsilon(0.),nfailed(1),'potential energy')
          if (nfailed(1)==0) npass = npass + 1
          !
          !--check initial angular momentum on the two sinks is correct
          !
          ntests = ntests + 1
          call checkval(angtot,m1*m1*massr*sqrt(a/(m1 + m1*massr)),1.e6*epsilon(0.),nfailed(1),'angular momentum')
          if (nfailed(1)==0) npass = npass + 1
       endif
       !
       !--determine number of steps per orbit for information
       !
       mred    = m1*m1*massr/(m1 + m1*massr)
       omega   = sqrt(mred/a**3)
       nsteps  = int(2.*pi/omega/dt) + 1
       if (itest==2 .or. itest==3) then
          norbits = 10
       else
          norbits = 100
       endif
       if (id==master) print*,' nsteps per orbit = ',nsteps,' norbits = ',norbits
       nsteps = nsteps*norbits
       errmax = 0.
       dumpfile='test_00000'
       f_acc = 1.
       call init_step(npart,t,dtmax)
       do i=1,nsteps
          t = t + dt
          dtext = dt
          if (id==master .and. iverbose > 2) write(*,*) ' t = ',t,' dt = ',dt
          call step(npart,npart,t,dt,dtext,dtnew)
          call compute_energies(t)
          errmax = max(errmax,abs(etot - etotin))
          if (itest==2) then
             !   write(1,*) i,t,angtot,totmom,etot,accretedmass,epot
             !   print*,i,t,angtot,totmom,etot,accretedmass,epot
          endif
       enddo
       call compute_energies(t)
       nfailed(:) = 0
       select case(itest)
       case(3)
#ifdef IND_TIMESTEPS
          call checkval(angtot,angmomin,2.1e-6,nfailed(3),'angular momentum')
          call checkval(totmom,totmomin,5.e-6,nfailed(2),'linear momentum')
#else
          call checkval(angtot,angmomin,1.1e-6,nfailed(3),'angular momentum')
          call checkval(totmom,totmomin,4.e-14,nfailed(2),'linear momentum')
#endif
          call checkval(etotin+errmax,etotin,1.2e-2,nfailed(1),'total energy')
       case(2)
          call checkval(angtot,angmomin,3.e-7,nfailed(3),'angular momentum')
          call checkval(totmom,totmomin,6.e-14,nfailed(2),'linear momentum')
          tolen = 2.e-3
          if (gravity) tolen = 3.1e-3
          call checkval(etotin+errmax,etotin,tolen,nfailed(1),'total energy')
       case default
          call checkval(angtot,angmomin,3.e-14,nfailed(3),'angular momentum')
          call checkval(totmom,totmomin,epsilon(0.),nfailed(2),'linear momentum')
          call checkval(etotin+errmax,etotin,3.e-8,nfailed(1),'total energy')
       end select
       !
       !--check energy conservation
       !
       ntests = ntests + 3
       do i=1,3
          if (nfailed(i)==0) npass = npass + 1
       enddo
    enddo binary_tests

 endif testbinary

!
!  Test of softening between sinks
!
 testsoftening: if (test_softening) then
    if (id==master) write(*,"(/,a)") '--> testing softening in sink particle binary'
    nptmass = 0
    npart = 0
    npartoftype = 0
    m1    = 1.
    massr = 1.
    a     = 1.
    ecc   = 0.
    hacc1 = 0.
    hacc2 = 0.
    t     = 0.

    h_soft_sinksink = 0.8*a

    call set_units(mass=1.d0,dist=1.d0,G=1.d0)
    call set_binary(m1,massr,a,ecc,hacc1,hacc2,xyzmh_ptmass,vxyz_ptmass,nptmass,verbose=.false.)

    q   = a/h_soft_sinksink
    call kernel_softening(q*q,q,phisoft,fsoft)

    ! Test energy and momentum conservation
    m2 = m1*massr
    mu = (m1*m2)/(m1+m2)
    r1 = sqrt(xyzmh_ptmass(1,1)**2+xyzmh_ptmass(2,1)**2+xyzmh_ptmass(3,1)**2)
    r2 = sqrt(xyzmh_ptmass(1,2)**2+xyzmh_ptmass(2,2)**2+xyzmh_ptmass(3,2)**2)
    omega1 = sqrt(m2*fsoft/(r1*h_soft_sinksink**2))
    omega2 = sqrt(m1*fsoft/(r2*h_soft_sinksink**2))
    v_c1 = omega1*r1
    v_c2 = omega2*r2
    vxyz_ptmass(1,1) = 0.
    vxyz_ptmass(2,1) = v_c1
    vxyz_ptmass(3,1) = 0.
    vxyz_ptmass(1,2) = 0.
    vxyz_ptmass(2,2) = -v_c2
    vxyz_ptmass(3,2) = 0.
    call get_accel_sink_sink(nptmass,xyzmh_ptmass,fxyz_ptmass,epot_sinksink,dtsinksink,0,0.)
    call compute_energies(t)
    etotin   = etot
    totmomin = totmom
    angmomin = angtot
    ntests = ntests + 1

    call checkval(epot,m1*m1*massr*(phisoft)/h_soft_sinksink,2.*epsilon(0.),nfailed(1),'potential energy')
    if (nfailed(1)==0) npass = npass + 1

    C_force = 0.25
    dt      = 0.3*C_force*dtsinksink
    !if (id==master) print*,' dt for sinks = ',dt
    dtmax   = dt
    omega   = omega1
    nsteps  = int(2.*pi/omega/dt) + 1
    norbits = 10
    if (id==master) print*,' nsteps per orbit = ',nsteps,' norbits = ',norbits
    nsteps = nsteps*norbits
    errmax = 0.
    iverbose = 0
    do i=1,nsteps
       t = t + dt
       dtext = dt
       if (id==master .and. iverbose > 2) write(*,*) ' t = ',t,' dt = ',dt
       call step(npart,npart,t,dt,dtext,dtnew)
!      write(1,'(10(es10.3,1x))') xyzmh_ptmass(:,1)
!      write(1,'(10(es10.3,1x))') xyzmh_ptmass(:,2)
       call compute_energies(t)
       errmax = max(errmax,abs(etot - etotin))
    enddo
    call compute_energies(t)
    nfailed(:) = 0
    call checkval(angtot,angmomin,2.e-14,nfailed(1),'angular momentum')
    call checkval(totmom,totmomin,tiny(0.),nfailed(2),'linear momentum')
    call checkval(etotin+errmax,etotin,2.e-9,nfailed(3),'total energy')
!    call checkval(      ,r_max,1.e-10,nfailed(4),'radius')

    ntests = ntests + 1
    if (all(nfailed(1:4)==0)) npass = npass + 1

    ! Reset sink softening
    h_soft_sinksink = 0.0

 endif testsoftening

!
!  Tests of accrete_particle routine
!
 xyzmh_ptmass(:,:) = 0.
 vxyz_ptmass(:,:)  = 0.

 testaccretion: if (test_accretion) then
    if (id==master) write(*,"(/,a)") '--> testing accretion onto sink particles'
    nptmass = 1
    !--setup 1 point mass at (-5,-5,-5)
    xyzmh_ptmass(1:3,1)   = 1.
    xyzmh_ptmass(4,1)     = 10. ! mass of sink
    xyzmh_ptmass(ihacc,1) = 20. ! accretion radius
    vxyz_ptmass(1:3,1)    = -40.
    fxyz_ptmass(1:3,1)    = 40.
    massoftype(1)   = 10.
    !--setup 1 SPH particle at (5,5,5)
    if (id==master) then
       call set_particle_type(1,igas)
       npartoftype(igas) = 1
       npart        = 1
       xyzh(1:3,1)  = 5.
       xyzh(4,1)    = 0.01
       vxyzu(1:3,1) = 80.
       fxyzu(1:3,1) = 20.
    else
       npartoftype(igas) = 0
       npart        = 0
    endif
    xyzm_ptmass_old = xyzmh_ptmass(1:4,1:nptmass)
    vxyz_ptmass_old = vxyz_ptmass (1:3,1:nptmass)
    dr = sqrt(dot_product(xyzh(1:3,1) - xyzmh_ptmass(1:3,1),xyzh(1:3,1) - xyzmh_ptmass(1:3,1)))
    !--perform a test of the accretion of the SPH particle by the point mass
    nfailed(:)  = 0
    !--check energies before accretion event
    t=0.
    call compute_energies(t)
    etotin   = etot
    totmomin = totmom
    angmomin = angtot
    ibin_wakei = 0

    dptmass(:,1:nptmass) = 0.
    !$omp parallel default(shared) private(i) firstprivate(dptmass_thread)
    dptmass_thread(:,1:nptmass) = 0.
    !$omp do
    do i=1,npart
       call ptmass_accrete(1,nptmass,xyzh(1,i),xyzh(2,i),xyzh(3,i),xyzh(4,i),&
                           vxyzu(1,i),vxyzu(2,i),vxyzu(3,i),fxyzu(1,i),fxyzu(2,i),fxyzu(3,i), &
                           igas,massoftype(igas),xyzmh_ptmass,vxyz_ptmass, &
                           accreted,dptmass_thread,t,1.0,ibin_wakei,ibin_wakei)
    enddo
    !$omp enddo
    !$omp critical(dptmassadd)
    dptmass(:,1:nptmass) = dptmass(:,1:nptmass) + dptmass_thread(:,1:nptmass)
    !$omp end critical(dptmassadd)
    !$omp end parallel

    call reduce_in_place_mpi('+',dptmass(:,1:nptmass))

    if (id==master) call update_ptmass(dptmass,xyzmh_ptmass,vxyz_ptmass,fxyz_ptmass,nptmass)

    call bcast_mpi(xyzmh_ptmass(:,1:nptmass))
    call bcast_mpi(vxyz_ptmass(:,1:nptmass))
    call bcast_mpi(fxyz_ptmass(:,1:nptmass))

    if (id==master) then
       call checkval(accreted,.true.,nfailed(1),'accretion flag')
       !--check that h has been changed to indicate particle has been accreted
       call checkval(isdead_or_accreted(xyzh(4,1)),.true.,nfailed(2),'isdead_or_accreted flag')
    endif
    call checkval(xyzmh_ptmass(1,1),3.,tiny(0.),nfailed(3),'x(ptmass) after accretion')
    call checkval(xyzmh_ptmass(2,1),3.,tiny(0.),nfailed(4),'y(ptmass) after accretion')
    call checkval(xyzmh_ptmass(3,1),3.,tiny(0.),nfailed(5),'z(ptmass) after accretion')
    call checkval(vxyz_ptmass(1,1),20.,tiny(0.),nfailed(6),'vx(ptmass) after accretion')
    call checkval(vxyz_ptmass(2,1),20.,tiny(0.),nfailed(7),'vy(ptmass) after accretion')
    call checkval(vxyz_ptmass(3,1),20.,tiny(0.),nfailed(8),'vz(ptmass) after accretion')
    call checkval(fxyz_ptmass(1,1),30.,tiny(0.),nfailed(9), 'fx(ptmass) after accretion')
    call checkval(fxyz_ptmass(2,1),30.,tiny(0.),nfailed(10),'fy(ptmass) after accretion')
    call checkval(fxyz_ptmass(3,1),30.,tiny(0.),nfailed(11),'fz(ptmass) after accretion')

    ntests = ntests + 4
    if (all(nfailed(1:2)==0)) npass = npass + 1
    if (all(nfailed(3:5)==0)) npass = npass + 1
    if (all(nfailed(6:8)==0)) npass = npass + 1
    if (all(nfailed(9:11)==0)) npass = npass + 1

    !--compute energies after accretion event
    nfailed(:) = 0
    call compute_energies(t)
    call checkval(angtot,angmomin,1.e-10,nfailed(3),'angular momentum')
    call checkval(totmom,totmomin,epsilon(0.),nfailed(2),'linear momentum')
    !call checkval(etot,etotin,1.e-6,'total energy',nfailed(1))
    ntests = ntests + 2
    if (nfailed(3)==0) npass = npass + 1
    if (nfailed(2)==0) npass = npass + 1

 endif testaccretion
!
!  Test sink particle creation
!
 testcreatesink: if (test_createsink) then
    do itest=1,2
       select case(itest)
       case(2)
          if (id==master) write(*,"(/,a)") '--> testing sink particle creation (sin)'
       case default
          if (id==master) write(*,"(/,a)") '--> testing sink particle creation (uniform density)'
       end select
       xyzmh_ptmass(:,:) = 0.
       vxyz_ptmass(:,:) = 0.
       nptmass = 0

       npart = 0
       npartoftype(:) = 0
       massoftype = 0.

       xyzh(:,:)  = 0.
       vxyzu(:,:) = 0.
       fxyzu(:,:) = 0.
       fext(:,:)  = 0.
       Bevol(:,:) = 0.
       iverbose   = 1
       call set_boundary(-1.,1.,-1.,1.,-1.,1.)
       !
       ! set up gas particles in a uniform sphere with radius R=0.2
       !
       psep = 0.05  ! required as a variable since this may change under conditions not requested here
       if (itest==2) then
          ! use random so particle with maximum density is unique
          call set_sphere('cubic',id,master,0.,0.2,psep,hfact,npartoftype(igas),xyzh,rhofunc=gaussianr)
       else
          call set_sphere('cubic',id,master,0.,0.2,psep,hfact,npartoftype(igas),xyzh)
       endif
       totmass = 1.0
       massoftype(igas) = totmass/real(npartoftype(igas))
       npart = npartoftype(igas)
       !
       ! give inward radial velocities
       !
       itestp = npart
       r2min = huge(r2min)
       xcofm(:) = 0.
       do i=1,npart
          r2 = dot_product(xyzh(1:3,i),xyzh(1:3,i))
          if (r2 < r2min) then
             itestp = i
             r2min = r2
          endif
          xcofm = xcofm + xyzh(1:3,i)
       enddo

       xcofm = massoftype(igas)*xcofm/totmass
       if (maxphase==maxp) iphase(1:npart) = isetphase(igas,iactive=.true.)
       !
       ! set up tree for neighbour finding
       ! and make sure that gravitational potential energy has been computed
       !
       tree_accuracy = 0.
       icreate_sinks = 1
       iverbose = 1
       call derivs(1,npart,npart,xyzh,vxyzu,fxyzu,fext,divcurlv,divcurlB,&
<<<<<<< HEAD
                   Bevol,dBevol,dustprop,ddustprop,dustfrac,ddustfrac,temperature,0.,0.,dtext_dum,pxyzu,dens,metrics)
=======
                   Bevol,dBevol,dustprop,ddustprop,dustfrac,ddustevol,temperature,0.,0.,dtext_dum)
>>>>>>> bffc57ed
       !
       ! check that particle being tested is at the maximum density
       !
       if (itest==2 .and. gravity) then
          imin = minloc(xyzh(4,1:npart))
          itestp = imin(1)
          rhomax_test = rhoh(xyzh(4,itestp),massoftype(igas))
          !
          ! only check on the thread that has rhomax
          !
          ipart_rhomax_global = ipart_rhomax
          call reduceloc_mpi('max',ipart_rhomax_global,id_rhomax)
          if (id == id_rhomax) then
             rhomax = rhoh(xyzh(4,ipart_rhomax),massoftype(igas))
             call checkval(rhomax,rhomax_test,epsilon(0.),nfailed(1),'rhomax')
          else
             itestp = -1 ! set itest = -1 on other threads
             call checkval(ipart_rhomax,-1,0,nfailed(1),'ipart_rhomax')
          endif
          ntests = ntests + 1
          if (nfailed(1)==0) npass = npass + 1
       endif
       !
       ! check energies before insertion of sink
       !
       call compute_energies(t)
       !print*,' got ETOT = ',etot,totmom,epot
       etotin   = etot
       totmomin = totmom
       angmomin = angtot
       !
       ! now create point mass by accreting these particles
       !
       h_acc = 0.15

       !
       ! if gravity is not enabled, then need to choose a particle to create ptmass from
       !
       if (.not. gravity) then
          ipart_rhomax_global = itestp
          call reduceloc_mpi('max',ipart_rhomax_global,id_rhomax)
       endif
       call ptmass_create(nptmass,npart,itestp,xyzh,vxyzu,fxyzu,fext,divcurlv,poten,&
                          massoftype,xyzmh_ptmass,vxyz_ptmass,fxyz_ptmass,0.)
       !
       ! check that creation succeeded
       !
       nfailed(:) = 0
       call checkval(nptmass,1,0,nfailed(1),'nptmass=1')
       ntests = ntests + 1
       if (all(nfailed==0)) npass = npass + 1

       !
       ! check that linear and angular momentum and energy is conserved
       !
       nfailed(:) = 0
       call compute_energies(t)
       !print*,' got ETOT = ',etot,totmom,epot
       call checkval(angtot,angmomin,1.e-10,nfailed(3),'angular momentum')
       call checkval(totmom,totmomin,epsilon(0.),nfailed(2),'linear momentum')
       !call checkval(etot,etotin,1.e-6,nfailed(1),'total energy')
       ntests = ntests + 1
       if (all(nfailed==0)) npass = npass + 1
       iverbose = 0
       call finish_ptmass(nptmass)
    enddo
 endif testcreatesink

 !--reset stuff
 nptmass = 0

 ! clean up temporary files
 itmp = 201
 do i=iskfile+1,iskfile+2    ! we used 2 point masses in tests above
    close(i,iostat=ierr)     ! close file unit numbers if they are already open
    write(filename,"(i3)") i
    filename = 'fort.'//trim(adjustl(filename))
    open(unit=itmp,file=filename,status='old',iostat=ierr)
    close(itmp,status='delete',iostat=ierr)
 enddo
 open(unit=itmp,file='SinkSink0001N00.ev',status='old',iostat=ierr)
 close(itmp,status='delete',iostat=ierr)

 if (id==master) write(*,"(/,a)") '<-- PTMASS TEST COMPLETE'

end subroutine test_ptmass

real function gaussianr(r)
 real, intent(in) :: r

 gaussianr = exp(-(r/0.05)**2) !1./(r**2 + 0.0001**2)

end function gaussianr

end module testptmass<|MERGE_RESOLUTION|>--- conflicted
+++ resolved
@@ -214,11 +214,7 @@
        if (itest==2 .or. itest==3) then
           fxyzu(:,:) = 0.
           call derivs(1,npart,npart,xyzh,vxyzu,fxyzu,fext,divcurlv,divcurlB,&
-<<<<<<< HEAD
-                      Bevol,dBevol,dustprop,ddustprop,dustfrac,ddustfrac,temperature,t,0.,dtext_dum,pxyzu,dens,metrics)
-=======
-                      Bevol,dBevol,dustprop,ddustprop,dustfrac,ddustevol,temperature,t,0.,dtext_dum)
->>>>>>> bffc57ed
+                      Bevol,dBevol,dustprop,ddustprop,dustfrac,ddustevol,temperature,t,0.,dtext_dum,pxyzu,dens,metrics)
        endif
        !
        !--evolve this for a number of orbits
@@ -552,11 +548,7 @@
        icreate_sinks = 1
        iverbose = 1
        call derivs(1,npart,npart,xyzh,vxyzu,fxyzu,fext,divcurlv,divcurlB,&
-<<<<<<< HEAD
-                   Bevol,dBevol,dustprop,ddustprop,dustfrac,ddustfrac,temperature,0.,0.,dtext_dum,pxyzu,dens,metrics)
-=======
-                   Bevol,dBevol,dustprop,ddustprop,dustfrac,ddustevol,temperature,0.,0.,dtext_dum)
->>>>>>> bffc57ed
+                   Bevol,dBevol,dustprop,ddustprop,dustfrac,ddustevol,temperature,0.,0.,dtext_dum,pxyzu,dens,metrics)
        !
        ! check that particle being tested is at the maximum density
        !
