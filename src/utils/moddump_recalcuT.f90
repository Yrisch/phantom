!--------------------------------------------------------------------------!
! The Phantom Smoothed Particle Hydrodynamics code, by Daniel Price et al. !
! Copyright (c) 2007-2023 The Authors (see AUTHORS)                        !
! See LICENCE file for usage and distribution conditions                   !
! http://phantomsph.bitbucket.io/                                          !
!--------------------------------------------------------------------------!
module moddump
!
! Recalculate internal energy and temperature of all gas particles using a
! specified EoS.
!
! :References: None
!
! :Owner: Mike Lau
!
! :Runtime parameters: None
!
! :Dependencies: eos, eos_gasradrec, io, part, units
!
 implicit none

contains

subroutine modify_dump(npart,npartoftype,massoftype,xyzh,vxyzu)
 use eos,           only:get_pressure,ieos,init_eos,done_init_eos,calc_temp_and_ene,finish_eos,&
<<<<<<< HEAD
                         gmw,X_in,Z_in,gamma,eosinfo,equationofstate
=======
                         gmw,X_in,Z_in,gamma,eosinfo
>>>>>>> cdc12a25
 use eos_gasradrec, only:irecomb
 use io,            only:iprint
 use part,          only:rhoh,eos_vars,itemp,igasP,igas
 use units,         only:unit_density,unit_pressure,unit_ergg
 integer, intent(inout) :: npart
 integer, intent(inout) :: npartoftype(:)
 real,    intent(inout) :: massoftype(:)
 real,    intent(inout) :: xyzh(:,:),vxyzu(:,:)
<<<<<<< HEAD
 integer :: i,ierr
 real :: densi,eni,tempi,ponrhoi,temp_residual,ene_residual
 real :: dum1,dum2,dum3,dum4
=======
 integer                :: i,ierr
 real                   :: densi,eni,tempi
>>>>>>> cdc12a25

 !-SET-EOS-OF-INPUT-DUMP--------
 ieos = 12
 gamma = 5./3.
 gmw = 0.60319
 irecomb = 0
 X_in = 0.69843  ! Set X and Z. Only relevant for ieos = 10, 20
 Z_in = 0.01426
 !-------------------------------

 write(iprint,"(/,a,i2)") 'Assuming input dump has ieos = ',ieos
 if (.not. done_init_eos) call init_eos(ieos,ierr)
 call eosinfo(ieos,iprint)
 print*,'Check if this is correct. Enter to proceed'
 read*

<<<<<<< HEAD
 dum1 = 0.
 dum2 = 0.
 dum3 = 0.
 dum4 = 0.
 tempi = 0.
=======
>>>>>>> cdc12a25
 do i = 1,npart
    densi = rhoh(xyzh(4,i),massoftype(igas))
    ! Get pressure
    call equationofstate(ieos,ponrhoi,dum1,densi,dum2,dum3,dum4,tempi,vxyzu(4,i))
    eos_vars(igasP,i) = ponrhoi * densi
 enddo

 !-SET-EOS-OF-OUTPUT-DUMP--------
 ! Comment out to leave quantity unchanged
<<<<<<< HEAD
 ieos = 12
=======
 ieos = 2
>>>>>>> cdc12a25
 gamma = 5./3.
 gmw = 0.6175
 irecomb = 3
 X_in = 0.69843  ! Set X and Z. Only relevant for ieos = 10, 20
 Z_in = 0.01426
 !-------------------------------

 write(iprint,"(/,a,i2)")'Changing to ieos = ',ieos
 call init_eos(ieos,ierr)
 call eosinfo(ieos,iprint)
 print*,'Check if this is correct. Enter to proceed'
 read*

 !!!! BEGIN CHECKING COMPOSITION
!  tempi = 0.
!  do i = 1,npart
!     densi = rhoh(xyzh(4,i),massoftype(igas))
!     call calc_temp_and_ene(20,densi*unit_density,eos_vars(igasP,i)*unit_pressure,eni,tempi,ierr)
!     temp_residual = abs( tempi / eos_vars(itemp,i) - 1. )  ! (Tnew-Told)/Told
!     ene_residual = abs( eni / unit_ergg / vxyzu(4,i) - 1. )
!     print*, 'i = ',i,' dT/T = ',temp_residual,' du/u = ',ene_residual
!  enddo
!  stop
!!!! END CHECKING COMPOSITION

 tempi = 0.
 do i = 1,npart
    densi = rhoh(xyzh(4,i),massoftype(igas))
    call calc_temp_and_ene(ieos,densi*unit_density,eos_vars(igasP,i)*unit_pressure,eni,tempi,ierr)
    vxyzu(4,i) = eni / unit_ergg
    eos_vars(itemp,i) = tempi
 enddo

 call finish_eos(ieos,ierr)

end subroutine modify_dump

end module moddump
<|MERGE_RESOLUTION|>--- conflicted
+++ resolved
@@ -23,11 +23,7 @@
 
 subroutine modify_dump(npart,npartoftype,massoftype,xyzh,vxyzu)
  use eos,           only:get_pressure,ieos,init_eos,done_init_eos,calc_temp_and_ene,finish_eos,&
-<<<<<<< HEAD
-                         gmw,X_in,Z_in,gamma,eosinfo,equationofstate
-=======
                          gmw,X_in,Z_in,gamma,eosinfo
->>>>>>> cdc12a25
  use eos_gasradrec, only:irecomb
  use io,            only:iprint
  use part,          only:rhoh,eos_vars,itemp,igasP,igas
@@ -36,14 +32,8 @@
  integer, intent(inout) :: npartoftype(:)
  real,    intent(inout) :: massoftype(:)
  real,    intent(inout) :: xyzh(:,:),vxyzu(:,:)
-<<<<<<< HEAD
- integer :: i,ierr
- real :: densi,eni,tempi,ponrhoi,temp_residual,ene_residual
- real :: dum1,dum2,dum3,dum4
-=======
  integer                :: i,ierr
  real                   :: densi,eni,tempi
->>>>>>> cdc12a25
 
  !-SET-EOS-OF-INPUT-DUMP--------
  ieos = 12
@@ -60,33 +50,21 @@
  print*,'Check if this is correct. Enter to proceed'
  read*
 
-<<<<<<< HEAD
- dum1 = 0.
- dum2 = 0.
- dum3 = 0.
- dum4 = 0.
- tempi = 0.
-=======
->>>>>>> cdc12a25
  do i = 1,npart
     densi = rhoh(xyzh(4,i),massoftype(igas))
-    ! Get pressure
-    call equationofstate(ieos,ponrhoi,dum1,densi,dum2,dum3,dum4,tempi,vxyzu(4,i))
-    eos_vars(igasP,i) = ponrhoi * densi
+    eos_vars(igasP,i) = get_pressure(ieos,xyzh(:,i),densi,vxyzu(:,i))
  enddo
 
  !-SET-EOS-OF-OUTPUT-DUMP--------
  ! Comment out to leave quantity unchanged
-<<<<<<< HEAD
- ieos = 12
-=======
  ieos = 2
->>>>>>> cdc12a25
  gamma = 5./3.
  gmw = 0.6175
  irecomb = 3
- X_in = 0.69843  ! Set X and Z. Only relevant for ieos = 10, 20
- Z_in = 0.01426
+ if (ieos == 10) then
+    X_in = 0.69843  ! Set X and Z. Only relevant for ieos = 10, 20
+    Z_in = 0.01426
+ endif
  !-------------------------------
 
  write(iprint,"(/,a,i2)")'Changing to ieos = ',ieos
@@ -94,18 +72,6 @@
  call eosinfo(ieos,iprint)
  print*,'Check if this is correct. Enter to proceed'
  read*
-
- !!!! BEGIN CHECKING COMPOSITION
-!  tempi = 0.
-!  do i = 1,npart
-!     densi = rhoh(xyzh(4,i),massoftype(igas))
-!     call calc_temp_and_ene(20,densi*unit_density,eos_vars(igasP,i)*unit_pressure,eni,tempi,ierr)
-!     temp_residual = abs( tempi / eos_vars(itemp,i) - 1. )  ! (Tnew-Told)/Told
-!     ene_residual = abs( eni / unit_ergg / vxyzu(4,i) - 1. )
-!     print*, 'i = ',i,' dT/T = ',temp_residual,' du/u = ',ene_residual
-!  enddo
-!  stop
-!!!! END CHECKING COMPOSITION
 
  tempi = 0.
  do i = 1,npart
