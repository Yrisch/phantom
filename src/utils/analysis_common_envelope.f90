--- conflicted
+++ resolved
@@ -191,99 +191,6 @@
     call vkep_profile(time,num,npart,particlemass,xyzh,vxyzu)
  case(38) !Total dust mass
     call total_dust_mass(time,npart,particlemass,xyzh)
-<<<<<<< HEAD
- case(12) !sink properties
-    call sink_properties(time,npart,particlemass,xyzh,vxyzu)
- case(13) !MESA EoS compute total entropy and other average thermodynamical quantities
-    call bound_unbound_thermo(time,npart,particlemass,xyzh,vxyzu)
- case(14) !MESA EoS save on file thermodynamical quantities for all particles
-    allocate(thermodynamic_quantities(5,npart))
-    do i=1,npart
-
-       !particle radius
-       radius_1i = distance(xyzh(1:3,i)) * udist
-
-       !particles density in code units
-       rhopart = rhoh(xyzh(4,i), particlemass)
-       dens_1i = rhopart * unit_density
-
-       !gets entropy for the current particle
-       call get_eos_various_mesa(rhopart*unit_density,vxyzu(4,i) * unit_ergg, &
-                                 pres_1i,proint_1i,peint_1i,temp_1i,troint_1i, &
-                                 teint_1i,entrop_1i,abad_1i,gamma1_1i,gam_1i)
-
-       !stores everything in an array
-       thermodynamic_quantities(1,i) = radius_1i
-       thermodynamic_quantities(2,i) = dens_1i
-       thermodynamic_quantities(3,i) = pres_1i
-       thermodynamic_quantities(4,i) = temp_1i
-       thermodynamic_quantities(5,i) = entrop_1i
-
-    enddo
-    ncols = 5
-    allocate(columns(ncols))
-    columns = (/'      radius', &
-                '     density', &
-                '    pressure', &
-                ' temperature', &
-                '     entropy'/)
-    call write_file('td_quantities', 'thermodynamics', columns, thermodynamic_quantities, npart, ncols, num)
-
-    unitnum = unitnum + 1
-    deallocate(thermodynamic_quantities)
-
- case(15) !Gravitational drag on sinks
-    call gravitational_drag(time,npart,particlemass,xyzh,vxyzu)
-
- case(16)
-    call get_core_gas_com(time,npart,xyzh,vxyzu)
-
- case(17)
-    ncols = 6
-    allocate(columns(ncols))
-    columns = (/'           x', &
-                '           y', &
-                '           z', &
-                '           r', &
-                'spec. energy', &
-                ' omega ratio'/)
-
-    call orbit_com(npart,xyzh,vxyzu,nptmass,xyzmh_ptmass,vxyz_ptmass,com_xyz,com_vxyz)
-
-    ang_vel = 0.
-
-    do i=1,nptmass
-       if (xyzmh_ptmass(4,i) > 0.) then
-          xyz_a(1:3) = xyzmh_ptmass(1:3,i) - com_xyz(1:3)
-          vxyz_a(1:3) = vxyz_ptmass(1:3,i) - com_vxyz(1:3)
-          ang_vel = ang_vel + (-xyz_a(2) * vxyz_a(1) + xyz_a(1) * vxyz_a(2)) / dot_product(xyz_a(1:2), xyz_a(1:2))
-       endif
-    enddo
-
-    ang_vel = ang_vel / 2.
-
-    allocate(histogram_data(6,npart))
-
-    do i=1,npart
-       xyz_a(1:3) = xyzh(1:3,i) - com_xyz(1:3)
-       vxyz_a(1:3) = vxyzu(1:3,i) - com_vxyz(1:3)
-
-       call calc_gas_energies(particlemass,poten(i),xyzh(:,i),vxyzu(:,i),radprop(:,i),xyzmh_ptmass,phii,epoti,ekini,einti,etoti)
-       histogram_data(1:3,i) = xyzh(1:3,i)
-       histogram_data(4,i) = distance(xyz_a(1:3))
-       histogram_data(5,i) = epoti + ekini
-       histogram_data(6,i) = (-xyz_a(2) * vxyz_a(1) + xyz_a(1) * vxyz_a(2)) / dot_product(xyz_a(1:2), xyz_a(1:2))
-       histogram_data(6,i) = (histogram_data(6,i) - ang_vel) / ang_vel
-    enddo
-
-    call write_file('specific_energy_particles', 'histogram', columns, histogram_data, size(histogram_data(1,:)), ncols, num)
-
-    deallocate(histogram_data)
-
- case(18)
-    call J_E_plane(num,npart,particlemass,xyzh,vxyzu)
-=======
->>>>>>> 4ea28885
  end select
  !increase dump number counter
  dump_number = dump_number + 1
