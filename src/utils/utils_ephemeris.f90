--- conflicted
+++ resolved
@@ -93,22 +93,14 @@
     cmd = '299' ! venus barycentre
  case('mercury')
     cmd = '199' ! mercury barycentre
-<<<<<<< HEAD
  case('sun')
     cmd = '10'  ! el sol
  case('moon')
     cmd = '301' ! luna
- case default
-    cmd = trim(adjustl(object))  ! can just request numbers directly
-    ierr = 1
-=======
- case('moon')
-    cmd = '301' ! moon
  case('apophis')
     cmd = '99942' ! 99942 Apophis
  case default
-    cmd = trim(object)
->>>>>>> b3ea73e1
+    cmd = trim(adjustl(object))
  end select
 
  !if (present(epoch)) then
