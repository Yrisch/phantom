--- conflicted
+++ resolved
@@ -51,600 +51,599 @@
  character(100)   :: jstring, kstring
  real             :: primsec(4,2), rho(npart), kappa(npart), temp(npart), u(npart), &
         xyzh2(4,npart), vxyzu2(4,npart), xyzmh_ptmass(nsinkproperties,2)
-<<<<<<< HEAD
-   real, dimension(:), allocatable :: tau
-   integer :: i,j,k,ierr,iu1,iu2,iu3,iu4, npart2!,iu
-   integer :: start, finish, method, analyses, minOrder, maxOrder, order, raypolation, refineScheme
-   real :: totalTime, timeTau, Rstar, Rcomp, times(30)
-   logical :: SPH = .true.
-
-   real, parameter :: udist = au, umass = solarm
-
-   Rstar = 2.37686663
-   Rcomp = 0.1
-   xyzmh_ptmass = 0.
-   xyzmh_ptmass(iReff,1) = Rstar
-   xyzmh_ptmass(iReff,2) = Rcomp
-
-   print*,'("Reading kappa from file")'
-   call read_array_from_file(123,dumpfile,'kappa',kappa(:),ierr, 1)
-   if (ierr/=0) then
-      print*,''
-      print*,'("WARNING: could not read kappa from file. It will be set to zero")'
-      print*,''
-      kappa = 0.
-   endif
-
-   if (kappa(1) <= 0. .and. kappa(2) <= 0. .and. kappa(2) <= 0.) then
-      print*,'("Reading temperature from file")'
-      call read_array_from_file(123,dumpfile,'temperature',temp(:),ierr, 1)
-      if (temp(1) <= 0. .and. temp(2) <= 0. .and. temp(2) <= 0.) then
-         print*,'("Reading internal energy from file")'
-         call read_array_from_file(123,dumpfile,'u',u(:),ierr, 1)
-         do i=1,npart
-            temp(i)=(gamma-1.)*mu*u(i)*mass_proton_cgs*kboltz
-         enddo
-      endif
-      do i=1,npart
-         kappa(i)=calc_kappa_bowen(temp(i))
-      enddo
-   endif
-
-   j=1
-   do i=1,npart
-      if (.not.isdead_or_accreted(xyzh(4,i))) then
-         xyzh2(:,j) = xyzh(:,i)
-         vxyzu2(:,j) = vxyzu(:,i)
-         kappa(j) = kappa(i)
-         j=j+1
-      endif
-   enddo
-   npart2 = j-1
-   call set_linklist(npart2,npart2,xyzh2,vxyzu)
-   print*,'npart = ',npart2
-   allocate(tau(npart2))
-
-   !get position of sink particles (stars)
-   call read_array_from_file(123,dumpfile,'x',primsec(1,:),ierr, 2)
-   call read_array_from_file(123,dumpfile,'y',primsec(2,:),ierr, 2)
-   call read_array_from_file(123,dumpfile,'z',primsec(3,:),ierr, 2)
-   call read_array_from_file(123,dumpfile,'h',primsec(4,:),ierr, 2)
-   if (primsec(1,1) == xyzh(1,1) .and.  primsec(2,1) == xyzh(2,1) .and. primsec(3,1) == xyzh(3,1)) then
-      primsec(:,1) = (/0.,0.,0.,1./)
-   endif
-   xyzmh_ptmass(1:4,1) = primsec(:,1)
-   xyzmh_ptmass(1:4,2) = primsec(:,2)
-
-
-   print *,'What do you want to an analyses?'
-   print *, '(1) Analysis'
-   print *, '(2) Method'
-   print *, '(3) Calculate tau as done in realtime in PHANTOM'
-   print *, '(4) Preloaded settings'
-   print *, '(5) Print out points'
-   read *,analyses
-   ! analyses=4
-
-   if (analyses == 1) then
-      print *,'Which analysis would you like to run?'
-      print *, '(1) Inwards Integration'
-      print *, '(2) Outwards Integration (realtime)'
-      print *, '(3) Outwards Integration (interpolation)'
-      print *, '(4) Outwards Integration (interpolation-all)'
-      print *, '(5) Adaptive (Outward) Integration'
-      print *, '(6) Scaling'
-      print *, '(7) Time evoluation for mutiple files'
-      read *,method
-      if (method == 1) then
-         SPH = .false.
-      else if (method == 2) then
-         SPH = .false.
-         print *,'At which order would you like to start?'
-         read *,minOrder
-         print *,'At which order would you like to stop?'
-         read *,maxOrder
-      else if (method == 3) then
-         print *,'At which order would you like to start?'
-         read *,minOrder
-         print *,'At which order would you like to stop?'
-         read *,maxOrder
-         print *,'What interpolation scheme would you like to use'
-         print *,'(0) 1 ray,  no interpolation'
-         print *,'(1) 4 rays, linear interpolation'
-         print *,'(2) 9 rays, linear interpolation'
-         print *,'(3) 4 rays, square interpolation'
-         print *,'(4) 9 rays, square interpolation'
-         print *,'(5) 4 rays, cubed  interpolation'
-         print *,'(6) 9 rays, cubed  interpolation'
-         read*,raypolation
-      else if (method == 4) then
-         print *,'At which order would you like to start?'
-         read *,minOrder
-         print *,'At which order would you like to stop?'
-         read *,maxOrder
-      else if (method == 5) then
-         print *,'At which order would you like to start?'
-         read *,minOrder
-         print *,'At which order would you like to stop?'
-         read *,maxOrder
-         print *,'What refinement scheme would you like to use'
-         print *,'(1) refine half'
-         print *,'(2) refine overdens'
-         print *,'(0) all the above'
-         read *,refineScheme
-      else if (method == 6) then
-
-      else if (method == 7) then
-
-      else if (method == 7) then
-
-      endif
-   else if (analyses == 2) then
-      print *,'Which algorithm would you like to run?'
-      print *, '(1) Inwards'
-      print *, '(2) Outwards (realtime)'
-      print *, '(3) Outwards (interpolation)'
-      print *, '(4) Adaptive'
-      read *,method
-      if (method == 1) then
-         print *,'Do you want to use SPH neighbours? (T/F)'
-         read*,SPH
-      else if (method == 2) then
-         print *,'What order do you want to run?'
-         read*,j
-         write(jstring,'(i0)') j
-      else if (method == 3) then
-         print *,'What order do you want to run?'
-         read*,j
-         write(jstring,'(i0)') j
-         print *,'What interpolation scheme would you like to use'
-         print *,'(0) 1 ray,  no interpolation'
-         print *,'(1) 4 rays, linear interpolation'
-         print *,'(2) 9 rays, linear interpolation'
-         print *,'(3) 4 rays, square interpolation'
-         print *,'(4) 9 rays, square interpolation'
-         print *,'(5) 4 rays, cubed  interpolation'
-         print *,'(6) 9 rays, cubed  interpolation'
-         read*,raypolation
-         write(kstring,'(i0)') raypolation
-      else if (method == 4) then
-         print *,'What order do you want to run? (integer below 7)'
-         read*,j
-         write(jstring,'(i0)') j
-         print *,'What refinement level do you want to run? (integer below 7)'
-         read*,k
-         write(kstring,'(i0)') k
-         print *,'What refinement scheme would you like to use'
-         print *,'(1) refine half'
-         print *,'(2) refine overdens'
-         print *,'(0) all the above'
-         read *,refineScheme
-      endif
-   endif
-
-   if (analyses == 2 .and. method==1) then ! get neighbours
-      if (SPH) then
-         neighbourfile = 'neigh_'//TRIM(dumpfile)
-         inquire(file=neighbourfile,exist = existneigh)
-         if (existneigh) then
-            print*, 'SPH neighbour file ', TRIM(neighbourfile), ' found'
-            call read_neighbours(neighbourfile,npart2)
-         else
-            ! If there is no neighbour file, generate the list
-            print*, 'No neighbour file found: generating'
-            call system_clock(start)
-            call generate_neighbour_lists(xyzh2,vxyzu2,npart2,dumpfile, .false.)
-            call system_clock(finish)
-            totalTime = (finish-start)/1000.
-            print*,'Time = ',totalTime,' seconds.'
-            call write_neighbours(neighbourfile, npart2)
-            print*, 'Neighbour finding complete for file ', TRIM(dumpfile)
-         endif
-      else
-         allocate(neighb(npart2+2,100))
-         neighb = 0
-         inquire(file='neighbors_tess.txt',exist = existneigh)
-         if (existneigh) then
-            print*, 'Neighbour file neighbors.txt found'
-         else
-            call execute_command_line('python3 getNeigh.py -f '//'points_'//dumpfile//'.txt')
-         endif
-         open(newunit=iu4, file='neighbors_tess.txt', status='old', action='read')
-         do i=1, npart2+2
-               read(iu4,*) neighb(i,:)
-         enddo
-         close(iu4)
-      endif
-   endif
-
-   if (analyses == 1) then
-
-      ! INWARDS INTEGRATION ANALYSIS
-      if (method == 1) then
-         neighbourfile = 'neigh_'//TRIM(dumpfile)
-         inquire(file=neighbourfile,exist = existneigh)
-         if (existneigh) then
-            print*, 'SPH neighbour file ', TRIM(neighbourfile), ' found'
-            call read_neighbours(neighbourfile,npart2)
-         else
-            ! If there is no neighbour file, generate the list
-            print*, 'No neighbour file found: generating'
-            call system_clock(start)
-            call generate_neighbour_lists(xyzh2,vxyzu2,npart2,dumpfile, .false.)
-            call system_clock(finish)
-            totalTime = (finish-start)/1000.
-            print*,'Time = ',totalTime,' seconds.'
-            call write_neighbours(neighbourfile, npart2)
-            print*, 'Neighbour finding complete for file ', TRIM(dumpfile)
-         endif
-         print*,''
-         print*, 'Start calculating optical depth inwards SPH'
-         if (primsec(1,2) == 0. .and. primsec(2,2) == 0. .and. primsec(3,2) == 0.) then
-            call system_clock(start)
-            call get_all_tau_inwards(npart2, primsec(1:3,1), xyzh2, neighb, kappa, Rstar, tau)
-            call system_clock(finish)
-         else
-            call system_clock(start)
-            call get_all_tau_inwards(npart2, primsec(1:3,1), xyzh2, neighb, kappa, Rstar, tau, primsec(1:3,2),Rcomp)
-            call system_clock(finish)
-         endif
-         timeTau = (finish-start)/1000.
-         print*,'Time = ',timeTau,' seconds.'
-         open(newunit=iu4, file='times_inwards_'//dumpfile//'.txt', status='replace', action='write')
-            write(iu4, *) timeTau
-         close(iu4)
-         totalTime = timeTau
-         open(newunit=iu2, file='taus_inwards_SPH_'//dumpfile//'.txt', status='replace', action='write')
-         do i=1, size(tau)
-            write(iu2, *) tau(i)
-         enddo
-         close(iu2)
-         deallocate(neighb)
-         allocate(neighb(npart2+2,100))
-         neighb = 0
-         inquire(file='neighbors_tess.txt',exist = existneigh)
-         if (existneigh) then
-            print*, 'Delaunay neighbour file neighbors.txt found'
-         else
-            call execute_command_line('python3 getNeigh.py -f '//'points_'//dumpfile//'.txt')
-         endif
-         open(newunit=iu4, file='neighbors_tess.txt', status='old', action='read')
-         do i=1, npart2+2
-               read(iu4,*) neighb(i,:)
-         enddo
-         close(iu4)
-         print*,''
-         print*, 'Start calculating optical depth inwards Delaunay'
-         if (primsec(1,2) == 0. .and. primsec(2,2) == 0. .and. primsec(3,2) == 0.) then
-            call system_clock(start)
-            call get_all_tau_inwards(npart2, primsec(1:3,1), xyzh2, neighb, kappa, Rstar, tau)
-            call system_clock(finish)
-         else
-            call system_clock(start)
-            call get_all_tau_inwards(npart2, primsec(1:3,1), xyzh2, neighb, kappa, Rstar, tau, primsec(1:3,2),Rcomp)
-            call system_clock(finish)
-         endif
-         timeTau = (finish-start)/1000.
-         print*,'Time = ',timeTau,' seconds.'
-         open(newunit=iu4, file='times_inwards_'//dumpfile//'.txt',position='append', status='old', action='write')
-            write(iu4, *) timeTau
-         close(iu4)
-         totalTime = timeTau
-         open(newunit=iu2, file='taus_inwards_Del_'//dumpfile//'.txt', status='replace', action='write')
-         do i=1, size(tau)
-            write(iu2, *) tau(i)
-         enddo
-
-      ! OUTWARD INTEGRATION REALTIME ANALYSIS
-      else if (method == 2) then
-         open(newunit=iu4, file='times_'//dumpfile//'.txt', status='replace', action='write')
-         close(iu4)
-         totalTime=0
-
-         do j = minOrder, maxOrder
-            write(jstring,'(i0)') j
-            print*,''
-            print*, 'Start calculating optical depth outwards: ', trim(jstring)
-            if (primsec(1,2) == 0. .and. primsec(2,2) == 0. .and. primsec(3,2) == 0.) then
-               call system_clock(start)
-               call get_all_tau(npart2, 1, xyzmh_ptmass, xyzh2, kappa, j, tau)
-               call system_clock(finish)
-            else
-               call system_clock(start)
-               call get_all_tau(npart2, 2, xyzmh_ptmass, xyzh2, kappa, j, tau)
-               call system_clock(finish)
-            endif
-            timeTau = (finish-start)/1000.
-            print*,'Time = ',timeTau,' seconds.'
-            open(newunit=iu4, file='times_'//dumpfile//'.txt',position='append', status='old', action='write')
-            write(iu4, *) timeTau
-            close(iu4)
-            totalTime = totalTime + timeTau
-            open(newunit=iu2, file='taus_'//dumpfile//'_'//trim(jstring)//'.txt', status='replace', action='write')
-            do i=1, size(tau)
-               write(iu2, *) tau(i)
-            enddo
-            close(iu2)
-         enddo
-         print*,''
-         print*,'Total time of the calculation = ',totalTime,' seconds.'
-
-      ! OUTWARD INTEGRATION INTERPOLATION ANALYSIS
-      else if (method == 3) then
-         open(newunit=iu4, file='times_interpolation_'//dumpfile//'.txt', status='replace', action='write')
-         close(iu4)
-         totalTime=0
-         
-         do j = minOrder, maxOrder
-            write(jstring,'(i0)') j
-            print*,''
-            print*, 'Start calculating optical depth outwards: ', trim(jstring),', interpolation: ', trim(kstring)
-            if (primsec(1,2) == 0. .and. primsec(2,2) == 0. .and. primsec(3,2) == 0.) then
-               call system_clock(start)
-               call get_all_tau_outwards(npart2, primsec(1:3,1), xyzh2, kappa, Rstar, j, raypolation, tau)
-               call system_clock(finish)
-            else
-               call system_clock(start)
-               call get_all_tau_outwards(npart2, primsec(1:3,1), xyzh2, kappa, Rstar, j, raypolation, tau, primsec(1:3,2),Rcomp)
-               call system_clock(finish)
-            endif
-            timeTau = (finish-start)/1000.
-            print*,'Time = ',timeTau,' seconds.'
-            open(newunit=iu4, file='times_interpolation_'//dumpfile//'.txt',position='append', status='old', action='write')
-            write(iu4, *) timeTau
-            close(iu4)
-            totalTime = totalTime + timeTau
-            open(newunit=iu2, file='taus_'//dumpfile//'_'//trim(jstring)//'_int_'//trim(kstring)//'.txt', &
-                  status='replace', action='write')
-            do i=1, size(tau)
-               write(iu2, *) tau(i)
-            enddo
-            close(iu2)
-         enddo
-         print*,''
-         print*,'Total time of the calculation = ',totalTime,' seconds.'
-
-         ! OUTWARD INTEGRATION INTERPOLATION ANALYSIS
-         else if (method == 4) then
-            open(newunit=iu4, file='times_interpolation_'//dumpfile//'.txt', status='replace', action='write')
-            close(iu4)
-            totalTime=0
-            
-            do j = minOrder, maxOrder
-               do k = 0, 6
-                  write(jstring,'(i0)') j
-                  write(kstring,'(i0)') k
-                  print*,''
-                  print*, 'Start calculating optical depth outwards: ', trim(jstring),', interpolation: ', trim(kstring)
-                  if (primsec(1,2) == 0. .and. primsec(2,2) == 0. .and. primsec(3,2) == 0.) then
-                     call system_clock(start)
-                     call get_all_tau_outwards(npart2, primsec(1:3,1), xyzh2, kappa, Rstar, j, k, tau)
-                     call system_clock(finish)
-                  else
-                     call system_clock(start)
-                     call get_all_tau_outwards(npart2, primsec(1:3,1), xyzh2, kappa, Rstar, j, k, tau, primsec(1:3,2),Rcomp)
-                     call system_clock(finish)
-                  endif
-                  timeTau = (finish-start)/1000.
-                  print*,'Time = ',timeTau,' seconds.'
-                  times(k+1) = timeTau
-                  totalTime = totalTime + timeTau
-                  open(newunit=iu2, file='taus_'//dumpfile//'_'//trim(jstring)//'_int_'//trim(kstring)//'.txt', &
-                        status='replace', action='write')
-                  do i=1, size(tau)
-                     write(iu2, *) tau(i)
-                  enddo
-                  close(iu2)
-               enddo
-               open(newunit=iu4, file='times_interpolation_'//dumpfile//'.txt',position='append', status='old', action='write')
-               write(iu4, *) times(1:7)
-               close(iu4)
-            enddo
-            print*,''
-            print*,'Total time of the calculation = ',totalTime,' seconds.'
-
-      !ADAPTIVE (OUTWARD) INTEGRATION ANALYSIS
-      else if (method == 5) then
-         open(newunit=iu4, file='times_adapt_'//dumpfile//'.txt', status='replace', action='write')
-         close(iu4)
-         totalTime=0
-
-         do j = minOrder, maxOrder
-            write(jstring,'(i0)') j
-            times = 0.
-            do k = minOrder,maxOrder-j
-               write(kstring,'(i0)') k
-               print*,''
-               print*, 'Start calculating optical depth outwards: minOrder = ', trim(jstring),', refineLevel = ', trim(kstring)
-               if (primsec(1,2) == 0. .and. primsec(2,2) == 0. .and. primsec(3,2) == 0.) then
-                  call system_clock(start)
-                  call get_all_tau_adaptive(npart2, primsec(1:3,1), xyzh2, kappa, Rstar, j, k, refineScheme, tau)
-                  call system_clock(finish)
-               else
-                  call system_clock(start)
-                  call get_all_tau_adaptive(npart2, primsec(1:3,1), xyzh2, kappa, Rstar, j, k, refineScheme,&
-                                                                                       tau, primsec(1:3,2), Rcomp)
-                  call system_clock(finish)
-               endif
-               timeTau = (finish-start)/1000.
-               print*,'Time = ',timeTau,' seconds.'
-               times(k-minOrder+1) = timeTau
-               totalTime = totalTime + timeTau
-               open(newunit=iu2, file='taus_'//dumpfile//'_adapt_'//trim(jstring)// &
-                     '_'//trim(kstring)//'.txt', status='replace', action='write')
-               do i=1, size(tau)
-                  write(iu2, *) tau(i)
-               enddo
-               close(iu2)
-            enddo
-            open(newunit=iu4, file='times_adapt_'//dumpfile//'.txt',position='append', status='old', action='write')
-            write(iu4, *) times(1:maxOrder-minOrder+1)
-            close(iu4)
-         enddo
-         print*,''
-         print*,'Total time of the calculation = ',totalTime,' seconds.'
-
-      ! SCALING ANALYSIS
-      else if (method == 6) then
-         order = 5
-         print*,'Start doing scaling analysis with order =',order
-         open(newunit=iu4, file='times_'//dumpfile//'_scaling.txt', status='replace', action='write')
-         close(iu4)
-         do i=1, omp_get_max_threads()
-            call omp_set_num_threads(i)
-            call deallocate_linklist
-            call allocate_linklist
-            call set_linklist(npart2,npart2,xyzh2,vxyzu)
-            if (primsec(1,2) == 0. .and. primsec(2,2) == 0. .and. primsec(3,2) == 0.) then
-               call system_clock(start)
-               call get_all_tau(npart2, 1, xyzmh_ptmass, xyzh2, kappa, order, tau)
-               call system_clock(finish)
-            else
-               call system_clock(start)
-               call get_all_tau(npart2, 2, xyzmh_ptmass, xyzh2, kappa, order, tau)
-               call system_clock(finish)
-            endif
-            timeTau = (finish-start)/1000.
-            print*,'nthread = ',omp_get_max_threads(),': Time = ',timeTau,' seconds.'
-            open(newunit=iu4, file='times_'//dumpfile//'_scaling.txt',position='append', status='old', action='write')
-            write(iu4, *) omp_get_max_threads(), timeTau
-            close(iu4)
-         enddo
+ real, dimension(:), allocatable :: tau
+ integer :: i,j,k,ierr,iu1,iu2,iu3,iu4, npart2!,iu
+ integer :: start, finish, method, analyses, minOrder, maxOrder, order, raypolation, refineScheme
+ real :: totalTime, timeTau, Rstar, Rcomp, times(30)
+ logical :: SPH = .true., calcInwards = .false.
+
+ real, parameter :: udist = au, umass = solarm
+
+ Rstar = 2.37686663
+ Rcomp = 0.1
+ xyzmh_ptmass = 0.
+ xyzmh_ptmass(iReff,1) = Rstar
+ xyzmh_ptmass(iReff,2) = Rcomp
+
+ print*,'("Reading kappa from file")'
+ call read_array_from_file(123,dumpfile,'kappa',kappa(:),ierr, 1)
+ if (ierr/=0) then
+    print*,''
+    print*,'("WARNING: could not read kappa from file. It will be set to zero")'
+    print*,''
+    kappa = 0.
+ endif
+
+ if (kappa(1) <= 0. .and. kappa(2) <= 0. .and. kappa(2) <= 0.) then
+    print*,'("Reading temperature from file")'
+    call read_array_from_file(123,dumpfile,'temperature',temp(:),ierr, 1)
+    if (temp(1) <= 0. .and. temp(2) <= 0. .and. temp(2) <= 0.) then
+       print*,'("Reading internal energy from file")'
+       call read_array_from_file(123,dumpfile,'u',u(:),ierr, 1)
+       do i=1,npart
+          temp(i)=(gamma-1.)*mu*u(i)*mass_proton_cgs*kboltz
+       enddo
+    endif
+    do i=1,npart
+       kappa(i)=calc_kappa_bowen(temp(i))
+    enddo
+ endif
+
+ j=1
+ do i=1,npart
+    if (.not.isdead_or_accreted(xyzh(4,i))) then
+       xyzh2(:,j) = xyzh(:,i)
+       vxyzu2(:,j) = vxyzu(:,i)
+       kappa(j) = kappa(i)
+       j=j+1
+    endif
+ enddo
+ npart2 = j-1
+ call set_linklist(npart2,npart2,xyzh2,vxyzu)
+ print*,'npart = ',npart2
+ allocate(tau(npart2))
+
+ !get position of sink particles (stars)
+ call read_array_from_file(123,dumpfile,'x',primsec(1,:),ierr, 2)
+ call read_array_from_file(123,dumpfile,'y',primsec(2,:),ierr, 2)
+ call read_array_from_file(123,dumpfile,'z',primsec(3,:),ierr, 2)
+ call read_array_from_file(123,dumpfile,'h',primsec(4,:),ierr, 2)
+ if (primsec(1,1) == xyzh(1,1) .and.  primsec(2,1) == xyzh(2,1) .and. primsec(3,1) == xyzh(3,1)) then
+    primsec(:,1) = (/0.,0.,0.,1./)
+ endif
+ xyzmh_ptmass(1:4,1) = primsec(:,1)
+ xyzmh_ptmass(1:4,2) = primsec(:,2)
+
+
+ print *,'What do you want to an analyses?'
+ print *, '(1) Analysis'
+ print *, '(2) Method'
+ print *, '(3) Calculate tau as done in realtime in PHANTOM'
+ print *, '(4) Preloaded settings'
+ print *, '(5) Print out points'
+ read *,analyses
+ ! analyses=4
+
+ if (analyses == 1) then
+    print *,'Which analysis would you like to run?'
+    print *, '(1) Inwards Integration'
+    print *, '(2) Outwards Integration (realtime)'
+    print *, '(3) Outwards Integration (interpolation)'
+    print *, '(4) Outwards Integration (interpolation-all)'
+    print *, '(5) Adaptive (Outward) Integration'
+    print *, '(6) Scaling'
+    print *, '(7) Time evoluation for mutiple files'
+    read *,method
+    if (method == 1) then
+       SPH = .false.
+    elseif (method == 2) then
+       SPH = .false.
+       print *,'At which order would you like to start?'
+       read *,minOrder
+       print *,'At which order would you like to stop?'
+       read *,maxOrder
+    elseif (method == 3) then
+       print *,'At which order would you like to start?'
+       read *,minOrder
+       print *,'At which order would you like to stop?'
+       read *,maxOrder
+       print *,'What interpolation scheme would you like to use'
+       print *,'(0) 1 ray,  no interpolation'
+       print *,'(1) 4 rays, linear interpolation'
+       print *,'(2) 9 rays, linear interpolation'
+       print *,'(3) 4 rays, square interpolation'
+       print *,'(4) 9 rays, square interpolation'
+       print *,'(5) 4 rays, cubed  interpolation'
+       print *,'(6) 9 rays, cubed  interpolation'
+       read*,raypolation
+    elseif (method == 4) then
+       SPH = .false.
+       calcInwards = .false.
+       print *,'At which order would you like to start?'
+       read *,minOrder
+       print *,'At which order would you like to stop?'
+       read *,maxOrder
+    else if (method == 5) then
+       print *,'At which order would you like to start?'
+       read *,minOrder
+       print *,'At which order would you like to stop?'
+       read *,maxOrder
+       print *,'What refinement scheme would you like to use'
+       print *,'(1) refine half'
+       print *,'(2) refine overdens'
+       print *,'(0) all the above'
+       read *,refineScheme
+    elseif (method == 6) then
+
+    elseif (method == 7) then
+
+    endif
+ elseif (analyses == 2) then
+    print *,'Which algorithm would you like to run?'
+    print *, '(1) Inwards'
+    print *, '(2) Outwards (realtime)'
+    print *, '(3) Outwards (interpolation)'
+    print *, '(4) Adaptive'
+    read *,method
+    if (method == 1) then
+       print *,'Do you want to use SPH neighbours? (T/F)'
+       read*,SPH
+    elseif (method == 2) then
+       print *,'What order do you want to run?'
+       read*,j
+       write(jstring,'(i0)') j
+    elseif (method == 3) then
+       print *,'What order do you want to run?'
+       read*,j
+       write(jstring,'(i0)') j
+       print *,'What interpolation scheme would you like to use'
+       print *,'(0) 1 ray,  no interpolation'
+       print *,'(1) 4 rays, linear interpolation'
+       print *,'(2) 9 rays, linear interpolation'
+       print *,'(3) 4 rays, square interpolation'
+       print *,'(4) 9 rays, square interpolation'
+       print *,'(5) 4 rays, cubed  interpolation'
+       print *,'(6) 9 rays, cubed  interpolation'
+       read*,raypolation
+       write(kstring,'(i0)') raypolation
+    elseif (method == 4) then
+       print *,'What order do you want to run? (integer below 7)'
+       read*,j
+       write(jstring,'(i0)') j
+       print *,'What refinement level do you want to run? (integer below 7)'
+       read*,k
+       write(kstring,'(i0)') k
+       print *,'What refinement scheme would you like to use'
+       print *,'(1) refine half'
+       print *,'(2) refine overdens'
+       print *,'(0) all the above'
+       read *,refineScheme
+    endif
+ endif
+
+ if (analyses == 2 .and. method==1) then ! get neighbours
+    if (SPH) then
+       neighbourfile = 'neigh_'//TRIM(dumpfile)
+       inquire(file=neighbourfile,exist = existneigh)
+       if (existneigh) then
+          print*, 'SPH neighbour file ', TRIM(neighbourfile), ' found'
+          call read_neighbours(neighbourfile,npart2)
+       else
+          ! If there is no neighbour file, generate the list
+          print*, 'No neighbour file found: generating'
+          call system_clock(start)
+          call generate_neighbour_lists(xyzh2,vxyzu2,npart2,dumpfile, .false.)
+          call system_clock(finish)
+          totalTime = (finish-start)/1000.
+          print*,'Time = ',totalTime,' seconds.'
+          call write_neighbours(neighbourfile, npart2)
+          print*, 'Neighbour finding complete for file ', TRIM(dumpfile)
+       endif
+    else
+       allocate(neighb(npart2+2,100))
+       neighb = 0
+       inquire(file='neighbors_tess.txt',exist = existneigh)
+       if (existneigh) then
+          print*, 'Neighbour file neighbors.txt found'
+       else
+          call execute_command_line('python3 getNeigh.py -f '//'points_'//dumpfile//'.txt')
+       endif
+       open(newunit=iu4, file='neighbors_tess.txt', status='old', action='read')
+       do i=1, npart2+2
+          read(iu4,*) neighb(i,:)
+       enddo
+       close(iu4)
+    endif
+ endif
+
+ if (analyses == 1) then
+
+    ! INWARDS INTEGRATION ANALYSIS
+    if (method == 1) then
+       neighbourfile = 'neigh_'//TRIM(dumpfile)
+       inquire(file=neighbourfile,exist = existneigh)
+       if (existneigh) then
+          print*, 'SPH neighbour file ', TRIM(neighbourfile), ' found'
+          call read_neighbours(neighbourfile,npart2)
+       else
+          ! If there is no neighbour file, generate the list
+          print*, 'No neighbour file found: generating'
+          call system_clock(start)
+          call generate_neighbour_lists(xyzh2,vxyzu2,npart2,dumpfile, .false.)
+          call system_clock(finish)
+          totalTime = (finish-start)/1000.
+          print*,'Time = ',totalTime,' seconds.'
+          call write_neighbours(neighbourfile, npart2)
+          print*, 'Neighbour finding complete for file ', TRIM(dumpfile)
+       endif
+       print*,''
+       print*, 'Start calculating optical depth inwards SPH'
+       if (primsec(1,2) == 0. .and. primsec(2,2) == 0. .and. primsec(3,2) == 0.) then
+          call system_clock(start)
+          call get_all_tau_inwards(npart2, primsec(1:3,1), xyzh2, neighb, kappa, Rstar, tau)
+          call system_clock(finish)
+       else
+          call system_clock(start)
+          call get_all_tau_inwards(npart2, primsec(1:3,1), xyzh2, neighb, kappa, Rstar, tau, primsec(1:3,2),Rcomp)
+          call system_clock(finish)
+       endif
+       timeTau = (finish-start)/1000.
+       print*,'Time = ',timeTau,' seconds.'
+       open(newunit=iu4, file='times_inwards_'//dumpfile//'.txt', status='replace', action='write')
+       write(iu4, *) timeTau
+       close(iu4)
+       totalTime = timeTau
+       open(newunit=iu2, file='taus_inwards_SPH_'//dumpfile//'.txt', status='replace', action='write')
+       do i=1, size(tau)
+          write(iu2, *) tau(i)
+       enddo
+       close(iu2)
+       deallocate(neighb)
+       allocate(neighb(npart2+2,100))
+       neighb = 0
+       inquire(file='neighbors_tess.txt',exist = existneigh)
+       if (existneigh) then
+          print*, 'Delaunay neighbour file neighbors.txt found'
+       else
+          call execute_command_line('python3 getNeigh.py -f '//'points_'//dumpfile//'.txt')
+       endif
+       open(newunit=iu4, file='neighbors_tess.txt', status='old', action='read')
+       do i=1, npart2+2
+          read(iu4,*) neighb(i,:)
+       enddo
+       close(iu4)
+       print*,''
+       print*, 'Start calculating optical depth inwards Delaunay'
+       if (primsec(1,2) == 0. .and. primsec(2,2) == 0. .and. primsec(3,2) == 0.) then
+          call system_clock(start)
+          call get_all_tau_inwards(npart2, primsec(1:3,1), xyzh2, neighb, kappa, Rstar, tau)
+          call system_clock(finish)
+       else
+          call system_clock(start)
+          call get_all_tau_inwards(npart2, primsec(1:3,1), xyzh2, neighb, kappa, Rstar, tau, primsec(1:3,2),Rcomp)
+          call system_clock(finish)
+       endif
+       timeTau = (finish-start)/1000.
+       print*,'Time = ',timeTau,' seconds.'
+       open(newunit=iu4, file='times_inwards_'//dumpfile//'.txt',position='append', status='old', action='write')
+       write(iu4, *) timeTau
+       close(iu4)
+       totalTime = timeTau
+       open(newunit=iu2, file='taus_inwards_Del_'//dumpfile//'.txt', status='replace', action='write')
+       do i=1, size(tau)
+          write(iu2, *) tau(i)
+       enddo
+
+       ! OUTWARD INTEGRATION REALTIME ANALYSIS
+       else if (method == 2) then
+          open(newunit=iu4, file='times_'//dumpfile//'.txt', status='replace', action='write')
+          close(iu4)
+          totalTime=0
+
+       do j = minOrder, maxOrder
+          write(jstring,'(i0)') j
+          print*,''
+          print*, 'Start calculating optical depth outwards: ', trim(jstring)
+          if (primsec(1,2) == 0. .and. primsec(2,2) == 0. .and. primsec(3,2) == 0.) then
+             call system_clock(start)
+             call get_all_tau(npart2, 1, xyzmh_ptmass, xyzh2, kappa, j, tau)
+             call system_clock(finish)
+          else
+             call system_clock(start)
+             call get_all_tau(npart2, 2, xyzmh_ptmass, xyzh2, kappa, j, tau)
+             call system_clock(finish)
+          endif
+          timeTau = (finish-start)/1000.
+          print*,'Time = ',timeTau,' seconds.'
+          open(newunit=iu4, file='times_'//dumpfile//'.txt',position='append', status='old', action='write')
+          write(iu4, *) timeTau
+          close(iu4)
+          totalTime = totalTime + timeTau
+          open(newunit=iu2, file='taus_'//dumpfile//'_'//trim(jstring)//'.txt', status='replace', action='write')
+          do i=1, size(tau)
+             write(iu2, *) tau(i)
+          enddo
+          close(iu2)
+       enddo
+       print*,''
+       print*,'Total time of the calculation = ',totalTime,' seconds.'
+
+       ! OUTWARD INTEGRATION INTERPOLATION ANALYSIS
+       else if (method == 3) then
+          open(newunit=iu4, file='times_interpolation_'//dumpfile//'.txt', status='replace', action='write')
+          close(iu4)
+          totalTime=0
+          
+          do j = minOrder, maxOrder
+             write(jstring,'(i0)') j
+             print*,''
+             print*, 'Start calculating optical depth outwards: ', trim(jstring),', interpolation: ', trim(kstring)
+             if (primsec(1,2) == 0. .and. primsec(2,2) == 0. .and. primsec(3,2) == 0.) then
+                call system_clock(start)
+                call get_all_tau_outwards(npart2, primsec(1:3,1), xyzh2, kappa, Rstar, j, raypolation, tau)
+                call system_clock(finish)
+             else
+                call system_clock(start)
+                call get_all_tau_outwards(npart2, primsec(1:3,1), xyzh2, kappa, Rstar, j, raypolation, tau, primsec(1:3,2),Rcomp)
+                call system_clock(finish)
+             endif
+             timeTau = (finish-start)/1000.
+             print*,'Time = ',timeTau,' seconds.'
+             open(newunit=iu4, file='times_interpolation_'//dumpfile//'.txt',position='append', status='old', action='write')
+             write(iu4, *) timeTau
+             close(iu4)
+             totalTime = totalTime + timeTau
+             open(newunit=iu2, file='taus_'//dumpfile//'_'//trim(jstring)//'_int_'//trim(kstring)//'.txt', &
+                   status='replace', action='write')
+             do i=1, size(tau)
+                write(iu2, *) tau(i)
+             enddo
+             close(iu2)
+          enddo
+          print*,''
+          print*,'Total time of the calculation = ',totalTime,' seconds.'
+
+       ! OUTWARD INTEGRATION INTERPOLATION ANALYSIS
+       else if (method == 4) then
+          open(newunit=iu4, file='times_interpolation_'//dumpfile//'.txt', status='replace', action='write')
+          close(iu4)
+          totalTime=0
+          
+          do j = minOrder, maxOrder
+             do k = 0, 6
+                write(jstring,'(i0)') j
+                write(kstring,'(i0)') k
+                print*,''
+                print*, 'Start calculating optical depth outwards: ', trim(jstring),', interpolation: ', trim(kstring)
+                if (primsec(1,2) == 0. .and. primsec(2,2) == 0. .and. primsec(3,2) == 0.) then
+                   call system_clock(start)
+                   call get_all_tau_outwards(npart2, primsec(1:3,1), xyzh2, kappa, Rstar, j, k, tau)
+                   call system_clock(finish)
+                else
+                   call system_clock(start)
+                   call get_all_tau_outwards(npart2, primsec(1:3,1), xyzh2, kappa, Rstar, j, k, tau, primsec(1:3,2),Rcomp)
+                   call system_clock(finish)
+                endif
+                timeTau = (finish-start)/1000.
+                print*,'Time = ',timeTau,' seconds.'
+                times(k+1) = timeTau
+                totalTime = totalTime + timeTau
+                open(newunit=iu2, file='taus_'//dumpfile//'_'//trim(jstring)//'_int_'//trim(kstring)//'.txt', &
+                      status='replace', action='write')
+                do i=1, size(tau)
+                   write(iu2, *) tau(i)
+                enddo
+                close(iu2)
+             enddo
+             open(newunit=iu4, file='times_interpolation_'//dumpfile//'.txt',position='append', status='old', action='write')
+             write(iu4, *) times(1:7)
+             close(iu4)
+          enddo
+          print*,''
+          print*,'Total time of the calculation = ',totalTime,' seconds.'
+
+       !ADAPTIVE (OUTWARD) INTEGRATION ANALYSIS
+       else if (method == 5) then
+          open(newunit=iu4, file='times_adapt_'//dumpfile//'.txt', status='replace', action='write')
+          close(iu4)
+          totalTime=0
+
+          do j = minOrder, maxOrder
+             write(jstring,'(i0)') j
+             times = 0.
+             do k = minOrder,maxOrder-j
+                write(kstring,'(i0)') k
+                print*,''
+                print*, 'Start calculating optical depth outwards: minOrder = ', trim(jstring),', refineLevel = ', trim(kstring)
+                if (primsec(1,2) == 0. .and. primsec(2,2) == 0. .and. primsec(3,2) == 0.) then
+                   call system_clock(start)
+                   call get_all_tau_adaptive(npart2, primsec(1:3,1), xyzh2, kappa, Rstar, j, k, refineScheme, tau)
+                   call system_clock(finish)
+                else
+                   call system_clock(start)
+                   call get_all_tau_adaptive(npart2, primsec(1:3,1), xyzh2, kappa, Rstar, j, k, refineScheme,&
+                                                                                        tau, primsec(1:3,2), Rcomp)
+                   call system_clock(finish)
+                endif
+                timeTau = (finish-start)/1000.
+                print*,'Time = ',timeTau,' seconds.'
+                times(k-minOrder+1) = timeTau
+                totalTime = totalTime + timeTau
+                open(newunit=iu2, file='taus_'//dumpfile//'_adapt_'//trim(jstring)// &
+                      '_'//trim(kstring)//'.txt', status='replace', action='write')
+                do i=1, size(tau)
+                   write(iu2, *) tau(i)
+                enddo
+                close(iu2)
+             enddo
+             open(newunit=iu4, file='times_adapt_'//dumpfile//'.txt',position='append', status='old', action='write')
+             write(iu4, *) times(1:maxOrder-minOrder+1)
+             close(iu4)
+          enddo
+          print*,''
+          print*,'Total time of the calculation = ',totalTime,' seconds.'
+
+       ! SCALING ANALYSIS
+       else if (method == 6) then
+          order = 5
+          print*,'Start doing scaling analysis with order =',order
+          open(newunit=iu4, file='times_'//dumpfile//'_scaling.txt', status='replace', action='write')
+          close(iu4)
+          do i=1, omp_get_max_threads()
+             call omp_set_num_threads(i)
+             call deallocate_linklist
+             call allocate_linklist
+             call set_linklist(npart2,npart2,xyzh2,vxyzu)
+             if (primsec(1,2) == 0. .and. primsec(2,2) == 0. .and. primsec(3,2) == 0.) then
+                call system_clock(start)
+                call get_all_tau(npart2, 1, xyzmh_ptmass, xyzh2, kappa, order, tau)
+                call system_clock(finish)
+             else
+                call system_clock(start)
+                call get_all_tau(npart2, 2, xyzmh_ptmass, xyzh2, kappa, order, tau)
+                call system_clock(finish)
+             endif
+             timeTau = (finish-start)/1000.
+             print*,'nthread = ',omp_get_max_threads(),': Time = ',timeTau,' seconds.'
+             open(newunit=iu4, file='times_'//dumpfile//'_scaling.txt',position='append', status='old', action='write')
+             write(iu4, *) omp_get_max_threads(), timeTau
+             close(iu4)
+          enddo
       
-      ! TIME ANALYSIS MULTIPLE FILES
-      else if (method == 7) then
-            order = 5
-            print*,'Start doing scaling analysis with order =',order
-            if (primsec(1,2) == 0. .and. primsec(2,2) == 0. .and. primsec(3,2) == 0.) then
-               call system_clock(start)
-               call get_all_tau(npart2, 1, xyzmh_ptmass, xyzh2, kappa, order, tau)
-               call system_clock(finish)
-            else
-               call system_clock(start)
-               call get_all_tau(npart2, 2, xyzmh_ptmass, xyzh2, kappa, order, tau)
-               call system_clock(finish)
-            endif
-            timeTau = (finish-start)/1000.
-            print*,'Time = ',timeTau,' seconds.'
-            open(newunit=iu1, file='npart_wind.txt',position='append', action='write')
-            write(iu1, *) npart2
-            close(iu1)
-            open(newunit=iu4, file='times_wind.txt',position='append', action='write')
-            write(iu4, *) timeTau
-            close(iu4)
-            totalTime = totalTime + timeTau
-            open(newunit=iu2, file='taus_'//dumpfile//'.txt', status='replace', action='write')
-            do i=1, size(tau)
-               write(iu2, *) tau(i)
-            enddo
-            close(iu2)
-      endif
-
-   else if (analyses == 2) then
-      !ADAPTIVE (OUTWARD) INTEGRATION SCHEME
-      if (method == 1) then
-         print*,''
-         print*, 'Start calculating optical depth inwards'
-         if (primsec(1,2) == 0. .and. primsec(2,2) == 0. .and. primsec(3,2) == 0.) then
-            call system_clock(start)
-            call get_all_tau_inwards(npart2, primsec(1:3,1), xyzh2, neighb, kappa, Rstar, tau)
-            call system_clock(finish)
-         else
-            call system_clock(start)
-            call get_all_tau_inwards(npart2, primsec(1:3,1), xyzh2, neighb, kappa, Rstar, tau, primsec(1:3,2),Rcomp)
-            call system_clock(finish)
-         endif
-         timeTau = (finish-start)/1000.
-         print*,'Time = ',timeTau,' seconds.'
-         if (SPH) then
-            open(newunit=iu2, file='taus_'//dumpfile//'_inwards.txt', status='replace', action='write')
-         else
-            open(newunit=iu2, file='taus_'//dumpfile//'_tess_inwards.txt', status='replace', action='write')
-         endif
-         do i=1, size(tau)
-            write(iu2, *) tau(i)
-         enddo
-         close(iu2)
-      else if (method == 2) then
-         print*,''
-         print*, 'Start calculating optical depth outwards: ', trim(jstring)
-         if (primsec(1,2) == 0. .and. primsec(2,2) == 0. .and. primsec(3,2) == 0.) then
-            call system_clock(start)
-            call get_all_tau(npart2, 1, xyzmh_ptmass, xyzh2, kappa, j, tau)
-            call system_clock(finish)
-         else
-            call system_clock(start)
-            call get_all_tau(npart2, 2, xyzmh_ptmass, xyzh2, kappa, j, tau)
-            call system_clock(finish)
-         endif
-         timeTau = (finish-start)/1000.
-         print*,'Time = ',timeTau,' seconds.'
-         open(newunit=iu2, file='taus_'//dumpfile//'_'//trim(jstring)//'.txt', status='replace', action='write')
-         do i=1, size(tau)
-            write(iu2, *) tau(i)
-         enddo
-         close(iu2)
-      else if (method == 3) then
-         print*,''
-         print*, 'Start calculating optical depth outwards: ', trim(jstring)
-         if (primsec(1,2) == 0. .and. primsec(2,2) == 0. .and. primsec(3,2) == 0.) then
-            call system_clock(start)
-            call get_all_tau_outwards(npart2, primsec(1:3,1), xyzh2, kappa, Rstar, j, raypolation, tau)
-            call system_clock(finish)
-         else
-            call system_clock(start)
-            call get_all_tau_outwards(npart2, primsec(1:3,1), xyzh2, kappa, Rstar, j, raypolation, tau, primsec(1:3,2),Rcomp)
-            call system_clock(finish)
-         endif
-         timeTau = (finish-start)/1000.
-         print*,'Time = ',timeTau,' seconds.'
-         open(newunit=iu2, file='taus_'//dumpfile//'_'//trim(jstring)//'.txt', status='replace', action='write')
-         do i=1, size(tau)
-            write(iu2, *) tau(i)
-         enddo
-         close(iu2)
-      else if (method == 4) then
-         print*,''
-         print*, 'Start calculating optical depth adaptive: minOrder = ', trim(jstring),', refineLevel = ', trim(kstring)
-         if (primsec(1,2) == 0. .and. primsec(2,2) == 0. .and. primsec(3,2) == 0.) then
-            call system_clock(start)
-            call get_all_tau_adaptive(npart2, primsec(1:3,1), xyzh2, kappa, Rstar, j, k, refineScheme, tau)
-            call system_clock(finish)
-         else
-            call system_clock(start)
-            call get_all_tau_adaptive(npart2, primsec(1:3,1), xyzh2, kappa, Rstar, j, k, refineScheme, tau, primsec(1:3,2),Rcomp)
-            call system_clock(finish)
-         endif
-         timeTau = (finish-start)/1000.
-         print*,'Time = ',timeTau,' seconds.'
-         totalTime = totalTime + timeTau
-         open(newunit=iu2, file='taus_'//dumpfile//'_adapt_'//trim(jstring)// &
+       ! TIME ANALYSIS MULTIPLE FILES
+       else if (method == 7) then
+             order = 5
+             print*,'Start doing scaling analysis with order =',order
+             if (primsec(1,2) == 0. .and. primsec(2,2) == 0. .and. primsec(3,2) == 0.) then
+                call system_clock(start)
+                call get_all_tau(npart2, 1, xyzmh_ptmass, xyzh2, kappa, order, tau)
+                call system_clock(finish)
+             else
+                call system_clock(start)
+                call get_all_tau(npart2, 2, xyzmh_ptmass, xyzh2, kappa, order, tau)
+                call system_clock(finish)
+             endif
+             timeTau = (finish-start)/1000.
+             print*,'Time = ',timeTau,' seconds.'
+             open(newunit=iu1, file='npart_wind.txt',position='append', action='write')
+             write(iu1, *) npart2
+             close(iu1)
+             open(newunit=iu4, file='times_wind.txt',position='append', action='write')
+             write(iu4, *) timeTau
+             close(iu4)
+             totalTime = totalTime + timeTau
+             open(newunit=iu2, file='taus_'//dumpfile//'.txt', status='replace', action='write')
+             do i=1, size(tau)
+                write(iu2, *) tau(i)
+             enddo
+             close(iu2)
+       endif
+
+ elseif (analyses == 2) then
+    !ADAPTIVE (OUTWARD) INTEGRATION SCHEME
+    if (method == 1) then
+       print*,''
+       print*, 'Start calculating optical depth inwards'
+       if (primsec(1,2) == 0. .and. primsec(2,2) == 0. .and. primsec(3,2) == 0.) then
+          call system_clock(start)
+          call get_all_tau_inwards(npart2, primsec(1:3,1), xyzh2, neighb, kappa, Rstar, tau)
+          call system_clock(finish)
+       else
+          call system_clock(start)
+          call get_all_tau_inwards(npart2, primsec(1:3,1), xyzh2, neighb, kappa, Rstar, tau, primsec(1:3,2),Rcomp)
+          call system_clock(finish)
+       endif
+       timeTau = (finish-start)/1000.
+       print*,'Time = ',timeTau,' seconds.'
+       if (SPH) then
+          open(newunit=iu2, file='taus_'//dumpfile//'_inwards.txt', status='replace', action='write')
+       else
+          open(newunit=iu2, file='taus_'//dumpfile//'_tess_inwards.txt', status='replace', action='write')
+       endif
+       do i=1, size(tau)
+          write(iu2, *) tau(i)
+       enddo
+       close(iu2)
+    elseif (method == 2) then
+       print*,''
+       print*, 'Start calculating optical depth outwards: ', trim(jstring)
+       if (primsec(1,2) == 0. .and. primsec(2,2) == 0. .and. primsec(3,2) == 0.) then
+          call system_clock(start)
+          call get_all_tau(npart2, 1, xyzmh_ptmass, xyzh2, kappa, j, tau)
+          call system_clock(finish)
+       else
+          call system_clock(start)
+          call get_all_tau(npart2, 2, xyzmh_ptmass, xyzh2, kappa, j, tau)
+          call system_clock(finish)
+       endif
+       timeTau = (finish-start)/1000.
+       print*,'Time = ',timeTau,' seconds.'
+       open(newunit=iu2, file='taus_'//dumpfile//'_'//trim(jstring)//'.txt', status='replace', action='write')
+       do i=1, size(tau)
+          write(iu2, *) tau(i)
+       enddo
+       close(iu2)
+    elseif (method == 3) then
+       print*,''
+       print*, 'Start calculating optical depth outwards: ', trim(jstring)
+       if (primsec(1,2) == 0. .and. primsec(2,2) == 0. .and. primsec(3,2) == 0.) then
+          call system_clock(start)
+          call get_all_tau_outwards(npart2, primsec(1:3,1), xyzh2, kappa, Rstar, j, raypolation, tau)
+          call system_clock(finish)
+       else
+          call system_clock(start)
+          call get_all_tau_outwards(npart2, primsec(1:3,1), xyzh2, kappa, Rstar, j, raypolation, tau, primsec(1:3,2),Rcomp)
+          call system_clock(finish)
+       endif
+       timeTau = (finish-start)/1000.
+       print*,'Time = ',timeTau,' seconds.'
+       open(newunit=iu2, file='taus_'//dumpfile//'_'//trim(jstring)//'.txt', status='replace', action='write')
+       do i=1, size(tau)
+          write(iu2, *) tau(i)
+       enddo
+       close(iu2)
+    elseif (method == 4) then
+       print*,''
+       print*, 'Start calculating optical depth adaptive: minOrder = ', trim(jstring),', refineLevel = ', trim(kstring)
+       if (primsec(1,2) == 0. .and. primsec(2,2) == 0. .and. primsec(3,2) == 0.) then
+          call system_clock(start)
+          call get_all_tau_adaptive(npart2, primsec(1:3,1), xyzh2, kappa, Rstar, j, k, refineScheme, tau)
+          call system_clock(finish)
+       else
+          call system_clock(start)
+          call get_all_tau_adaptive(npart2, primsec(1:3,1), xyzh2, kappa, Rstar, j, k, refineScheme, tau, primsec(1:3,2),Rcomp)
+          call system_clock(finish)
+       endif
+       timeTau = (finish-start)/1000.
+       print*,'Time = ',timeTau,' seconds.'
+       totalTime = totalTime + timeTau
+       open(newunit=iu2, file='taus_'//dumpfile//'_adapt_'//trim(jstring)// &
                '_'//trim(kstring)//'.txt', status='replace', action='write')
-         do i=1, size(tau)
-            write(iu2, *) tau(i)
-         enddo
-         close(iu2)
-      endif
-
-   else if (analyses == 3) then
-      order = 5
-      print*,'Start calculating optical depth'
-      if (primsec(1,2) == 0. .and. primsec(2,2) == 0. .and. primsec(3,2) == 0.) then
-         call system_clock(start)
-         call get_all_tau(npart2, 1, xyzmh_ptmass, xyzh2, kappa, order, tau)
-         call system_clock(finish)
-      else
-         call system_clock(start)
-         call get_all_tau(npart2, 2, xyzmh_ptmass, xyzh2, kappa, order, tau)
-         call system_clock(finish)
-      endif
-      timeTau = (finish-start)/1000.
-      print*,'Time = ',timeTau,' seconds.'
-      open(newunit=iu4, file='taus_'//dumpfile//'.txt', status='replace', action='write')
-      do i=1, size(tau)
-         write(iu4, *) tau(i)
-      enddo
-      close(iu4)
+       do i=1, size(tau)
+          write(iu2, *) tau(i)
+       enddo
+       close(iu2)
+    endif
+
+ elseif (analyses == 3) then
+    order = 5
+    print*,'Start calculating optical depth'
+    if (primsec(1,2) == 0. .and. primsec(2,2) == 0. .and. primsec(3,2) == 0.) then
+       call system_clock(start)
+       call get_all_tau(npart2, 1, xyzmh_ptmass, xyzh2, kappa, order, tau)
+       call system_clock(finish)
+    else
+       call system_clock(start)
+       call get_all_tau(npart2, 2, xyzmh_ptmass, xyzh2, kappa, order, tau)
+       call system_clock(finish)
+    endif
+    timeTau = (finish-start)/1000.
+    print*,'Time = ',timeTau,' seconds.'
+    open(newunit=iu4, file='taus_'//dumpfile//'.txt', status='replace', action='write')
+    do i=1, size(tau)
+       write(iu4, *) tau(i)
+    enddo
+    close(iu4)
 
    else if (analyses == 4) then
       do i=1,npart
@@ -681,671 +680,6 @@
       enddo
       close(iu1)
 
-      open(newunit=iu3, file='rho_'//dumpfile//'.txt', status='replace', action='write')
-      do i=1,npart2
-         rho(i) = rhoh(xyzh2(4,i), particlemass)
-         write(iu3, *) rho(i)
-      enddo
-      close(iu3)
-   endif
-=======
- real, dimension(:), allocatable :: tau
- integer :: i,j,k,ierr,iu1,iu2,iu3,iu4, npart2!,iu
- integer :: start, finish, method, analyses, minOrder, maxOrder, order
- real :: totalTime, timeTau, Rstar, Rcomp
- logical :: SPH = .true., calcInwards = .false.
-
- real, parameter :: udist = au, umass = solarm
-
- Rstar = 2.37686663
- Rcomp = 0.1
- xyzmh_ptmass = 0.
- xyzmh_ptmass(iReff,1) = Rstar
- xyzmh_ptmass(iReff,2) = Rcomp
-
- print*,'("Reading kappa from file")'
- call read_array_from_file(123,dumpfile,'kappa',kappa(:),ierr, 1)
- if (ierr/=0) then
-    print*,''
-    print*,'("WARNING: could not read kappa from file. It will be set to zero")'
-    print*,''
-    kappa = 0.
- endif
-
- if (kappa(1) <= 0. .and. kappa(2) <= 0. .and. kappa(2) <= 0.) then
-    print*,'("Reading temperature from file")'
-    call read_array_from_file(123,dumpfile,'temperature',temp(:),ierr, 1)
-    if (temp(1) <= 0. .and. temp(2) <= 0. .and. temp(2) <= 0.) then
-       print*,'("Reading internal energy from file")'
-       call read_array_from_file(123,dumpfile,'u',u(:),ierr, 1)
-       do i=1,npart
-          temp(i)=(gamma-1.)*mu*u(i)*mass_proton_cgs*kboltz
-       enddo
-    endif
-    do i=1,npart
-       kappa(i)=calc_kappa_bowen(temp(i))
-    enddo
- endif
-
- j=1
- do i=1,npart
-    if (.not.isdead_or_accreted(xyzh(4,i))) then
-       xyzh2(:,j) = xyzh(:,i)
-       vxyzu2(:,j) = vxyzu(:,i)
-       kappa(j) = kappa(i)
-       j=j+1
-    endif
- enddo
- npart2 = j-1
- call set_linklist(npart2,npart2,xyzh2,vxyzu)
- print*,'npart = ',npart2
- allocate(tau(npart2))
-
- !get position of sink particles (stars)
- call read_array_from_file(123,dumpfile,'x',primsec(1,:),ierr, 2)
- call read_array_from_file(123,dumpfile,'y',primsec(2,:),ierr, 2)
- call read_array_from_file(123,dumpfile,'z',primsec(3,:),ierr, 2)
- call read_array_from_file(123,dumpfile,'h',primsec(4,:),ierr, 2)
- if (primsec(1,1) == xyzh(1,1) .and.  primsec(2,1) == xyzh(2,1) .and. primsec(3,1) == xyzh(3,1)) then
-    primsec(:,1) = (/0.,0.,0.,1./)
- endif
- xyzmh_ptmass(1:4,1) = primsec(:,1)
- xyzmh_ptmass(1:4,2) = primsec(:,2)
-
-
- print *,'What do you want to an analyses?'
- print *, '(1) Analysis'
- print *, '(2) Method'
- print *, '(3) Calculate tau as done in realtime in PHANTOM'
- print *, '(4) Preloaded settings'
- read *,analyses
- ! analyses=4
-
- if (analyses == 1) then
-    print *,'Which analysis would you like to run?'
-    print *, '(1) Inwards Integration'
-    print *, '(2) Outwards Integration (realtime)'
-    print *, '(3) Outwards Integration (interpolation)'
-    print *, '(4) Adaptive (Outward) Integration'
-    print *, '(5) Scaling'
-    print *, '(6) Time evoluation for mutiple files'
-    read *,method
-    if (method == 1) then
-       SPH = .false.
-       calcInwards = .false.
-    elseif (method == 2) then
-       SPH = .false.
-       calcInwards = .false.
-       print *,'At which order would you like to start?'
-       read *,minOrder
-       print *,'At which order would you like to stop?'
-       read *,maxOrder
-    elseif (method == 3) then
-       SPH = .false.
-       calcInwards = .false.
-       print *,'At which order would you like to start?'
-       read *,minOrder
-       print *,'At which order would you like to stop?'
-       read *,maxOrder
-       print *,'What interpolation scheme would you like to use'
-       print *,'(0) 1 ray,  no interpolation'
-       print *,'(1) 4 rays, linear interpolation'
-       print *,'(2) 9 rays, linear interpolation'
-       print *,'(3) 4 rays, square interpolation'
-       print *,'(4) 9 rays, square interpolation'
-       print *,'(5) 4 rays, cubed  interpolation'
-       print *,'(6) 9 rays, cubed  interpolation'
-       read*,k
-    elseif (method ==4) then
-       SPH = .false.
-       calcInwards = .false.
-       print *,'At which order would you like to start?'
-       read *,minOrder
-       print *,'At which order would you like to stop?'
-       read *,maxOrder
-    elseif (method == 5) then
-
-    elseif (method == 6) then
-
-    elseif (method == 7) then
-
-    endif
- elseif (analyses == 2) then
-    print *,'Which algorithm would you like to run?'
-    print *, '(1) Inwards'
-    print *, '(2) Outwards (realtime)'
-    print *, '(3) Outwards (interpolation)'
-    print *, '(4) Adaptive'
-    read *,method
-    if (method == 1) then
-       print *,'Do you want to use SPH neighbours? (T/F)'
-       read*,SPH
-    elseif (method == 2) then
-       print *,'What order do you want to run?'
-       read*,j
-       write(jstring,'(i0)') j
-    elseif (method == 3) then
-       print *,'What order do you want to run?'
-       read*,j
-       write(jstring,'(i0)') j
-       print *,'What interpolation scheme would you like to use'
-       print *,'(0) 1 ray,  no interpolation'
-       print *,'(1) 4 rays, linear interpolation'
-       print *,'(2) 9 rays, linear interpolation'
-       print *,'(3) 4 rays, square interpolation'
-       print *,'(4) 9 rays, square interpolation'
-       print *,'(5) 4 rays, cubed  interpolation'
-       print *,'(6) 9 rays, cubed  interpolation'
-       read*,k
-       write(kstring,'(i0)') k
-    elseif (method == 4) then
-       print *,'What order do you want to run? (integer below 7)'
-       read*,j
-       write(jstring,'(i0)') j
-       print *,'What refinement level do you want to run? (integer below 7)'
-       read*,k
-       write(kstring,'(i0)') k
-    endif
- endif
-
- if ((analyses == 1 .and. calcInwards) .or. (analyses == 2 .and. method==1)) then ! get neighbours
-    if (SPH) then
-       neighbourfile = 'neigh_'//TRIM(dumpfile)
-       inquire(file=neighbourfile,exist = existneigh)
-       if (existneigh) then
-          print*, 'SPH neighbour file ', TRIM(neighbourfile), ' found'
-          call read_neighbours(neighbourfile,npart2)
-       else
-          ! If there is no neighbour file, generate the list
-          print*, 'No neighbour file found: generating'
-          call system_clock(start)
-          call generate_neighbour_lists(xyzh2,vxyzu2,npart2,dumpfile, .false.)
-          call system_clock(finish)
-          totalTime = (finish-start)/1000.
-          print*,'Time = ',totalTime,' seconds.'
-          call write_neighbours(neighbourfile, npart2)
-          print*, 'Neighbour finding complete for file ', TRIM(dumpfile)
-       endif
-    else
-       allocate(neighb(npart2+2,100))
-       neighb = 0
-       inquire(file='neighbors_tess.txt',exist = existneigh)
-       if (existneigh) then
-          print*, 'Neighbour file neighbors.txt found'
-       else
-          call execute_command_line('python3 getNeigh.py -f '//'points_'//dumpfile//'.txt')
-       endif
-       open(newunit=iu4, file='neighbors_tess.txt', status='old', action='read')
-       do i=1, npart2+2
-          read(iu4,*) neighb(i,:)
-       enddo
-       close(iu4)
-    endif
- endif
-
- if (analyses == 1) then
-
-    ! INWARDS INTEGRATION ANALYSIS
-    if (method == 1) then
-       neighbourfile = 'neigh_'//TRIM(dumpfile)
-       inquire(file=neighbourfile,exist = existneigh)
-       if (existneigh) then
-          print*, 'SPH neighbour file ', TRIM(neighbourfile), ' found'
-          call read_neighbours(neighbourfile,npart2)
-       else
-          ! If there is no neighbour file, generate the list
-          print*, 'No neighbour file found: generating'
-          call system_clock(start)
-          call generate_neighbour_lists(xyzh2,vxyzu2,npart2,dumpfile, .false.)
-          call system_clock(finish)
-          totalTime = (finish-start)/1000.
-          print*,'Time = ',totalTime,' seconds.'
-          call write_neighbours(neighbourfile, npart2)
-          print*, 'Neighbour finding complete for file ', TRIM(dumpfile)
-       endif
-       print*,''
-       print*, 'Start calculating optical depth inwards SPH'
-       if (primsec(1,2) == 0. .and. primsec(2,2) == 0. .and. primsec(3,2) == 0.) then
-          call system_clock(start)
-          call get_all_tau_inwards(npart2, primsec(1:3,1), xyzh2, neighb, kappa, Rstar, tau)
-          call system_clock(finish)
-       else
-          call system_clock(start)
-          call get_all_tau_inwards(npart2, primsec(1:3,1), xyzh2, neighb, kappa, Rstar, tau, primsec(1:3,2),Rcomp)
-          call system_clock(finish)
-       endif
-       timeTau = (finish-start)/1000.
-       print*,'Time = ',timeTau,' seconds.'
-       open(newunit=iu4, file='times_inwards_'//dumpfile//'.txt', status='replace', action='write')
-       write(iu4, *) timeTau
-       close(iu4)
-       totalTime = timeTau
-       open(newunit=iu2, file='taus_inwards_SPH_'//dumpfile//'.txt', status='replace', action='write')
-       do i=1, size(tau)
-          write(iu2, *) tau(i)
-       enddo
-       close(iu2)
-       deallocate(neighb)
-       allocate(neighb(npart2+2,100))
-       neighb = 0
-       inquire(file='neighbors_tess.txt',exist = existneigh)
-       if (existneigh) then
-          print*, 'Delaunay neighbour file neighbors.txt found'
-       else
-          call execute_command_line('python3 getNeigh.py -f '//'points_'//dumpfile//'.txt')
-       endif
-       open(newunit=iu4, file='neighbors_tess.txt', status='old', action='read')
-       do i=1, npart2+2
-          read(iu4,*) neighb(i,:)
-       enddo
-       close(iu4)
-       print*,''
-       print*, 'Start calculating optical depth inwards Delaunay'
-       if (primsec(1,2) == 0. .and. primsec(2,2) == 0. .and. primsec(3,2) == 0.) then
-          call system_clock(start)
-          call get_all_tau_inwards(npart2, primsec(1:3,1), xyzh2, neighb, kappa, Rstar, tau)
-          call system_clock(finish)
-       else
-          call system_clock(start)
-          call get_all_tau_inwards(npart2, primsec(1:3,1), xyzh2, neighb, kappa, Rstar, tau, primsec(1:3,2),Rcomp)
-          call system_clock(finish)
-       endif
-       timeTau = (finish-start)/1000.
-       print*,'Time = ',timeTau,' seconds.'
-       open(newunit=iu4, file='times_inwards_'//dumpfile//'.txt',position='append', status='old', action='write')
-       write(iu4, *) timeTau
-       close(iu4)
-       totalTime = timeTau
-       open(newunit=iu2, file='taus_inwards_Del_'//dumpfile//'.txt', status='replace', action='write')
-       do i=1, size(tau)
-          write(iu2, *) tau(i)
-       enddo
-
-       ! OUTWARD INTEGRATION realTIME ANALYSIS
-    elseif (method == 2) then
-       if (calcInwards) then
-          print*,''
-          print*, 'Start calculating optical depth inwards'
-          if (primsec(1,2) == 0. .and. primsec(2,2) == 0. .and. primsec(3,2) == 0.) then
-             call system_clock(start)
-             call get_all_tau_inwards(npart2, primsec(1:3,1), xyzh2, neighb, kappa, Rstar, tau)
-             call system_clock(finish)
-          else
-             call system_clock(start)
-             call get_all_tau_inwards(npart2, primsec(1:3,1), xyzh2, neighb, kappa, Rstar, tau, primsec(1:3,2),Rcomp)
-             call system_clock(finish)
-          endif
-          timeTau = (finish-start)/1000.
-          print*,'Time = ',timeTau,' seconds.'
-          open(newunit=iu4, file='times_'//dumpfile//'.txt', status='replace', action='write')
-          write(iu4, *) timeTau
-          close(iu4)
-          totalTime = timeTau
-          open(newunit=iu2, file='taus_'//dumpfile//'_inwards.txt', status='replace', action='write')
-          do i=1, size(tau)
-             write(iu2, *) tau(i)
-          enddo
-          close(iu2)
-          deallocate(neighb)
-       else
-          open(newunit=iu4, file='times_'//dumpfile//'.txt', status='replace', action='write')
-          write(iu4, *) 0.
-          close(iu4)
-          totalTime=0
-       endif
-
-       do j = minOrder, maxOrder
-          write(jstring,'(i0)') j
-          print*,''
-          print*, 'Start calculating optical depth outwards: ', trim(jstring)
-          if (primsec(1,2) == 0. .and. primsec(2,2) == 0. .and. primsec(3,2) == 0.) then
-             call system_clock(start)
-             call get_all_tau(npart2, 1, xyzmh_ptmass, xyzh2, kappa, j, tau)
-             call system_clock(finish)
-          else
-             call system_clock(start)
-             call get_all_tau(npart2, 2, xyzmh_ptmass, xyzh2, kappa, j, tau)
-             call system_clock(finish)
-          endif
-          timeTau = (finish-start)/1000.
-          print*,'Time = ',timeTau,' seconds.'
-          open(newunit=iu4, file='times_'//dumpfile//'.txt',position='append', status='old', action='write')
-          write(iu4, *) timeTau
-          close(iu4)
-          totalTime = totalTime + timeTau
-          open(newunit=iu2, file='taus_'//dumpfile//'_'//trim(jstring)//'.txt', status='replace', action='write')
-          do i=1, size(tau)
-             write(iu2, *) tau(i)
-          enddo
-          close(iu2)
-       enddo
-       print*,''
-       print*,'Total time of the calculation = ',totalTime,' seconds.'
-
-       ! OUTWARD INTEGRATION INTERPOLATION ANALYSIS
-    elseif (method == 3) then
-       if (calcInwards) then
-          print*,''
-          print*, 'Start calculating optical depth inwards'
-          if (primsec(1,2) == 0. .and. primsec(2,2) == 0. .and. primsec(3,2) == 0.) then
-             call system_clock(start)
-             call get_all_tau_inwards(npart2, primsec(1:3,1), xyzh2, neighb, kappa, Rstar, tau)
-             call system_clock(finish)
-          else
-             call system_clock(start)
-             call get_all_tau_inwards(npart2, primsec(1:3,1), xyzh2, neighb, kappa, Rstar, tau, primsec(1:3,2),Rcomp)
-             call system_clock(finish)
-          endif
-          timeTau = (finish-start)/1000.
-          print*,'Time = ',timeTau,' seconds.'
-          open(newunit=iu4, file='times_'//dumpfile//'.txt', status='replace', action='write')
-          write(iu4, *) timeTau
-          close(iu4)
-          totalTime = timeTau
-          open(newunit=iu2, file='taus_'//dumpfile//'_inwards.txt', status='replace', action='write')
-          do i=1, size(tau)
-             write(iu2, *) tau(i)
-          enddo
-          close(iu2)
-          deallocate(neighb)
-       else
-          open(newunit=iu4, file='times_'//dumpfile//'.txt', status='replace', action='write')
-          write(iu4, *) 0.
-          close(iu4)
-          totalTime=0
-       endif
-
-       do j = minOrder, maxOrder
-          write(jstring,'(i0)') j
-          print*,''
-          print*, 'Start calculating optical depth outwards: ', trim(jstring)
-          if (primsec(1,2) == 0. .and. primsec(2,2) == 0. .and. primsec(3,2) == 0.) then
-             call system_clock(start)
-             call get_all_tau_outwards(npart2, primsec(1:3,1), xyzh2, kappa, Rstar, j, k, tau)
-             call system_clock(finish)
-          else
-             call system_clock(start)
-             call get_all_tau_outwards(npart2, primsec(1:3,1), xyzh2, kappa, Rstar, j, k, tau, primsec(1:3,2),Rcomp)
-             call system_clock(finish)
-          endif
-          timeTau = (finish-start)/1000.
-          print*,'Time = ',timeTau,' seconds.'
-          open(newunit=iu4, file='times_'//dumpfile//'.txt',position='append', status='old', action='write')
-          write(iu4, *) timeTau
-          close(iu4)
-          totalTime = totalTime + timeTau
-          open(newunit=iu2, file='taus_'//dumpfile//'_'//trim(jstring)//'.txt', status='replace', action='write')
-          do i=1, size(tau)
-             write(iu2, *) tau(i)
-          enddo
-          close(iu2)
-       enddo
-       print*,''
-       print*,'Total time of the calculation = ',totalTime,' seconds.'
-
-       !ADAPTIVE (OUTWARD) INTEGRATION ANALYSIS
-    elseif (method == 4) then
-       if (calcInwards) then
-          print*,''
-          print*, 'Start calculating optical depth inwards'
-          if (primsec(1,2) == 0. .and. primsec(2,2) == 0. .and. primsec(3,2) == 0.) then
-             call system_clock(start)
-             call get_all_tau_inwards(npart2, primsec(1:3,1), xyzh2, neighb, kappa, Rstar, tau)
-             call system_clock(finish)
-          else
-             call system_clock(start)
-             call get_all_tau_inwards(npart2, primsec(1:3,1), xyzh2, neighb, kappa, Rstar, tau, primsec(1:3,2),Rcomp)
-             call system_clock(finish)
-          endif
-          timeTau = (finish-start)/1000.
-          print*,'Time = ',timeTau,' seconds.'
-          open(newunit=iu4, file='times_'//dumpfile//'.txt', status='replace', action='write')
-          write(iu4, *) timeTau
-          close(iu4)
-          totalTime = timeTau
-          open(newunit=iu2, file='taus_'//dumpfile//'_inwards.txt', status='replace', action='write')
-          do i=1, size(tau)
-             write(iu2, *) tau(i)
-          enddo
-          close(iu2)
-          deallocate(neighb)
-       else
-          open(newunit=iu4, file='times_opt_'//dumpfile//'.txt', status='replace', action='write')
-          write(iu4, *) 0.
-          close(iu4)
-          totalTime=0
-       endif
-
-       do j = minOrder, maxOrder
-          write(jstring,'(i0)') j
-          do k = minOrder,maxOrder-j
-             write(kstring,'(i0)') k
-             print*,''
-             print*, 'Start calculating optical depth outwards: minOrder = ', trim(jstring),', refineLevel = ', trim(kstring)
-             if (primsec(1,2) == 0. .and. primsec(2,2) == 0. .and. primsec(3,2) == 0.) then
-                call system_clock(start)
-                call get_all_tau_adaptive(primsec(1:3,1), xyzh2, kappa, Rstar, j, k, tau)
-                call system_clock(finish)
-             else
-                call system_clock(start)
-                call get_all_tau_adaptive(primsec(1:3,1), xyzh2, kappa, Rstar, j, k, tau, primsec(1:3,2),Rcomp)
-                call system_clock(finish)
-             endif
-             timeTau = (finish-start)/1000.
-             print*,'Time = ',timeTau,' seconds.'
-             open(newunit=iu4, file='times_opt_'//dumpfile//'.txt',position='append', status='old', action='write')
-             write(iu4, *) timeTau
-             close(iu4)
-             totalTime = totalTime + timeTau
-             open(newunit=iu2, file='taus_'//dumpfile//'_opt_'//trim(jstring)// &
-                     '_'//trim(kstring)//'.txt', status='replace', action='write')
-             do i=1, size(tau)
-                write(iu2, *) tau(i)
-             enddo
-             close(iu2)
-          enddo
-       enddo
-       print*,''
-       print*,'Total time of the calculation = ',totalTime,' seconds.'
-
-       ! SCALING ANALYSIS
-    elseif (method == 5) then
-       order = 5
-       print*,'Start doing scaling analysis with order =',order
-       open(newunit=iu4, file='times_'//dumpfile//'_scaling.txt', status='replace', action='write')
-       close(iu4)
-       do i=1, omp_get_max_threads()
-          call omp_set_num_threads(i)
-          call deallocate_linklist
-          call allocate_linklist
-          call set_linklist(npart2,npart2,xyzh2,vxyzu)
-          if (primsec(1,2) == 0. .and. primsec(2,2) == 0. .and. primsec(3,2) == 0.) then
-             call system_clock(start)
-             call get_all_tau(npart2, 1, xyzmh_ptmass, xyzh2, kappa, order, tau)
-             call system_clock(finish)
-          else
-             call system_clock(start)
-             call get_all_tau(npart2, 2, xyzmh_ptmass, xyzh2, kappa, order, tau)
-             call system_clock(finish)
-          endif
-          timeTau = (finish-start)/1000.
-          print*,'nthread = ',omp_get_max_threads(),': Time = ',timeTau,' seconds.'
-          open(newunit=iu4, file='times_'//dumpfile//'_scaling.txt',position='append', status='old', action='write')
-          write(iu4, *) omp_get_max_threads(), timeTau
-          close(iu4)
-       enddo
-
-       ! TIME ANALYSIS MULTIPLE FILES
-    elseif (method == 6) then
-       order = 5
-       print*,'Start doing scaling analysis with order =',order
-       if (primsec(1,2) == 0. .and. primsec(2,2) == 0. .and. primsec(3,2) == 0.) then
-          call system_clock(start)
-          call get_all_tau(npart2, 1, xyzmh_ptmass, xyzh2, kappa, order, tau)
-          call system_clock(finish)
-       else
-          call system_clock(start)
-          call get_all_tau(npart2, 2, xyzmh_ptmass, xyzh2, kappa, order, tau)
-          call system_clock(finish)
-       endif
-       timeTau = (finish-start)/1000.
-       print*,'Time = ',timeTau,' seconds.'
-       open(newunit=iu1, file='npart_wind.txt',position='append', action='write')
-       write(iu1, *) npart2
-       close(iu1)
-       open(newunit=iu4, file='times_wind.txt',position='append', action='write')
-       write(iu4, *) timeTau
-       close(iu4)
-       totalTime = totalTime + timeTau
-       open(newunit=iu2, file='taus_'//dumpfile//'.txt', status='replace', action='write')
-       do i=1, size(tau)
-          write(iu2, *) tau(i)
-       enddo
-       close(iu2)
-    endif
-
- elseif (analyses == 2) then
-    !ADAPTIVE (OUTWARD) INTEGRATION SCHEME
-    if (method == 1) then
-       print*,''
-       print*, 'Start calculating optical depth inwards'
-       if (primsec(1,2) == 0. .and. primsec(2,2) == 0. .and. primsec(3,2) == 0.) then
-          call system_clock(start)
-          call get_all_tau_inwards(npart2, primsec(1:3,1), xyzh2, neighb, kappa, Rstar, tau)
-          call system_clock(finish)
-       else
-          call system_clock(start)
-          call get_all_tau_inwards(npart2, primsec(1:3,1), xyzh2, neighb, kappa, Rstar, tau, primsec(1:3,2),Rcomp)
-          call system_clock(finish)
-       endif
-       timeTau = (finish-start)/1000.
-       print*,'Time = ',timeTau,' seconds.'
-       if (SPH) then
-          open(newunit=iu2, file='taus_'//dumpfile//'_inwards.txt', status='replace', action='write')
-       else
-          open(newunit=iu2, file='taus_'//dumpfile//'_tess_inwards.txt', status='replace', action='write')
-       endif
-       do i=1, size(tau)
-          write(iu2, *) tau(i)
-       enddo
-       close(iu2)
-    elseif (method == 2) then
-       print*,''
-       print*, 'Start calculating optical depth outwards: ', trim(jstring)
-       if (primsec(1,2) == 0. .and. primsec(2,2) == 0. .and. primsec(3,2) == 0.) then
-          call system_clock(start)
-          call get_all_tau(npart2, 1, xyzmh_ptmass, xyzh2, kappa, j, tau)
-          call system_clock(finish)
-       else
-          call system_clock(start)
-          call get_all_tau(npart2, 2, xyzmh_ptmass, xyzh2, kappa, j, tau)
-          call system_clock(finish)
-       endif
-       timeTau = (finish-start)/1000.
-       print*,'Time = ',timeTau,' seconds.'
-       open(newunit=iu2, file='taus_'//dumpfile//'_'//trim(jstring)//'.txt', status='replace', action='write')
-       do i=1, size(tau)
-          write(iu2, *) tau(i)
-       enddo
-       close(iu2)
-    elseif (method == 3) then
-       print*,''
-       print*, 'Start calculating optical depth outwards: ', trim(jstring)
-       if (primsec(1,2) == 0. .and. primsec(2,2) == 0. .and. primsec(3,2) == 0.) then
-          call system_clock(start)
-          call get_all_tau_outwards(npart2, primsec(1:3,1), xyzh2, kappa, Rstar, j, k, tau)
-          call system_clock(finish)
-       else
-          call system_clock(start)
-          call get_all_tau_outwards(npart2, primsec(1:3,1), xyzh2, kappa, Rstar, j, k, tau, primsec(1:3,2),Rcomp)
-          call system_clock(finish)
-       endif
-       timeTau = (finish-start)/1000.
-       print*,'Time = ',timeTau,' seconds.'
-       open(newunit=iu2, file='taus_'//dumpfile//'_'//trim(jstring)//'.txt', status='replace', action='write')
-       do i=1, size(tau)
-          write(iu2, *) tau(i)
-       enddo
-       close(iu2)
-    elseif (method == 4) then
-       print*,''
-       print*, 'Start calculating optical depth adaptive: minOrder = ', trim(jstring),', refineLevel = ', trim(kstring)
-       if (primsec(1,2) == 0. .and. primsec(2,2) == 0. .and. primsec(3,2) == 0.) then
-          call system_clock(start)
-          call get_all_tau_adaptive(primsec(1:3,1), xyzh2, kappa, Rstar, j, k, tau)
-          call system_clock(finish)
-       else
-          call system_clock(start)
-          call get_all_tau_adaptive(primsec(1:3,1), xyzh2, kappa, Rstar, j, k, tau, primsec(1:3,2),Rcomp)
-          call system_clock(finish)
-       endif
-       timeTau = (finish-start)/1000.
-       print*,'Time = ',timeTau,' seconds.'
-       totalTime = totalTime + timeTau
-       open(newunit=iu2, file='taus_'//dumpfile//'_opt_'//trim(jstring)// &
-               '_'//trim(kstring)//'.txt', status='replace', action='write')
-       do i=1, size(tau)
-          write(iu2, *) tau(i)
-       enddo
-       close(iu2)
-    endif
-
- elseif (analyses == 3) then
-    order = 5
-    print*,'Start calculating optical depth'
-    if (primsec(1,2) == 0. .and. primsec(2,2) == 0. .and. primsec(3,2) == 0.) then
-       call system_clock(start)
-       call get_all_tau(npart2, 1, xyzmh_ptmass, xyzh2, kappa, order, tau)
-       call system_clock(finish)
-    else
-       call system_clock(start)
-       call get_all_tau(npart2, 2, xyzmh_ptmass, xyzh2, kappa, order, tau)
-       call system_clock(finish)
-    endif
-    timeTau = (finish-start)/1000.
-    print*,'Time = ',timeTau,' seconds.'
-    open(newunit=iu4, file='taus_'//dumpfile//'.txt', status='replace', action='write')
-    do i=1, size(tau)
-       write(iu4, *) tau(i)
-    enddo
-    close(iu4)
-
- elseif (analyses == 4) then
-    do i=1,npart
-       if (norm2(xyzh2(1:3,i) - (/10.,10.,10./)) < 4.) then
-          kappa(i) = 1e10
-       endif
-    enddo
-    ! allocate(neighb(npart2+2,100))
-    ! neighb = 0
-    ! open(newunit=iu4, file='neighbors_tess.txt', status='old', action='read')
-    ! do i=1, npart2+2
-    !       read(iu4,*) neighb(i,:)
-    ! enddo
-    ! close(iu4)
-    print*,''
-    order = 7
-    print*, 'Start calculating optical depth outwards, order=',order
-    call system_clock(start)
-    call get_all_tau(npart2, 2, xyzmh_ptmass, xyzh2, kappa, order, tau)
-    call system_clock(finish)
-    timeTau = (finish-start)/1000.
-    print*,'Time = ',timeTau,' seconds.'
-    totalTime = totalTime + timeTau
-    open(newunit=iu2, file='taus_'//dumpfile//'_raypolation_7.txt', status='replace', action='write')
-    do i=1, size(tau)
-       write(iu2, *) tau(i)
-    enddo
-    close(iu2)
- endif
-
- if (.false.) then! Write out the location and density of all the points
-    open(newunit=iu1, file='points_'//dumpfile//'.txt', status='replace', action='write')
-    do i=1, npart2+2
-       write(iu1, *) xyzh2(1:3,i)
-    enddo
-    close(iu1)
-
     open(newunit=iu3, file='rho_'//dumpfile//'.txt', status='replace', action='write')
     do i=1,npart2
        rho(i) = rhoh(xyzh2(4,i), particlemass)
@@ -1353,7 +687,6 @@
     enddo
     close(iu3)
  endif
->>>>>>> 8cd49336
 
 end subroutine do_analysis
 end module analysis