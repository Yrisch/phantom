--- conflicted
+++ resolved
@@ -18,11 +18,7 @@
 !
 ! :Dependencies: centreofmass, dim, eos, extern_corotate, externalforces,
 !   infile_utils, io, options, part, physcon, prompting, readwrite_dumps,
-<<<<<<< HEAD
-!   setbinary, setstar_mesa, table_utils, timestep, units, vectorutils
-=======
 !   readwrite_mesa, setbinary, table_utils, timestep, units, vectorutils
->>>>>>> 9f6bba68
 !
  implicit none
 
