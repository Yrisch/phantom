!--------------------------------------------------------------------------!
! The Phantom Smoothed Particle Hydrodynamics code, by Daniel Price et al. !
! Copyright (c) 2007-2023 The Authors (see AUTHORS)                        !
! See LICENCE file for usage and distribution conditions                   !
! http://phantomsph.bitbucket.io/                                          !
!--------------------------------------------------------------------------!
module raytracer_all
!
! raytracer_all
!
! :References: None
!
<<<<<<< HEAD
! :Owner: Mats Esseldeurs
=======
! :Owner: Lionel Siess
>>>>>>> a0727241
!
! :Runtime parameters: None
!
! :Dependencies: healpix, kernel, linklist, part, units
!
 use healpix
 implicit none
 public :: get_all_tau_outwards, get_all_tau_inwards, get_all_tau_adaptive
 private
contains

!*********************************************************************!
!***************************   ADAPTIVE   ****************************!
!*********************************************************************!

!--------------------------------------------------------------------------
!+
!  Calculate the optical depth of each particle, using the adaptive ray-
!  tracing scheme
!+
!  IN: npart:           The number of SPH particles
!  IN: primary:         The xyz coordinates of the primary star
!  IN: xyzh:            The array containing the particles position+smooting lenght
!  IN: kappa:           The array containing the kappa of all SPH particles
!  IN: Rstar:           The radius of the star
!  IN: minOrder:        The minimal order in which the rays are sampled
!  IN: refineLevel:     The amount of orders in which the rays can be
!                       sampled deeper
!  IN: refineScheme:    The refinement scheme used for adaptive ray selection
!+
!  OUT: taus:           The list of optical depths for each particle
!+
!  OPT: companion:      The xyz coordinates of the companion
!  OPT: Rcomp:          The radius of the companion
!+
!--------------------------------------------------------------------------
subroutine get_all_tau_adaptive(npart, primary, xyzh, kappa, Rstar, minOrder,&
                              refineLevel, refineScheme, taus, companion, Rcomp)
 integer, intent(in) :: npart, minOrder, refineLevel, refineScheme
 real, intent(in)    :: primary(3), kappa(:), xyzh(:,:), Rstar
 real, optional      :: Rcomp, companion(3)
 real, intent(out)   :: taus(:)
 
 integer     :: i, nrays, nsides, index
 real        :: normCompanion, theta0, unitCompanion(3), theta, root, dist, vec(3), dir(3)
 real, dimension(:,:), allocatable :: dirs
 real, dimension(:,:), allocatable :: listsOfDists, listsOfTaus
 integer, dimension(:), allocatable :: indices, rays_dim
 real, dimension(:), allocatable    :: tau, dists

 if (present(companion) .and. present(Rcomp)) then
    unitCompanion = companion-primary
    normCompanion = norm2(unitCompanion)
    theta0 = asin(Rcomp/normCompanion)
    unitCompanion = unitCompanion/normCompanion

    call get_rays(npart, primary, companion, Rcomp, xyzh, minOrder, refineLevel, refineScheme, dirs, indices, nrays)
    allocate(listsOfDists(200, nrays))
    allocate(listsOfTaus(size(listsOfDists(:,1)), nrays))
    allocate(tau(size(listsOfDists(:,1))))
    allocate(dists(size(listsOfDists(:,1))))
    allocate(rays_dim(nrays))

    !$omp parallel do private(tau,dist,dir,dists,root,theta)
    do i = 1, nrays
       tau=0.
       dists=0.
       dir = dirs(:,i)
       theta = acos(dot_product(unitCompanion, dir))
       if (theta < theta0) then
          root = sqrt(normCompanion**2*cos(theta)**2-normCompanion**2+Rcomp**2)
          dist = normCompanion*cos(theta)-root
          call ray_tracer(primary, dir, xyzh, kappa, Rstar, tau, dists, rays_dim(i), dist)
       else
          call ray_tracer(primary, dir, xyzh, kappa, Rstar, tau, dists, rays_dim(i))
       endif
       listsOfTaus(:,i) = tau
       listsOfDists(:,i) = dists
    enddo
    !$omp end parallel do
    
    nsides = 2**(minOrder+refineLevel)
    taus = 0.
    !$omp parallel do private(index,vec)
    do i = 1, npart
       vec = xyzh(1:3,i)-primary
       call vec2pix_nest(nsides, vec, index)
       index = indices(index + 1)
       call get_tau_on_ray(norm2(vec), listsOfTaus(:,index), listsOfDists(:,index), rays_dim(index), taus(i))
    enddo
    !$omp end parallel do

 else
    call get_all_tau_outwards_single(npart, primary, xyzh, kappa, &
    Rstar, minOrder+refineLevel, 0, taus)
 endif
end subroutine get_all_tau_adaptive

!--------------------------------------------------------------------------
!+
!  Return all the directions of the rays that need to be traced for the
!  adaptive ray-tracing scheme
!+
!  IN: npart:           The number of SPH particles
!  IN: primary:         The xyz coordinates of the primary star
!  IN: companion:       The xyz coordinates of the companion
!  IN: Rcomp:           The radius of the companion
!  IN: xyzh:            The array containing the particles position+smooting lenght
!  IN: minOrder:        The minimal order in which the rays are sampled
!  IN: refineLevel:     The amount of orders in which the rays can be
!                       sampled deeper
!  IN: refineScheme:    The refinement scheme used for adaptive ray selection
!+
!  OUT: rays:           A list containing the rays that need to be traced 
!                       in the adaptive ray-tracing scheme
!  OUT: indices:        A list containing a link between the index in the
!                       deepest order and the rays in the adaptive ray-tracing scheme
!  OUT: nrays:          The number of rays after the ray selection
!+
!--------------------------------------------------------------------------
subroutine get_rays(npart, primary, companion, Rcomp, xyzh, minOrder, refineLevel, refineScheme, rays, indices, nrays)
 integer, intent(in)  :: npart, minOrder, refineLevel, refineScheme
 real, intent(in)     :: primary(3), companion(3), xyzh(:,:), Rcomp
 real, allocatable, intent(out)    :: rays(:,:)
 integer, allocatable, intent(out) :: indices(:)
 integer, intent(out) :: nrays

 real    :: theta, dist, phi, cosphi, sinphi
 real, dimension(:,:), allocatable  :: circ
 integer :: i, j, minNsides, minNrays, ind,n, maxOrder, max, distr(12*4**(minOrder+refineLevel))
 integer, dimension(:,:), allocatable  :: distrs

      maxOrder = minOrder+refineLevel
      nrays = 12*4**(maxOrder)
      allocate(rays(3, nrays))
      allocate(indices(12*4**(maxOrder)))
      rays = 0.
      indices = 0

 !If there is no refinement, just return the uniform ray distribution
 minNsides = 2**minOrder
 minNrays = 12*4**minOrder
 if (refineLevel == 0) then
    do i=1, minNrays
       call pix2vec_nest(minNsides,i-1, rays(:,i))
       indices(i) = i
    enddo
    return
 endif

 !Fill a list to have the number distribution in angular space
 distr = 0
 !$omp parallel do private(ind)
 do i = 1, npart
    call vec2pix_nest(2**maxOrder, xyzh(1:3, i)-primary, ind)
    distr(ind+1) = distr(ind+1)+1
 enddo
 max = maxval(distr)

 !Make sure the companion is described using the highest refinement
 dist = norm2(primary-companion)
 theta = asin(Rcomp/dist)
 phi = atan2(companion(2)-primary(2),companion(1)-primary(1))
 cosphi = cos(phi)
 sinphi = sin(phi)
 dist = dist*cos(theta)
 n = int(theta*6*2**(minOrder+refineLevel))+4
 allocate(circ(n,3))
 do i=1, n !Define boundary of the companion
    circ(i,1) = dist*cos(theta)
    circ(i,2) = dist*sin(theta)*cos(twopi*i/n)
    circ(i,3) = dist*sin(theta)*sin(twopi*i/n)
    circ(i,:) = (/cosphi*circ(i,1) - sinphi*circ(i,2),sinphi*circ(i,1) + cosphi*circ(i,2), circ(i,3)/)
 enddo
 do i=1, n !Make sure the boundary is maximally refined
    call vec2pix_nest(2**maxOrder,circ(i,:),ind)
    distr(ind+1) = max
 enddo

 !Calculate the number distribution in all the orders needed
 allocate(distrs(12*4**(minOrder+refineLevel),refineLevel+1))
 distrs = 0
 distrs(:,1) = distr
 do i = 1, refineLevel
    do j = 1, 12*4**(maxOrder-i)
       distrs(j,i+1) = distrs(4*j,i)+distrs(4*j+1,i)+distrs(4*j+2,i)+distrs(4*j+3,i)
    enddo
 enddo
 max = maxval(distrs(:,refineLevel+1))+1

 !Fill the rays array walking through the orders
 ind=1

 ! refine half in each order
 if (refineScheme == 1) then
    do i=0, refineLevel-1
       call merge_argsort(distrs(1:12*4**(minOrder+i),refineLevel-i+1), distr)
       do j=1, 6*4**minOrder*2**(i)
          call pix2vec_nest(2**(minOrder+i), distr(j)-1, rays(:,ind))
          indices(4**(refineLevel-i)*(distr(j)-1)+1:4**(refineLevel-i)*distr(j)) = ind
          ind=ind+1
          distrs(4*(distr(j)-1)+1:4*(distr(j)), refineLevel-i) = max
       enddo
       do j = j+1, 12*4**(minOrder+i)
          if (distrs(distr(j),refineLevel-i+1) == max) then
             distrs(4*(distr(j)-1)+1:4*(distr(j)), refineLevel-i) = max
          endif
       enddo
    enddo

 ! refine overdens regions in each order
 else if (refineScheme == 2) then
    do i=0, refineLevel-1
       call merge_argsort(distrs(1:12*4**(minOrder+i),refineLevel-i+1), distr)
       j=1
       do while (distrs(distr(j),refineLevel-i+1)<npart/(12*4**(minOrder+i)))
          call pix2vec_nest(2**(minOrder+i), distr(j)-1, rays(:,ind))
          indices(4**(refineLevel-i)*(distr(j)-1)+1:4**(refineLevel-i)*distr(j)) = ind
          ind=ind+1
          distrs(4*(distr(j)-1)+1:4*(distr(j)), refineLevel-i) = max
          j=j+1
       enddo
       do j = j, 12*4**(minOrder+i)
          if (distrs(distr(j),refineLevel-i+1) == max) then
             distrs(4*(distr(j)-1)+1:4*(distr(j)), refineLevel-i) = max
          endif
       enddo
    enddo
 endif

 do i=1, 12*4**maxOrder
    if (distrs(i,1) .ne. max) then
       call pix2vec_nest(2**maxOrder, i-1, rays(:,ind))
       indices(i) = ind
       ind=ind+1
    endif
 enddo
 nrays = ind-1
end subroutine get_rays

!--------------------------------------------------------------------------
!+
!  Routine that returns the arguments of the sorted array
!  Source: https://github.com/Astrokiwi/simple_fortran_argsort/blob/master/sort_test.f90
!+
!--------------------------------------------------------------------------
subroutine merge_argsort(r,d)
 integer, intent(in), dimension(:) :: r
 integer, intent(out), dimension(size(r)) :: d

 integer, dimension(size(r)) :: il

 integer :: stepsize
 integer :: i,j,n,left,k,ksize

 n = size(r)

 do i=1,n
    d(i)=i
 enddo

 if ( n==1 ) return

 stepsize = 1
 do while (stepsize<n)
    do left=1,n-stepsize,stepsize*2
       i = left
       j = left+stepsize
       ksize = min(stepsize*2,n-left+1)
       k=1

       do while ( i<left+stepsize .and. j<left+ksize )
          if ( r(d(i))<r(d(j)) ) then
             il(k)=d(i)
             i=i+1
             k=k+1
          else
             il(k)=d(j)
             j=j+1
             k=k+1
          endif
       enddo

       if ( i<left+stepsize ) then
          ! fill up remaining from left
          il(k:ksize) = d(i:left+stepsize-1)
       else
          ! fill up remaining from right
          il(k:ksize) = d(j:left+ksize-1)
       endif
       d(left:left+ksize-1) = il(1:ksize)
    enddo
    stepsize=stepsize*2
 enddo
end subroutine merge_argsort

!*********************************************************************!
!***************************   OUTWARDS   ****************************!
!*********************************************************************!

!--------------------------------------------------------------------------
!+
!  Calculate the optical depth of each particle, using the uniform outwards
!  ray-tracing scheme
!+
!  IN: npart:           The number of SPH particles
!  IN: primary:         The xyz coordinates of the primary star
!  IN: xyzh:            The array containing the particles position+smooting lenght
!  IN: kappa:           The array containing the kappa of all SPH particles
!  IN: Rstar:           The radius of the star
!  IN: order:           The order in which the rays are sampled
!  IN: raypolation:     The interpolation scheme used for the ray interpolation
!+
!  OUT: taus:           The list of optical depths for each particle
!+
!  OPT: companion:      The location of the companion
!  opt: Rcomp:          The radius of the primary star
!+
!--------------------------------------------------------------------------
subroutine get_all_tau_outwards(npart, primary, xyzh, kappa, Rstar, order, raypolation, taus, companion, Rcomp)
 integer, intent(in) :: npart, order, raypolation
 real, intent(in)    :: primary(3), kappa(:), Rstar, xyzh(:,:)
 real, optional      :: Rcomp, companion(3)
 real, intent(out)   :: taus(:)

 if (present(companion) .and. present(Rcomp)) then
    call get_all_tau_outwards_companion(npart, primary, xyzh, kappa, Rstar, companion, Rcomp, order, raypolation, taus)
 else
    call get_all_tau_outwards_single(npart, primary, xyzh, kappa, Rstar, order, raypolation, taus)
 endif
end subroutine get_all_tau_outwards
   
!--------------------------------------------------------------------------
!+
!  Calculates the optical depth to each SPH particle, using the uniform outwards
!  ray-tracing scheme for models containing a single star
!
!  Relies on healpix, for more information: https://healpix.sourceforge.io/
!+
!  IN: npart:           The number of SPH particles
!  IN: primary:         The xyz coordinates of the primary star
!  IN: xyzh:            The array containing the particles position+smooting lenght
!  IN: kappa:           The array containing the kappa of all SPH particles
!  IN: Rstar:           The radius of the primary star
!  IN: order:           The healpix order which is used for the uniform ray sampling
!  IN: raypolation:     The interpolation scheme used for the ray interpolation
!+
!  OUT: taus:           The array of optical depths to each SPH particle
!+
!--------------------------------------------------------------------------
subroutine get_all_tau_outwards_single(npart, primary, xyzh, kappa, Rstar, order, raypolation, tau)
 use part, only : isdead_or_accreted
 integer, intent(in) :: npart,order, raypolation
 real, intent(in)    :: primary(3), kappa(:), Rstar, xyzh(:,:)
 real, intent(out)   :: tau(:)

 integer  :: i, nrays, nsides
 real     :: ray_dir(3),part_dir(3)
 real, dimension(:,:), allocatable  :: rays_dist, rays_tau
 integer, dimension(:), allocatable :: rays_dim
 integer, parameter :: ndim = 200

 nrays = 12*4**order ! The number of rays traced given the healpix order
 nsides = 2**order   ! The healpix nsides given the healpix order

 allocate(rays_dist(ndim, nrays))
 allocate(rays_tau(ndim, nrays))
 allocate(rays_dim(nrays))

 !-------------------------------------------
 ! CONSTRUCT the RAYS given the ORDER
 ! and determine the optical depth along them
 !-------------------------------------------

 !$omp parallel default(none) &
 !$omp private(ray_dir) &
 !$omp shared(nrays,nsides,primary,kappa,xyzh,Rstar,rays_dist,rays_tau,rays_dim)
 !$omp do
 do i = 1, nrays
    !returns ray_dir, the unit vector identifying ray (index i-1 becase healpix starts counting at index 0)
    call pix2vec_nest(nsides, i-1, ray_dir)
    !calculate the properties along the ray
    call ray_tracer(primary,ray_dir,xyzh,kappa,Rstar,rays_tau(:,i),rays_dist(:,i),rays_dim(i))
 enddo
 !$omp enddo
 !$omp end parallel


 !_----------------------------------------------
 ! DETERMINE the optical depth for each particle
 ! using the values available on the rays
 !-----------------------------------------------

 !$omp parallel default(none) &
 !$omp private(part_dir) &
 !$omp shared(npart,primary,nsides,xyzh,ray_dir,rays_dist,rays_tau,rays_dim,raypolation,tau)
 !$omp do
 do i = 1,npart
    if (.not.isdead_or_accreted(xyzh(4,i))) then
       part_dir = xyzh(1:3,i)-primary
       call interpolate_tau(nsides, part_dir, rays_tau, rays_dist, rays_dim, raypolation, tau(i))
    else
       tau(i) = -99.
    endif
 enddo
 !$omp enddo
 !$omp end parallel
end subroutine get_all_tau_outwards_single

!--------------------------------------------------------------------------
!+
!  Calculates the optical depth to each SPH particle, using the uniform outwards
!  ray-tracing scheme for models containing primary star and a companion
!
!  Relies on healpix, for more information: https://healpix.sourceforge.io/
!+
!  IN: npart:           The number of SPH particles
!  IN: primary:         The xyz coordinates of the primary star
!  IN: xyzh:            The array containing the particles position+smooting lenght
!  IN: kappa:           The array containing the opacity of all the SPH particles
!  IN: Rstar:           The radius of the primary star
!  IN: companion:       The xyz coordinates of the companion
!  IN: Rcomp:           The radius of the companion
!  IN: order:           The healpix order which is used for the uniform ray sampling
!  IN: raypolation:     The interpolation scheme used for the ray interpolation
!+
!  OUT: tau:            The array of optical depths for each SPH particle
!+
!--------------------------------------------------------------------------
subroutine get_all_tau_outwards_companion(npart, primary, xyzh, kappa, Rstar, companion, Rcomp, order, raypolation, tau)
 use part, only : isdead_or_accreted
 integer, intent(in) :: npart, order, raypolation
 real, intent(in)    :: primary(3), companion(3), kappa(:), Rstar, xyzh(:,:), Rcomp
 real, intent(out)   :: tau(:)

 integer  :: i, nrays, nsides
 real     :: normCompanion,theta0,phi,cosphi,sinphi,theta,sep,root
 real     :: ray_dir(3),part_dir(3),uvecCompanion(3)
 real, dimension(:,:), allocatable  :: dirs
 real, dimension(:,:), allocatable  :: rays_dist, rays_tau
 integer, dimension(:), allocatable :: rays_dim
 integer, parameter :: ndim = 200

 nrays = 12*4**order ! The number of rays traced given the healpix order
 nsides = 2**order   ! The healpix nsides given the healpix order

 allocate(dirs(3, nrays))
 allocate(rays_dist(ndim, nrays))
 allocate(rays_tau(ndim, nrays))
 allocate(rays_dim(nrays))

 uvecCompanion = companion-primary
 normCompanion = norm2(uvecCompanion)
 uvecCompanion = uvecCompanion/normCompanion
 theta0        = asin(Rcomp/normCompanion)
 phi           = atan2(uvecCompanion(2),uvecCompanion(1))
 cosphi        = cos(phi)
 sinphi        = sin(phi)

 !-------------------------------------------
 ! CONSTRUCT the RAYS given the ORDER
 ! and determine the optical depth along them
 !-------------------------------------------

 !$omp parallel default(none) &
 !$omp private(ray_dir,theta,root,sep) &
 !$omp shared(nrays,nsides,primary,kappa,xyzh,Rstar,Rcomp,rays_dist,rays_tau,rays_dim) &
 !$omp shared(uvecCompanion,normCompanion,cosphi,sinphi,theta0)
 !$omp do
 do i = 1, nrays
    !returns ray_dir, the unit vector identifying ray (index i-1 becase healpix starts counting at index 0)
    call pix2vec_nest(nsides, i-1, ray_dir)
    !rotate ray vectors by an angle = phi so the main axis points to the companion (This is because along the
    !main axis (1,0,0) rays are distributed more uniformally
    ray_dir = (/cosphi*ray_dir(1) - sinphi*ray_dir(2),sinphi*ray_dir(1) + cosphi*ray_dir(2), ray_dir(3)/)
    theta   = acos(dot_product(uvecCompanion, ray_dir))
    !the ray intersects the companion: only calculate tau up to the companion
    if (theta < theta0) then
       root  = sqrt(Rcomp**2-normCompanion**2*sin(theta)**2)
       sep   = normCompanion*cos(theta)-root
       call ray_tracer(primary,ray_dir,xyzh,kappa,Rstar,rays_tau(:,i),rays_dist(:,i),rays_dim(i), sep)
    else
       call ray_tracer(primary,ray_dir,xyzh,kappa,Rstar,rays_tau(:,i),rays_dist(:,i),rays_dim(i))
    endif
 enddo
 !$omp enddo
 !$omp end parallel

 !-----------------------------------------------
 ! DETERMINE the optical depth for each particle
 ! using the values available on the rays
 !-----------------------------------------------

 !$omp parallel default(none) &
 !$omp private(part_dir) &
 !$omp shared(npart,primary,cosphi,sinphi,nsides,xyzh,ray_dir,rays_dist,rays_tau,rays_dim,raypolation,tau)
 !$omp do
 do i = 1, npart
    if (.not.isdead_or_accreted(xyzh(4,i))) then
       !vector joining the source to the particle
       part_dir = xyzh(1:3,i)-primary
       part_dir = (/cosphi*part_dir(1) + sinphi*part_dir(2),-sinphi*part_dir(1) + cosphi*part_dir(2), part_dir(3)/)
       call interpolate_tau(nsides, part_dir, rays_tau, rays_dist, rays_dim, raypolation, tau(i))
    else
       tau(i) = -99.
    endif
 enddo
 !$omp enddo
 !$omp end parallel
end subroutine get_all_tau_outwards_companion

!--------------------------------------------------------------------------
!+
!  Calculate the optical depth of a particle.
!  Search for the four closest rays to a particle, perform four-point
!  interpolation of the optical depts from these rays. Weighted by the
!  inverse square of the perpendicular distance to the rays.
!
!  Relies on healpix, for more information: https://healpix.sourceforge.io/
!+
!  IN: nsides:          The healpix nsides of the simulation
!  IN: vec:             The vector from the primary to a point
!  IN: rays_tau:        2-dimensional array containing the cumulative optical
!                       depts along each ray
!  IN: rays_dist:       2-dimensional array containing the distances from the
!                       primary along each ray
!  IN: rays_dim:        The vector containing the number of points defined along each ray
!  IN: raypolation:     The interpolation scheme used for the ray interpolation
!+
!  OUT: tau:            The interpolated optical depth at the particle's location
!+
!--------------------------------------------------------------------------
subroutine interpolate_tau(nsides, vec, rays_tau, rays_dist, rays_dim, raypolation, tau)
 integer, intent(in) :: nsides, rays_dim(:), raypolation
 real, intent(in)    :: vec(:), rays_tau(:,:), rays_dist(:,:)
 real, intent(out)   :: tau

 integer :: rayIndex, neighbours(8), nneigh, i, k
 real    :: tautemp, ray(3), vectemp(3), weight, tempdist(8), distRay_sq, vec_norm2
 logical :: mask(8)

 ! 1 ray, no interpolation
 if (raypolation==0) then
    call vec2pix_nest(nsides, vec, rayIndex)
    rayIndex = rayIndex + 1
    call get_tau_on_ray(norm2(vec), rays_tau(:,rayIndex), rays_dist(:,rayIndex), rays_dim(rayIndex), tau)

    ! 4 rays, linear interpolation
 elseif (raypolation==1) then
    vec_norm2 = norm2(vec)
    !returns rayIndex, the index of the ray vector that points to the particle (direction vec)
    call vec2pix_nest(nsides, vec, rayIndex)
    !returns ray(3), the unit vector identifying the ray with index number rayIndex
    call pix2vec_nest(nsides, rayIndex, ray)
    vectemp       = vec - vec_norm2*ray
    distRay_sq    = norm2(vectemp)
    call get_tau_on_ray(vec_norm2, rays_tau(:,rayIndex+1), rays_dist(:,rayIndex+1), rays_dim(rayIndex+1), tautemp)
    if (distRay_sq > 0.) then
       tau    = tautemp/distRay_sq
       weight = 1./distRay_sq
    else
       ! the particle sits exactly on the ray, no need to get the neighbours
       tau    = tautemp
       return
    endif

    !returns the number nneigh and list of vectors (n) neighbouring the ray number index
    call neighbours_nest(nsides, rayIndex, neighbours, nneigh)
    !for each neighbouring ray calculate its distance to the particle
    do i=1,nneigh
       call pix2vec_nest(nsides, neighbours(i), ray)
       vectemp     = vec - vec_norm2*ray
       tempdist(i) = norm2(vectemp)
    enddo
    neighbours       = neighbours+1
    mask             = .true.
    if (nneigh <8) mask(nneigh+1:8) = .false.
    !take tau contribution from the 3 closest rays
    do i=1,3
       k       = minloc(tempdist,1,mask)
       mask(k) = .false.
       call get_tau_on_ray(vec_norm2, rays_tau(:,neighbours(k)), &
                   rays_dist(:,neighbours(k)), rays_dim(neighbours(k)), tautemp)
       tau    = tau + tautemp/tempdist(k)
       weight = weight + 1./tempdist(k)
    enddo
    tau = tau / weight

    ! 9 rays, linear interpolation
 elseif (raypolation==2) then
    vec_norm2 = norm2(vec)
    !returns rayIndex, the index of the ray vector that points to the particle (direction vec)
    call vec2pix_nest(nsides, vec, rayIndex)
    !returns ray(3), the unit vector identifying the ray with index number rayIndex
    call pix2vec_nest(nsides, rayIndex, ray)
    vectemp       = vec - vec_norm2*ray
    distRay_sq    = norm2(vectemp)
    call get_tau_on_ray(vec_norm2, rays_tau(:,rayIndex+1), rays_dist(:,rayIndex+1), rays_dim(rayIndex+1), tautemp)
    if (distRay_sq > 0.) then
       tau    = tautemp/distRay_sq
       weight = 1./distRay_sq
    else
       ! the particle sits exactly on the ray, no need to get the neighbours
       tau    = tautemp
       return
    endif

    !returns the number nneigh and list of vectors (n) neighbouring the ray number index
    call neighbours_nest(nsides, rayIndex, neighbours, nneigh)
    !for each neighbouring ray calculate its distance to the particle
    do i=1,nneigh
       call pix2vec_nest(nsides, neighbours(i), ray)
       vectemp     = vec - vec_norm2*ray
       tempdist(i) = norm2(vectemp)
    enddo
    neighbours       = neighbours+1
    mask             = .true.
    if (nneigh <8) mask(nneigh+1:8) = .false.
    !take tau contribution from the 3 closest rays
    do i=1,nneigh
       k       = minloc(tempdist,1,mask)
       mask(k) = .false.
       call get_tau_on_ray(vec_norm2, rays_tau(:,neighbours(k)), &
                   rays_dist(:,neighbours(k)), rays_dim(neighbours(k)), tautemp)
       tau    = tau + tautemp/tempdist(k)
       weight = weight + 1./tempdist(k)
    enddo
    tau = tau / weight

    ! 4 rays, square interpolation
 elseif (raypolation==3) then
    vec_norm2 = norm2(vec)
    !returns rayIndex, the index of the ray vector that points to the particle (direction vec)
    call vec2pix_nest(nsides, vec, rayIndex)
    !returns ray(3), the unit vector identifying the ray with index number rayIndex
    call pix2vec_nest(nsides, rayIndex, ray)
    vectemp       = vec - vec_norm2*ray
    distRay_sq    = dot_product(vectemp,vectemp)
    call get_tau_on_ray(vec_norm2, rays_tau(:,rayIndex+1), rays_dist(:,rayIndex+1), rays_dim(rayIndex+1), tautemp)
    if (distRay_sq > 0.) then
       tau    = tautemp/distRay_sq
       weight = 1./distRay_sq
    else
       ! the particle sits exactly on the ray, no need to get the neighbours
       tau    = tautemp
       return
    endif

    !returns the number nneigh and list of vectors (n) neighbouring the ray number index
    call neighbours_nest(nsides, rayIndex, neighbours, nneigh)
    !for each neighbouring ray calculate its distance to the particle
    do i=1,nneigh
       call pix2vec_nest(nsides, neighbours(i), ray)
       vectemp     = vec - vec_norm2*ray
       tempdist(i) = dot_product(vectemp,vectemp)
    enddo
    neighbours       = neighbours+1
    mask             = .true.
    if (nneigh <8) mask(nneigh+1:8) = .false.
    !take tau contribution from the 3 closest rays
    do i=1,3
       k       = minloc(tempdist,1,mask)
       mask(k) = .false.
       call get_tau_on_ray(vec_norm2, rays_tau(:,neighbours(k)), &
                   rays_dist(:,neighbours(k)), rays_dim(neighbours(k)), tautemp)
       tau    = tau + tautemp/tempdist(k)
       weight = weight + 1./tempdist(k)
    enddo
    tau = tau / weight

    ! 9 rays, square interpolation
 elseif (raypolation==4) then
    vec_norm2 = norm2(vec)
    !returns rayIndex, the index of the ray vector that points to the particle (direction vec)
    call vec2pix_nest(nsides, vec, rayIndex)
    !returns ray(3), the unit vector identifying the ray with index number rayIndex
    call pix2vec_nest(nsides, rayIndex, ray)
    vectemp       = vec - vec_norm2*ray
    distRay_sq    = dot_product(vectemp,vectemp)
    call get_tau_on_ray(vec_norm2, rays_tau(:,rayIndex+1), rays_dist(:,rayIndex+1), rays_dim(rayIndex+1), tautemp)
    if (distRay_sq > 0.) then
       tau    = tautemp/distRay_sq
       weight = 1./distRay_sq
    else
       ! the particle sits exactly on the ray, no need to get the neighbours
       tau    = tautemp
       return
    endif

    !returns the number nneigh and list of vectors (n) neighbouring the ray number index
    call neighbours_nest(nsides, rayIndex, neighbours, nneigh)
    !for each neighbouring ray calculate its distance to the particle
    do i=1,nneigh
       call pix2vec_nest(nsides, neighbours(i), ray)
       vectemp     = vec - vec_norm2*ray
       tempdist(i) = dot_product(vectemp,vectemp)
    enddo
    neighbours       = neighbours+1
    mask             = .true.
    if (nneigh <8) mask(nneigh+1:8) = .false.
    !take tau contribution from the 3 closest rays
    do i=1,nneigh
       k       = minloc(tempdist,1,mask)
       mask(k) = .false.
       call get_tau_on_ray(vec_norm2, rays_tau(:,neighbours(k)), &
                   rays_dist(:,neighbours(k)), rays_dim(neighbours(k)), tautemp)
       tau    = tau + tautemp/tempdist(k)
       weight = weight + 1./tempdist(k)
    enddo
    tau = tau / weight

 ! 4 rays, cubed interpolation
 else if (raypolation==5) then
    vec_norm2 = norm2(vec)
    !returns rayIndex, the index of the ray vector that points to the particle (direction vec)
    call vec2pix_nest(nsides, vec, rayIndex)
    !returns ray(3), the unit vector identifying the ray with index number rayIndex
    call pix2vec_nest(nsides, rayIndex, ray)
    vectemp       = vec - vec_norm2*ray
    distRay_sq    = norm2(vectemp)**3
    call get_tau_on_ray(vec_norm2, rays_tau(:,rayIndex+1), rays_dist(:,rayIndex+1), rays_dim(rayIndex+1), tautemp)
    if (distRay_sq > 0.) then
       tau    = tautemp/distRay_sq
       weight = 1./distRay_sq
    else
       ! the particle sits exactly on the ray, no need to get the neighbours
       tau    = tautemp
       return
    endif

    !returns the number nneigh and list of vectors (n) neighbouring the ray number index
    call neighbours_nest(nsides, rayIndex, neighbours, nneigh)
    !for each neighbouring ray calculate its distance to the particle
    do i=1,nneigh
       call pix2vec_nest(nsides, neighbours(i), ray)
       vectemp     = vec - vec_norm2*ray
       tempdist(i) = norm2(vectemp)**3
    enddo
    neighbours       = neighbours+1
    mask             = .true.
    if (nneigh <8) mask(nneigh+1:8) = .false.
    !take tau contribution from the 3 closest rays
    do i=1,3
       k       = minloc(tempdist,1,mask)
       mask(k) = .false.
       call get_tau_on_ray(vec_norm2, rays_tau(:,neighbours(k)), &
                rays_dist(:,neighbours(k)), rays_dim(neighbours(k)), tautemp)
       tau    = tau + tautemp/tempdist(k)
       weight = weight + 1./tempdist(k)
    enddo
    tau = tau / weight

 ! 9 rays, cubed interpolation
 else if (raypolation==6) then
    vec_norm2 = norm2(vec)
    !returns rayIndex, the index of the ray vector that points to the particle (direction vec)
    call vec2pix_nest(nsides, vec, rayIndex)
    !returns ray(3), the unit vector identifying the ray with index number rayIndex
    call pix2vec_nest(nsides, rayIndex, ray)
    vectemp       = vec - vec_norm2*ray
    distRay_sq    = norm2(vectemp)**3
    call get_tau_on_ray(vec_norm2, rays_tau(:,rayIndex+1), rays_dist(:,rayIndex+1), rays_dim(rayIndex+1), tautemp)
    if (distRay_sq > 0.) then
       tau    = tautemp/distRay_sq
       weight = 1./distRay_sq
    else
       ! the particle sits exactly on the ray, no need to get the neighbours
       tau    = tautemp
       return
    endif

    !returns the number nneigh and list of vectors (n) neighbouring the ray number index
    call neighbours_nest(nsides, rayIndex, neighbours, nneigh)
    !for each neighbouring ray calculate its distance to the particle
    do i=1,nneigh
       call pix2vec_nest(nsides, neighbours(i), ray)
       vectemp     = vec - vec_norm2*ray
       tempdist(i) = norm2(vectemp)**3
    enddo
    neighbours       = neighbours+1
    mask             = .true.
    if (nneigh <8) mask(nneigh+1:8) = .false.
    !take tau contribution from the 3 closest rays
    do i=1,nneigh
       k       = minloc(tempdist,1,mask)
       mask(k) = .false.
       call get_tau_on_ray(vec_norm2, rays_tau(:,neighbours(k)), &
                rays_dist(:,neighbours(k)), rays_dim(neighbours(k)), tautemp)
       tau    = tau + tautemp/tempdist(k)
       weight = weight + 1./tempdist(k)
    enddo
    tau = tau / weight
 endif
end subroutine interpolate_tau


!--------------------------------------------------------------------------
!+
!  Interpolation of the optical depth for an arbitrary point on the ray,
!  with a given distance to the starting point of the ray.
!+
!  IN: distance:        The distance from the staring point of the ray to a
!                       point on the ray
!  IN: tau_along_ray:   The vector of cumulative optical depths along the ray
!  IN: dist_along_ray:  The vector of distances from the primary along the ray
!  IN: len:             The length of listOfTau and listOfDist
!+
!  OUT: tau:            The optical depth to the given distance along the ray
!+
!--------------------------------------------------------------------------
subroutine get_tau_on_ray(distance, tau_along_ray, dist_along_ray, len, tau)
 real, intent(in)    :: distance, tau_along_ray(:), dist_along_ray(:)
 integer, intent(in) :: len
 real, intent(out)   :: tau

 integer :: L, R, m ! left, right and middle index for binary search

 if (distance  <  dist_along_ray(1)) then
    tau = 0.
 elseif (distance  >  dist_along_ray(len)) then
    tau = 99.
 else
    L = 2
    R = len-1
    !bysection search for the index of the closest ray location to the particle
    do while (L < R)
       m = (L + R)/2
       if (dist_along_ray(m) > distance) then
          R = m
       else
          L = m + 1
       endif
    enddo
    !interpolate linearly ray properties to get the particle's optical depth
    tau = tau_along_ray(L-1)+(tau_along_ray(L)-tau_along_ray(L-1))/ &
                  (dist_along_ray(L)-dist_along_ray(L-1))*(distance-dist_along_ray(L-1))
 endif
end subroutine get_tau_on_ray

!--------------------------------------------------------------------------
!+
!  Calculate the optical depth along a given ray
!+
!  IN: primary:         The location of the primary star
!  IN: ray:             The unit vector of the direction in which the
!                       optical depts will be calculated
!  IN: xyzh:            The array containing the particles position+smooting lenght
!  IN: kappa:           The array containing the particles opacity
!  IN: Rstar:           The radius of the primary star
!+
!  OUT: taus:           The distribution of optical depths throughout the ray
!  OUT: listOfDists:    The distribution of distances throughout the ray
!  OUT: len:            The length of tau_along_ray and dist_along_ray
!+
!  OPT: maxDistance:    The maximal distance the ray needs to be traced
!+
!--------------------------------------------------------------------------
subroutine ray_tracer(primary, ray, xyzh, kappa, Rstar, tau_along_ray, dist_along_ray, len, maxDistance)
 use linklist, only:getneigh_pos,ifirstincell,listneigh
 use kernel,   only:radkern
 use units, only:umass,udist
 real, intent(in)     :: primary(3), ray(3), Rstar, xyzh(:,:), kappa(:)
 real, optional       :: maxDistance
 real, intent(out)    :: dist_along_ray(:), tau_along_ray(:)
 integer, intent(out) :: len

 integer, parameter :: maxcache = 0
 real, allocatable  :: xyzcache(:,:)
 real :: distance, h, dtaudr, previousdtaudr, nextdtaudr
 integer :: nneigh, inext, i

 distance = Rstar

 h = Rstar/100.
 inext=0
 do while (inext==0)
    h = h*2.
    call getneigh_pos(primary+Rstar*ray,0.,h,3,listneigh,nneigh,xyzh,xyzcache,maxcache,ifirstincell)
    call find_next(primary, ray, distance, xyzh, listneigh, inext, nneigh)
 enddo
 call calc_opacity(primary+Rstar*ray, xyzh, kappa, listneigh, nneigh, previousdtaudr)

 i = 1
 tau_along_ray(i)  = 0.
 distance          = Rstar
 dist_along_ray(i) = distance
 do while (hasNext(inext,tau_along_ray(i),distance,maxDistance))
    i = i + 1
    call getneigh_pos(primary + distance*ray,0.,xyzh(4,inext)*radkern, &
                           3,listneigh,nneigh,xyzh,xyzcache,maxcache,ifirstincell)
    call calc_opacity(primary + distance*ray, xyzh, kappa, listneigh, nneigh, nextdtaudr)
    dtaudr            = (nextdtaudr+previousdtaudr)/2
    previousdtaudr    = nextdtaudr
    tau_along_ray(i)  = tau_along_ray(i-1)+(distance-dist_along_ray(i-1))*dtaudr
    dist_along_ray(i) = distance
    call find_next(primary, ray, distance, xyzh, listneigh, inext,nneigh)
 enddo
 len = i
 tau_along_ray = tau_along_ray*umass/(udist**2)
end subroutine ray_tracer

logical function hasNext(inext, tau, distance, maxDistance)
 integer, intent(in) :: inext
 real, intent(in)    :: distance, tau
 real, optional      :: maxDistance
 real, parameter :: tau_max = 99.
 if (present(maxDistance)) then
    hasNext = inext /= 0 .and. distance < maxDistance .and. tau < tau_max
 else
    hasNext = inext /= 0 .and. tau < tau_max
 endif
end function hasNext

!*********************************************************************!
!****************************   INWARDS   ****************************!
!*********************************************************************!

!--------------------------------------------------------------------------
!+
!  Calculate the optical depth of each particle, using the inwards ray-
!  tracing scheme
!+
!  IN: npart:           The number of SPH particles
!  IN: primary:         The xyz coordinates of the primary star
!  IN: xyzh:            The array containing the particles position+smooting lenght
!  IN: neighbors:       A list containing the indices of the neighbors of
!                       each particle
!  IN: kappa:           The array containing the opacity of all the SPH particles
!  IN: Rstar:           The radius of the primary star
!+
!  OUT: tau:            The array of optical depths for each SPH particle
!+
!  OPT: companion:      The location of the companion
!  OPT: R:              The radius of the companion
!+
!--------------------------------------------------------------------------
subroutine get_all_tau_inwards(npart, primary, xyzh, neighbors, kappa, Rstar, tau, companion, R)
 real, intent(in)    :: primary(3), kappa(:), Rstar, xyzh(:,:)
 integer, intent(in) :: npart, neighbors(:,:)
 real, optional      :: R, companion(3)
 real, intent(out)   :: tau(:)

 if (present(companion) .and. present(R)) then
    call get_all_tau_inwards_companion(npart, primary, xyzh, neighbors, kappa, Rstar, companion, R, tau)
 else
    call get_all_tau_inwards_single(npart, primary, xyzh, neighbors, kappa, Rstar, tau)
 endif
end subroutine get_all_tau_inwards

!--------------------------------------------------------------------------
!+
!  Calculate the optical depth of each particle, using the inwards ray-
!  tracing scheme concerning only a single star
!+
!  IN: npart:           The number of SPH particles
!  IN: primary:         The xyz coordinates of the primary star
!  IN: xyzh:            The array containing the particles position+smooting lenght
!  IN: neighbors:       A list containing the indices of the neighbors of 
!                       each particle
!  IN: kappa:           The array containing the opacity of all the SPH particles
!  IN: Rstar:           The radius of the primary star
!+
!  OUT: taus:           The list of optical depths for each particle
!+
!--------------------------------------------------------------------------
subroutine get_all_tau_inwards_single(npart, primary, xyzh, neighbors, kappa, Rstar, tau)
 real, intent(in)    :: primary(3), kappa(:), Rstar, xyzh(:,:)
 integer, intent(in) :: npart, neighbors(:,:)
 real, intent(out)   :: tau(:)

 integer :: i

 !$omp parallel do
 do i = 1, npart
    call get_tau_inwards(i, primary, xyzh, neighbors, kappa, Rstar, tau(i))
 enddo
 !$omp end parallel do
end subroutine get_all_tau_inwards_single

!--------------------------------------------------------------------------
!+
!  Calculate the optical depth of each particle, using the inwards ray-
!  tracing scheme concerning a binary system
!+
!  IN: npart:           The number of SPH particles
!  IN: primary:         The xyz coordinates of the primary star
!  IN: xyzh:            The array containing the particles position+smooting lenght
!  IN: neighbors:       A list containing the indices of the neighbors of 
!                       each particle
!  IN: kappa:           The array containing the opacity of all the SPH particles
!  IN: Rstar:           The radius of the primary star
!  IN: companion:       The xyz coordinates of the companion
!  IN: Rcomp:           The radius of the companion
!+
!  OUT: tau:            The array of optical depths for each SPH particle
!+
!--------------------------------------------------------------------------
subroutine get_all_tau_inwards_companion(npart, primary, xyzh, neighbors, kappa, Rstar, companion, Rcomp, tau)
 real, intent(in)    :: primary(3), companion(3), kappa(:), Rstar, xyzh(:,:), Rcomp
 integer, intent(in) :: npart, neighbors(:,:)
 real, intent(out)   :: tau(:)

 integer :: i
 real    :: normCompanion, theta0, uvecCompanion(3), norm, theta, root, norm0

 uvecCompanion = companion-primary
 normCompanion = norm2(uvecCompanion)
 uvecCompanion = uvecCompanion/normCompanion
 theta0        = asin(Rcomp/normCompanion)

 !$omp parallel do private(norm,theta,root,norm0)
 do i = 1, npart
    norm  = norm2(xyzh(1:3,i)-primary)
    theta = acos(dot_product(uvecCompanion, xyzh(1:3,i)-primary)/norm)
    if (theta < theta0) then
       root = sqrt(normCompanion**2*cos(theta)**2-normCompanion**2+Rcomp**2)
       norm0 = normCompanion*cos(theta)-root
       if (norm > norm0) then
             tau(i) = 99.
       else
          call get_tau_inwards(i, primary, xyzh, neighbors, kappa, Rstar, tau(i))
       endif
    else
       call get_tau_inwards(i, primary, xyzh, neighbors, kappa, Rstar, tau(i))
    endif
 enddo
 !$omp end parallel do
end subroutine get_all_tau_inwards_companion
    
!--------------------------------------------------------------------------
!+
!  Calculate the optical depth for a given particle, using the inwards ray-
!  tracing scheme
!+
!  IN: point:           The index of the point that needs to be calculated
!  IN: primary:         The location of the primary star
!  IN: xyzh:            The array containing the particles position+smooting lenght
!  IN: neighbors:       A list containing the indices of the neighbors of 
!                       each particle
!  IN: kappa:           The array containing the opacity of all the SPH particles
!  IN: Rstar:           The radius of the star
!+
!  OUT: tau:           The list of optical depth of the given particle
!+
!--------------------------------------------------------------------------
subroutine get_tau_inwards(point, primary, xyzh, neighbors, kappa, Rstar, tau)
 use linklist, only:getneigh_pos,ifirstincell,listneigh
 use kernel,   only:radkern
 use units, only:umass,udist
 real, intent(in)    :: primary(3), xyzh(:,:), kappa(:), Rstar
 integer, intent(in) :: point, neighbors(:,:)
 real, intent(out)   :: tau

 integer :: i, next, previous, nneigh
 integer, parameter :: nmaxcache = 0
 real  :: xyzcache(0,nmaxcache)
 real    :: ray(3), nextDist, previousDist, maxDist, dtaudr, previousdtaudr, nextdtaudr

 ray = primary - xyzh(1:3,point)
 maxDist = norm2(ray)
 ray = ray / maxDist
 maxDist=max(maxDist-Rstar,0.)
 next=point
 call getneigh_pos(xyzh(1:3,point),0.,xyzh(4,point)*radkern, &
                        3,listneigh,nneigh,xyzh,xyzcache,nmaxcache,ifirstincell)
 call calc_opacity(xyzh(1:3,point), xyzh, kappa, listneigh, nneigh, nextdtaudr)
 nextDist=0.

 tau = 0.
 i=1
 do while (nextDist < maxDist .and. next /=0)
    i = i + 1
    previous = next
    previousDist = nextDist
    call find_next(xyzh(1:3,point), ray, nextDist, xyzh, neighbors(next,:), next)
    if (nextDist  >  maxDist) then
       nextDist = maxDist
    endif
    call getneigh_pos(xyzh(1:3,point) + nextDist*ray,0.,xyzh(4,previous)*radkern, &
                           3,listneigh,nneigh,xyzh,xyzcache,nmaxcache,ifirstincell)
    previousdtaudr=nextdtaudr
    call calc_opacity(xyzh(1:3,point) + nextDist*ray, xyzh, kappa, listneigh, nneigh, nextdtaudr)
    dtaudr = (nextdtaudr+previousdtaudr)/2
    tau = tau + (nextDist-previousDist)*dtaudr
 enddo
 !fix units for tau (kappa is in cgs while rho & r are in code units)
 tau = tau*umass/(udist**2)
end subroutine get_tau_inwards

!*********************************************************************!
!****************************   COMMON   *****************************!
!*********************************************************************!

!--------------------------------------------------------------------------
!+
!  Find the next point on a ray
!+
!  IN: inpoint:         The coordinate of the initial point projected on the
!                       ray for which the next point will be calculated
!  IN: ray:             The unit vector of the direction in which the next
!                       point will be calculated
!  IN: xyzh:            The array containing the particles position+smoothing length
!  IN: neighbors:       A list containing the indices of the neighbors of
!                       the initial point
!  IN: inext:           The index of the initial point
!                       (this point will not be considered as possible next point)
!+
!  OPT: nneighin:       The amount of neighbors
!+
!  OUT: inext:          The index of the next point on the ray
!+
!--------------------------------------------------------------------------
subroutine find_next(inpoint, ray, dist, xyzh, neighbors, inext, nneighin)
 integer, intent(in)    :: neighbors(:)
 real, intent(in)       :: xyzh(:,:), inpoint(:), ray(:)
 integer, intent(inout) :: inext
 real, intent(inout)    :: dist
 integer, optional      :: nneighin

 real     :: trace_point(3), dmin, vec(3), tempdist, raydist
 real     :: nextdist
 integer  :: i, nneigh, prev

 dmin = huge(0.)
 if (present(nneighin)) then
    nneigh = nneighin
 else
    nneigh = size(neighbors)
 endif

 prev=inext
 inext=0
 nextDist=dist
 trace_point = inpoint + dist*ray

 i = 1
 do while (i <= nneigh .and. neighbors(i) /= 0)
    if (neighbors(i)  /=  prev) then
       vec=xyzh(1:3,neighbors(i)) - trace_point
       tempdist = dot_product(vec,ray)
       if (tempdist>0.) then
          raydist = dot_product(vec,vec) - tempdist**2
          if (raydist < dmin) then
             dmin = raydist
             inext = neighbors(i)
             nextdist = dist+tempdist
          endif
       endif
    endif
    i = i+1
 enddo
 dist=nextdist
end subroutine find_next

!--------------------------------------------------------------------------
!+
!  Calculate the opacity in a given location
!+
!  IN: r0:              The location where the opacity will be calculated
!  IN: xyzh:            The xyzh of all the particles
!  IN: opacities:       The list of the opacities of the particles
!  IN: neighbors:       A list containing the indices of the neighbors of
!                       the initial point
!  IN: nneigh:          The amount of neighbors
!+
!  OUT: dtaudr:         The local optical depth derivative at the given location (inpoint)
!+
!--------------------------------------------------------------------------
subroutine calc_opacity(r0, xyzh, opacities, neighbors, nneigh, dtaudr)
 use kernel,   only:cnormk,wkern
 use part,     only:hfact,rhoh,massoftype,igas
 real, intent(in)    :: r0(:), xyzh(:,:), opacities(:)
 integer, intent(in) :: neighbors(:), nneigh
 real, intent(out)   :: dtaudr

 integer :: i
 real    :: q

 dtaudr=0
 do i=1,nneigh
    q = norm2(r0 - xyzh(1:3,neighbors(i)))/xyzh(4,neighbors(i))
    dtaudr=dtaudr+wkern(q*q,q)*opacities(neighbors(i))*rhoh(xyzh(4,neighbors(i)), massoftype(igas))
 enddo
 dtaudr = dtaudr*cnormk/hfact**3
end subroutine calc_opacity
end module raytracer_all<|MERGE_RESOLUTION|>--- conflicted
+++ resolved
@@ -10,11 +10,7 @@
 !
 ! :References: None
 !
-<<<<<<< HEAD
 ! :Owner: Mats Esseldeurs
-=======
-! :Owner: Lionel Siess
->>>>>>> a0727241
 !
 ! :Runtime parameters: None
 !
@@ -57,7 +53,7 @@
  real, intent(in)    :: primary(3), kappa(:), xyzh(:,:), Rstar
  real, optional      :: Rcomp, companion(3)
  real, intent(out)   :: taus(:)
- 
+
  integer     :: i, nrays, nsides, index
  real        :: normCompanion, theta0, unitCompanion(3), theta, root, dist, vec(3), dir(3)
  real, dimension(:,:), allocatable :: dirs
@@ -95,7 +91,7 @@
        listsOfDists(:,i) = dists
     enddo
     !$omp end parallel do
-    
+
     nsides = 2**(minOrder+refineLevel)
     taus = 0.
     !$omp parallel do private(index,vec)
@@ -128,7 +124,7 @@
 !                       sampled deeper
 !  IN: refineScheme:    The refinement scheme used for adaptive ray selection
 !+
-!  OUT: rays:           A list containing the rays that need to be traced 
+!  OUT: rays:           A list containing the rays that need to be traced
 !                       in the adaptive ray-tracing scheme
 !  OUT: indices:        A list containing a link between the index in the
 !                       deepest order and the rays in the adaptive ray-tracing scheme
@@ -346,7 +342,7 @@
     call get_all_tau_outwards_single(npart, primary, xyzh, kappa, Rstar, order, raypolation, taus)
  endif
 end subroutine get_all_tau_outwards
-   
+
 !--------------------------------------------------------------------------
 !+
 !  Calculates the optical depth to each SPH particle, using the uniform outwards
@@ -972,7 +968,7 @@
 !  IN: npart:           The number of SPH particles
 !  IN: primary:         The xyz coordinates of the primary star
 !  IN: xyzh:            The array containing the particles position+smooting lenght
-!  IN: neighbors:       A list containing the indices of the neighbors of 
+!  IN: neighbors:       A list containing the indices of the neighbors of
 !                       each particle
 !  IN: kappa:           The array containing the opacity of all the SPH particles
 !  IN: Rstar:           The radius of the primary star
@@ -1002,7 +998,7 @@
 !  IN: npart:           The number of SPH particles
 !  IN: primary:         The xyz coordinates of the primary star
 !  IN: xyzh:            The array containing the particles position+smooting lenght
-!  IN: neighbors:       A list containing the indices of the neighbors of 
+!  IN: neighbors:       A list containing the indices of the neighbors of
 !                       each particle
 !  IN: kappa:           The array containing the opacity of all the SPH particles
 !  IN: Rstar:           The radius of the primary star
@@ -1043,7 +1039,7 @@
  enddo
  !$omp end parallel do
 end subroutine get_all_tau_inwards_companion
-    
+
 !--------------------------------------------------------------------------
 !+
 !  Calculate the optical depth for a given particle, using the inwards ray-
@@ -1052,7 +1048,7 @@
 !  IN: point:           The index of the point that needs to be calculated
 !  IN: primary:         The location of the primary star
 !  IN: xyzh:            The array containing the particles position+smooting lenght
-!  IN: neighbors:       A list containing the indices of the neighbors of 
+!  IN: neighbors:       A list containing the indices of the neighbors of
 !                       each particle
 !  IN: kappa:           The array containing the opacity of all the SPH particles
 !  IN: Rstar:           The radius of the star
