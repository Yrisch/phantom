!--------------------------------------------------------------------------!
! The Phantom Smoothed Particle Hydrodynamics code, by Daniel Price et al. !
! Copyright (c) 2007-2022 The Authors (see AUTHORS)                        !
! See LICENCE file for usage and distribution conditions                   !
! http://phantomsph.bitbucket.io/                                          !
!--------------------------------------------------------------------------!
module raytracer_all
<<<<<<< HEAD
   use healpix
   implicit none
   public :: get_all_tau_outwards, get_all_tau_inwards, get_all_tau_adaptive
   private
   contains
   
   !*********************************************************************!
   !***************************   ADAPTIVE   ****************************!
   !*********************************************************************!

   !--------------------------------------------------------------------------
   !+
   !  Calculate the optical depth of each particle, using the adaptive ray-
   !  tracing scheme
   !+
   !  IN: npart:           The number of SPH particles
   !  IN: primary:         The xyz coordinates of the primary star
   !  IN: xyzh:            The array containing the particles position+smooting lenght
   !  IN: kappa:           The array containing the kappa of all SPH particles
   !  IN: Rstar:           The radius of the star
   !  IN: minOrder:        The minimal order in which the rays are sampled
   !  IN: refineLevel:     The amount of orders in which the rays can be
   !                       sampled deeper
   !  IN: refineScheme:    The refinement scheme used for adaptive ray selection
   !+
   !  OUT: taus:           The list of optical depths for each particle
   !+
   !  OPT: companion:      The xyz coordinates of the companion
   !  OPT: Rcomp:          The radius of the companion
   !+
   !--------------------------------------------------------------------------
   subroutine get_all_tau_adaptive(npart, primary, xyzh, kappa, Rstar, minOrder,&
                                   refineLevel, refineScheme, taus, companion, Rcomp)
      integer, intent(in) :: npart, minOrder, refineLevel, refineScheme
      real, intent(in)    :: primary(3), kappa(:), xyzh(:,:), Rstar
      real, optional      :: Rcomp, companion(3)
      real, intent(out)   :: taus(:)
   
      integer     :: i, nrays, nsides, index
      real        :: normCompanion, theta0, unitCompanion(3), theta, root, dist, vec(3), dir(3)
      real, dimension(:,:), allocatable :: dirs
      real, dimension(:,:), allocatable :: listsOfDists, listsOfTaus
      integer, dimension(:), allocatable :: indices, rays_dim
      real, dimension(:), allocatable    :: tau, dists

      if (present(companion) .and. present(Rcomp)) then
         unitCompanion = companion-primary
         normCompanion = norm2(unitCompanion)
         theta0 = asin(Rcomp/normCompanion)
         unitCompanion = unitCompanion/normCompanion

         call get_rays(npart, primary, companion, Rcomp, xyzh, minOrder, refineLevel, refineScheme, dirs, indices, nrays)
         allocate(listsOfDists(200, nrays))
         allocate(listsOfTaus(size(listsOfDists(:,1)), nrays))
         allocate(tau(size(listsOfDists(:,1))))
         allocate(dists(size(listsOfDists(:,1))))
         allocate(rays_dim(nrays))

         !$omp parallel do private(tau,dist,dir,dists,root,theta)
         do i = 1, nrays
            tau=0.
            dists=0.
            dir = dirs(:,i)
            theta = acos(dot_product(unitCompanion, dir))
            if (theta < theta0) then
               root = sqrt(normCompanion**2*cos(theta)**2-normCompanion**2+Rcomp**2)
               dist = normCompanion*cos(theta)-root
               call ray_tracer(primary, dir, xyzh, kappa, Rstar, tau, dists, rays_dim(i), dist)
            else
               call ray_tracer(primary, dir, xyzh, kappa, Rstar, tau, dists, rays_dim(i))
            endif
            listsOfTaus(:,i) = tau
            listsOfDists(:,i) = dists
         enddo
         !$omp end parallel do
         
         nsides = 2**(minOrder+refineLevel)
         taus = 0.
         !$omp parallel do private(index,vec)
         do i = 1, npart
            vec = xyzh(1:3,i)-primary
            call vec2pix_nest(nsides, vec, index)
            index = indices(index + 1)
            call get_tau_on_ray(norm2(vec), listsOfTaus(:,index), listsOfDists(:,index), rays_dim(index), taus(i))
         enddo
         !$omp end parallel do

      else
         call get_all_tau_outwards_single(npart, primary, xyzh, kappa, &
         Rstar, minOrder+refineLevel, 0, taus)
      endif
   end subroutine get_all_tau_adaptive

   !--------------------------------------------------------------------------
   !+
   !  Return all the directions of the rays that need to be traced for the
   !  adaptive ray-tracing scheme
   !+
   !  IN: npart:           The number of SPH particles
   !  IN: primary:         The xyz coordinates of the primary star
   !  IN: companion:       The xyz coordinates of the companion
   !  IN: Rcomp:           The radius of the companion
   !  IN: xyzh:            The array containing the particles position+smooting lenght
   !  IN: minOrder:        The minimal order in which the rays are sampled
   !  IN: refineLevel:     The amount of orders in which the rays can be
   !                       sampled deeper
   !  IN: refineScheme:    The refinement scheme used for adaptive ray selection
   !+
   !  OUT: rays:           A list containing the rays that need to be traced 
   !                       in the adaptive ray-tracing scheme
   !  OUT: indices:        A list containing a link between the index in the
   !                       deepest order and the rays in the adaptive ray-tracing scheme
   !  OUT: nrays:          The number of rays after the ray selection
   !+
   !--------------------------------------------------------------------------
   subroutine get_rays(npart, primary, companion, Rcomp, xyzh, minOrder, refineLevel, refineScheme, rays, indices, nrays)
      integer, intent(in)  :: npart, minOrder, refineLevel, refineScheme
      real, intent(in)     :: primary(3), companion(3), xyzh(:,:), Rcomp
      real, allocatable, intent(out)    :: rays(:,:)
      integer, allocatable, intent(out) :: indices(:)
      integer, intent(out) :: nrays

      real    :: theta, dist, phi, cosphi, sinphi
      real, dimension(:,:), allocatable  :: circ
      integer :: i, j, minNsides, minNrays, ind,n, maxOrder, max, distr(12*4**(minOrder+refineLevel))
      integer, dimension(:,:), allocatable  :: distrs

      maxOrder = minOrder+refineLevel
      nrays = 12*4**(maxOrder)
      allocate(rays(3, nrays))
      allocate(indices(12*4**(maxOrder)))
      rays = 0.
      indices = 0

      !If there is no refinement, just return the uniform ray distribution
      minNsides = 2**minOrder
      minNrays = 12*4**minOrder
      if (refineLevel == 0) then 
         do i=1, minNrays
            call pix2vec_nest(minNsides,i-1, rays(:,i))
            indices(i) = i
         enddo
         return
      endif

      !Fill a list to have the number distribution in angular space
      distr = 0
      !$omp parallel do private(ind)
      do i = 1, npart 
         call vec2pix_nest(2**maxOrder, xyzh(1:3, i)-primary, ind)
         distr(ind+1) = distr(ind+1)+1
      enddo
      max = maxval(distr)

      !Make sure the companion is described using the highest refinement
      dist = norm2(primary-companion)
      theta = asin(Rcomp/dist)
      phi = atan2(companion(2)-primary(2),companion(1)-primary(1))
      cosphi = cos(phi)
      sinphi = sin(phi)
      dist = dist*cos(theta)
      n = int(theta*6*2**(minOrder+refineLevel))+4
      allocate(circ(n,3))
      do i=1, n !Define boundary of the companion
         circ(i,1) = dist*cos(theta)
         circ(i,2) = dist*sin(theta)*cos(twopi*i/n)
         circ(i,3) = dist*sin(theta)*sin(twopi*i/n)
         circ(i,:) = (/cosphi*circ(i,1) - sinphi*circ(i,2),sinphi*circ(i,1) + cosphi*circ(i,2), circ(i,3)/)
      enddo
      do i=1, n !Make sure the boundary is maximally refined
         call vec2pix_nest(2**maxOrder,circ(i,:),ind)
         distr(ind+1) = max
      enddo

      !Calculate the number distribution in all the orders needed
      allocate(distrs(12*4**(minOrder+refineLevel),refineLevel+1))
      distrs = 0
      distrs(:,1) = distr
      do i = 1, refineLevel
         do j = 1, 12*4**(maxOrder-i)
            distrs(j,i+1) = distrs(4*j,i)+distrs(4*j+1,i)+distrs(4*j+2,i)+distrs(4*j+3,i)
         enddo
      enddo
      max = maxval(distrs(:,refineLevel+1))+1

      !Fill the rays array walking through the orders
      ind=1

      ! refine half in each order
      if (refineScheme == 1) then
         do i=0, refineLevel-1
            call merge_argsort(distrs(1:12*4**(minOrder+i),refineLevel-i+1), distr)
            do j=1, 6*4**minOrder*2**(i)
               call pix2vec_nest(2**(minOrder+i), distr(j)-1, rays(:,ind))
               indices(4**(refineLevel-i)*(distr(j)-1)+1:4**(refineLevel-i)*distr(j)) = ind
               ind=ind+1
               distrs(4*(distr(j)-1)+1:4*(distr(j)), refineLevel-i) = max
            enddo
            do j = j+1, 12*4**(minOrder+i)
               if (distrs(distr(j),refineLevel-i+1) == max) then
                  distrs(4*(distr(j)-1)+1:4*(distr(j)), refineLevel-i) = max
               endif
            enddo
         enddo

      ! refine overdens regions in each order
      else if (refineScheme == 2) then
         do i=0, refineLevel-1
            call merge_argsort(distrs(1:12*4**(minOrder+i),refineLevel-i+1), distr)
            j=1
            do while (distrs(distr(j),refineLevel-i+1)<npart/(12*4**(minOrder+i)))
               call pix2vec_nest(2**(minOrder+i), distr(j)-1, rays(:,ind))
               indices(4**(refineLevel-i)*(distr(j)-1)+1:4**(refineLevel-i)*distr(j)) = ind
               ind=ind+1
               distrs(4*(distr(j)-1)+1:4*(distr(j)), refineLevel-i) = max
               j=j+1
            enddo
            do j = j, 12*4**(minOrder+i)
               if (distrs(distr(j),refineLevel-i+1) == max) then
                  distrs(4*(distr(j)-1)+1:4*(distr(j)), refineLevel-i) = max
               endif
            enddo
         enddo
      endif

      do i=1, 12*4**maxOrder
         if (distrs(i,1) .ne. max) then
            call pix2vec_nest(2**maxOrder, i-1, rays(:,ind))
            indices(i) = ind
            ind=ind+1
         endif
      enddo
      nrays = ind-1
   end subroutine get_rays

   !--------------------------------------------------------------------------
   !+
   !  Routine that returns the arguments of the sorted array
   !  Source: https://github.com/Astrokiwi/simple_fortran_argsort/blob/master/sort_test.f90
   !+
   !--------------------------------------------------------------------------
   subroutine merge_argsort(r,d)
      integer, intent(in), dimension(:) :: r
      integer, intent(out), dimension(size(r)) :: d

      integer, dimension(size(r)) :: il

      integer :: stepsize
      integer :: i,j,n,left,k,ksize

      n = size(r)

      do i=1,n
            d(i)=i
      end do

      if ( n==1 ) return

      stepsize = 1
      do while (stepsize<n)
         do left=1,n-stepsize,stepsize*2
            i = left
            j = left+stepsize
            ksize = min(stepsize*2,n-left+1)
            k=1
      
            do while ( i<left+stepsize .and. j<left+ksize )
               if ( r(d(i))<r(d(j)) ) then
                     il(k)=d(i)
                     i=i+1
                     k=k+1
               else
                     il(k)=d(j)
                     j=j+1
                     k=k+1
               endif
            enddo
      
            if ( i<left+stepsize ) then
               ! fill up remaining from left
               il(k:ksize) = d(i:left+stepsize-1)
            else
               ! fill up remaining from right
               il(k:ksize) = d(j:left+ksize-1)
            endif
            d(left:left+ksize-1) = il(1:ksize)
         end do
         stepsize=stepsize*2
      end do
   end subroutine merge_argsort

   !*********************************************************************!
   !***************************   OUTWARDS   ****************************!
   !*********************************************************************!

   !--------------------------------------------------------------------------
   !+
   !  Calculate the optical depth of each particle, using the uniform outwards
   !  ray-tracing scheme
   !+
   !  IN: npart:           The number of SPH particles
   !  IN: primary:         The xyz coordinates of the primary star
   !  IN: xyzh:            The array containing the particles position+smooting lenght
   !  IN: kappa:           The array containing the kappa of all SPH particles
   !  IN: Rstar:           The radius of the star
   !  IN: order:           The order in which the rays are sampled
   !  IN: raypolation:     The interpolation scheme used for the ray interpolation
   !+
   !  OUT: taus:           The list of optical depths for each particle
   !+
   !  OPT: companion:      The location of the companion
   !  opt: Rcomp:          The radius of the primary star
   !+
   !--------------------------------------------------------------------------
   subroutine get_all_tau_outwards(npart, primary, xyzh, kappa, Rstar, order, raypolation, taus, companion, Rcomp)
      integer, intent(in) :: npart, order, raypolation
      real, intent(in)    :: primary(3), kappa(:), Rstar, xyzh(:,:)
      real, optional      :: Rcomp, companion(3)
      real, intent(out)   :: taus(:)

      if (present(companion) .and. present(Rcomp)) then
         call get_all_tau_outwards_companion(npart, primary, xyzh, kappa, Rstar, companion, Rcomp, order, raypolation, taus)
      else
         call get_all_tau_outwards_single(npart, primary, xyzh, kappa, Rstar, order, raypolation, taus)
      endif
   end subroutine get_all_tau_outwards
   
   !--------------------------------------------------------------------------
   !+
   !  Calculates the optical depth to each SPH particle, using the uniform outwards
   !  ray-tracing scheme for models containing a single star
   !
   !  Relies on healpix, for more information: https://healpix.sourceforge.io/
   !+
   !  IN: npart:           The number of SPH particles
   !  IN: primary:         The xyz coordinates of the primary star
   !  IN: xyzh:            The array containing the particles position+smooting lenght
   !  IN: kappa:           The array containing the kappa of all SPH particles
   !  IN: Rstar:           The radius of the primary star
   !  IN: order:           The healpix order which is used for the uniform ray sampling
   !  IN: raypolation:     The interpolation scheme used for the ray interpolation
   !+
   !  OUT: taus:           The array of optical depths to each SPH particle
   !+
   !--------------------------------------------------------------------------
   subroutine get_all_tau_outwards_single(npart, primary, xyzh, kappa, Rstar, order, raypolation, tau)
      use part, only : isdead_or_accreted
      integer, intent(in) :: npart,order, raypolation
      real, intent(in)    :: primary(3), kappa(:), Rstar, xyzh(:,:)
      real, intent(out)   :: tau(:)

      integer  :: i, nrays, nsides
      real     :: ray_dir(3),part_dir(3)
      real, dimension(:,:), allocatable  :: rays_dist, rays_tau
      integer, dimension(:), allocatable :: rays_dim
      integer, parameter :: ndim = 200

      nrays = 12*4**order ! The number of rays traced given the healpix order
      nsides = 2**order   ! The healpix nsides given the healpix order

      allocate(rays_dist(ndim, nrays))
      allocate(rays_tau(ndim, nrays))
      allocate(rays_dim(nrays))

      !-------------------------------------------
      ! CONSTRUCT the RAYS given the ORDER
      ! and determine the optical depth along them
      !-------------------------------------------

      !$omp parallel default(none) &
      !$omp private(ray_dir) &
      !$omp shared(nrays,nsides,primary,kappa,xyzh,Rstar,rays_dist,rays_tau,rays_dim)
      !$omp do
      do i = 1, nrays
         !returns ray_dir, the unit vector identifying ray (index i-1 becase healpix starts counting at index 0)
         call pix2vec_nest(nsides, i-1, ray_dir)
         !calculate the properties along the ray
         call ray_tracer(primary,ray_dir,xyzh,kappa,Rstar,rays_tau(:,i),rays_dist(:,i),rays_dim(i))
      enddo
      !$omp enddo
      !$omp end parallel


      !_----------------------------------------------
      ! DETERMINE the optical depth for each particle
      ! using the values available on the rays
      !-----------------------------------------------

      !$omp parallel default(none) &
      !$omp private(part_dir) &
      !$omp shared(npart,primary,nsides,xyzh,ray_dir,rays_dist,rays_tau,rays_dim,raypolation,tau)
      !$omp do
      do i = 1,npart
         if (.not.isdead_or_accreted(xyzh(4,i))) then
            part_dir = xyzh(1:3,i)-primary
            call interpolate_tau(nsides, part_dir, rays_tau, rays_dist, rays_dim, raypolation, tau(i))
         else
            tau(i) = -99.
         endif
      enddo
      !$omp enddo
      !$omp end parallel
   end subroutine get_all_tau_outwards_single

   !--------------------------------------------------------------------------
   !+
   !  Calculates the optical depth to each SPH particle, using the uniform outwards
   !  ray-tracing scheme for models containing primary star and a companion
   !
   !  Relies on healpix, for more information: https://healpix.sourceforge.io/
   !+
   !  IN: npart:           The number of SPH particles
   !  IN: primary:         The xyz coordinates of the primary star
   !  IN: xyzh:            The array containing the particles position+smooting lenght
   !  IN: kappa:           The array containing the opacity of all the SPH particles
   !  IN: Rstar:           The radius of the primary star
   !  IN: companion:       The xyz coordinates of the companion
   !  IN: Rcomp:           The radius of the companion
   !  IN: order:           The healpix order which is used for the uniform ray sampling
   !  IN: raypolation:     The interpolation scheme used for the ray interpolation
   !+
   !  OUT: tau:            The array of optical depths for each SPH particle
   !+
   !--------------------------------------------------------------------------
   subroutine get_all_tau_outwards_companion(npart, primary, xyzh, kappa, Rstar, companion, Rcomp, order, raypolation, tau)
      use part, only : isdead_or_accreted
      integer, intent(in) :: npart, order, raypolation
      real, intent(in)    :: primary(3), companion(3), kappa(:), Rstar, xyzh(:,:), Rcomp
      real, intent(out)   :: tau(:)

      integer  :: i, nrays, nsides
      real     :: normCompanion,theta0,phi,cosphi,sinphi,theta,sep,root
      real     :: ray_dir(3),part_dir(3),uvecCompanion(3)
      real, dimension(:,:), allocatable  :: dirs
      real, dimension(:,:), allocatable  :: rays_dist, rays_tau
      integer, dimension(:), allocatable :: rays_dim
      integer, parameter :: ndim = 200

      nrays = 12*4**order ! The number of rays traced given the healpix order
      nsides = 2**order   ! The healpix nsides given the healpix order

      allocate(dirs(3, nrays))
      allocate(rays_dist(ndim, nrays))
      allocate(rays_tau(ndim, nrays))
      allocate(rays_dim(nrays))

      uvecCompanion = companion-primary
      normCompanion = norm2(uvecCompanion)
      uvecCompanion = uvecCompanion/normCompanion
      theta0        = asin(Rcomp/normCompanion)
      phi           = atan2(uvecCompanion(2),uvecCompanion(1))
      cosphi        = cos(phi)
      sinphi        = sin(phi)

      !-------------------------------------------
      ! CONSTRUCT the RAYS given the ORDER
      ! and determine the optical depth along them
      !-------------------------------------------

      !$omp parallel default(none) &
      !$omp private(ray_dir,theta,root,sep) &
      !$omp shared(nrays,nsides,primary,kappa,xyzh,Rstar,Rcomp,rays_dist,rays_tau,rays_dim) &
      !$omp shared(uvecCompanion,normCompanion,cosphi,sinphi,theta0)
      !$omp do
      do i = 1, nrays
         !returns ray_dir, the unit vector identifying ray (index i-1 becase healpix starts counting at index 0)
         call pix2vec_nest(nsides, i-1, ray_dir)
         !rotate ray vectors by an angle = phi so the main axis points to the companion (This is because along the
         !main axis (1,0,0) rays are distributed more uniformally
         ray_dir = (/cosphi*ray_dir(1) - sinphi*ray_dir(2),sinphi*ray_dir(1) + cosphi*ray_dir(2), ray_dir(3)/)
         theta   = acos(dot_product(uvecCompanion, ray_dir))
         !the ray intersects the companion: only calculate tau up to the companion
         if (theta < theta0) then
            root  = sqrt(Rcomp**2-normCompanion**2*sin(theta)**2)
            sep   = normCompanion*cos(theta)-root
            call ray_tracer(primary,ray_dir,xyzh,kappa,Rstar,rays_tau(:,i),rays_dist(:,i),rays_dim(i), sep)
         else
            call ray_tracer(primary,ray_dir,xyzh,kappa,Rstar,rays_tau(:,i),rays_dist(:,i),rays_dim(i))
         endif
      enddo
      !$omp enddo
      !$omp end parallel

      !-----------------------------------------------
      ! DETERMINE the optical depth for each particle
      ! using the values available on the rays
      !-----------------------------------------------

      !$omp parallel default(none) &
      !$omp private(part_dir) &
      !$omp shared(npart,primary,cosphi,sinphi,nsides,xyzh,ray_dir,rays_dist,rays_tau,rays_dim,raypolation,tau)
      !$omp do
      do i = 1, npart
         if (.not.isdead_or_accreted(xyzh(4,i))) then
            !vector joining the source to the particle
            part_dir = xyzh(1:3,i)-primary
            part_dir = (/cosphi*part_dir(1) + sinphi*part_dir(2),-sinphi*part_dir(1) + cosphi*part_dir(2), part_dir(3)/)
            call interpolate_tau(nsides, part_dir, rays_tau, rays_dist, rays_dim, raypolation, tau(i))
         else
            tau(i) = -99.
         endif
      enddo
      !$omp enddo
      !$omp end parallel
   end subroutine get_all_tau_outwards_companion

   !--------------------------------------------------------------------------
   !+
   !  Calculate the optical depth of a particle.
   !  Search for the four closest rays to a particle, perform four-point
   !  interpolation of the optical depts from these rays. Weighted by the
   !  inverse square of the perpendicular distance to the rays.
   !
   !  Relies on healpix, for more information: https://healpix.sourceforge.io/
   !+
   !  IN: nsides:          The healpix nsides of the simulation
   !  IN: vec:             The vector from the primary to a point
   !  IN: rays_tau:        2-dimensional array containing the cumulative optical
   !                       depts along each ray
   !  IN: rays_dist:       2-dimensional array containing the distances from the
   !                       primary along each ray
   !  IN: rays_dim:        The vector containing the number of points defined along each ray
   !  IN: raypolation:     The interpolation scheme used for the ray interpolation
   !+
   !  OUT: tau:            The interpolated optical depth at the particle's location
   !+
   !--------------------------------------------------------------------------
   subroutine interpolate_tau(nsides, vec, rays_tau, rays_dist, rays_dim, raypolation, tau)
      integer, intent(in) :: nsides, rays_dim(:), raypolation
      real, intent(in)    :: vec(:), rays_tau(:,:), rays_dist(:,:)
      real, intent(out)   :: tau
   
      integer :: rayIndex, neighbours(8), nneigh, i, k
      real    :: tautemp, ray(3), vectemp(3), weight, tempdist(8), distRay_sq, vec_norm2
      logical :: mask(8)

      ! 1 ray, no interpolation
      if (raypolation==0) then
         call vec2pix_nest(nsides, vec, rayIndex)
         rayIndex = rayIndex + 1
         call get_tau_on_ray(norm2(vec), rays_tau(:,rayIndex), rays_dist(:,rayIndex), rays_dim(rayIndex), tau)

      ! 4 rays, linear interpolation
      else if (raypolation==1) then
         vec_norm2 = norm2(vec)
         !returns rayIndex, the index of the ray vector that points to the particle (direction vec)
         call vec2pix_nest(nsides, vec, rayIndex)
         !returns ray(3), the unit vector identifying the ray with index number rayIndex
         call pix2vec_nest(nsides, rayIndex, ray)
         vectemp       = vec - vec_norm2*ray
         distRay_sq    = norm2(vectemp)
         call get_tau_on_ray(vec_norm2, rays_tau(:,rayIndex+1), rays_dist(:,rayIndex+1), rays_dim(rayIndex+1), tautemp)
         if (distRay_sq > 0.) then
            tau    = tautemp/distRay_sq
            weight = 1./distRay_sq
         else
            ! the particle sits exactly on the ray, no need to get the neighbours
            tau    = tautemp
            return
         endif
   
         !returns the number nneigh and list of vectors (n) neighbouring the ray number index
         call neighbours_nest(nsides, rayIndex, neighbours, nneigh)
         !for each neighbouring ray calculate its distance to the particle
         do i=1,nneigh
            call pix2vec_nest(nsides, neighbours(i), ray)
            vectemp     = vec - vec_norm2*ray
            tempdist(i) = norm2(vectemp)
         enddo
         neighbours       = neighbours+1
         mask             = .true.
         if (nneigh <8) mask(nneigh+1:8) = .false.
         !take tau contribution from the 3 closest rays
         do i=1,3
            k       = minloc(tempdist,1,mask)
            mask(k) = .false.
            call get_tau_on_ray(vec_norm2, rays_tau(:,neighbours(k)), &
=======
!
! raytracer_all
!
! :References: None
!
! :Owner: MatsEsseldeurs
!
! :Runtime parameters: None
!
! :Dependencies: healpix, kernel, linklist, part, units
!
 use healpix
 implicit none
 public :: get_all_tau_outwards, get_all_tau_inwards, get_all_tau_adaptive
 private
contains

 !*********************************************************************!
 !***************************   ADAPTIVE   ****************************!
 !*********************************************************************!

 !--------------------------------------------------------------------------
 !+
 !  Calculate the optical depth of each particle, using the adaptive ray-
 !  tracing scheme
 !+
 !  IN: primary:         The location of the primary star
 !  IN: xyzh:            The xyzh of all the particles
 !  IN: opacities:       The list of the opacities of the particles
 !  IN: Rstar:           The radius of the star
 !  IN: minOrder:        The minimal order in which the rays are sampled
 !  IN: refineLevel:     The amount of orders in which the rays can be
 !                       sampled deeper
 !+
 !  OUT: taus:           The list of optical depths for each particle
 !+
 !  OPT: companion:      The location of the companion
 !  OPT: R:              The radius of the companion
 !+
 !--------------------------------------------------------------------------
subroutine get_all_tau_adaptive(primary, xyzh, opacities, &
                                   Rstar, minOrder, refineLevel, taus, companion, R)
 integer, intent(in) :: minOrder, refineLevel
 real, intent(in)    :: primary(3), opacities(:), xyzh(:,:), Rstar
 real, optional      :: R, companion(3)
 real, intent(out)   :: taus(:)

 integer     :: i, nrays, nsides, index
 real        :: normCompanion, theta0, unitCompanion(3), theta, root, dist, vec(3), dir(3)
 real, dimension(:,:), allocatable :: dirs
 real, dimension(:,:), allocatable :: listsOfDists, listsOfTaus
 integer, dimension(:), allocatable :: indices, rays_dim
 real, dimension(:), allocatable    :: tau, dists

 if (present(companion) .and. present(R)) then
    unitCompanion = companion-primary
    normCompanion = norm2(unitCompanion)
    theta0 = asin(R/normCompanion)
    unitCompanion = unitCompanion/normCompanion

    call get_rays(primary, companion, xyzh, size(taus), minOrder, refineLevel, R, dirs, indices, nrays)
    allocate(listsOfDists(200, nrays))
    allocate(listsOfTaus(size(listsOfDists(:,1)), nrays))
    allocate(tau(size(listsOfDists(:,1))))
    allocate(dists(size(listsOfDists(:,1))))
    allocate(rays_dim(nrays))

    !$omp parallel do private(tau,dist,dir,dists,root,theta)
    do i = 1, nrays
       tau=0.
       dists=0.
       dir = dirs(:,i)
       theta = acos(dot_product(unitCompanion, dir))
       if (theta < theta0) then
          root = sqrt(normCompanion**2*cos(theta)**2-normCompanion**2+R**2)
          dist = normCompanion*cos(theta)-root
          call ray_tracer(primary, dir, xyzh, opacities, Rstar, tau, dists, rays_dim(i), dist)
       else
          call ray_tracer(primary, dir, xyzh, opacities, Rstar, tau, dists, rays_dim(i))
       endif
       listsOfTaus(:,i) = tau
       listsOfDists(:,i) = dists
    enddo
    !$omp end parallel do

    nsides = 2**(minOrder+refineLevel)
    taus = 0.
    !$omp parallel do private(index,vec)
    do i = 1, size(taus(:))
       vec = xyzh(1:3,i)-primary
       call vec2pix_nest(nsides, vec, index)
       index = indices(index + 1)
       call get_tau_on_ray(norm2(vec), listsOfTaus(:,index), listsOfDists(:,index), rays_dim(index), taus(i))
    enddo
    !$omp end parallel do

 else
    call get_all_tau_outwards_single(size(taus(:)), primary, xyzh, opacities, &
         Rstar, minOrder+refineLevel, 0, taus)
 endif
end subroutine get_all_tau_adaptive

 !--------------------------------------------------------------------------
 !+
 !  Return all the directions of the rays that need to be traced for the
 !  adaptive ray-tracing scheme
 !+
 !  IN: primary:         The xyz coordinates of the primary star
 !  IN: companion:       The xyz coordinates of the companion
 !  IN: xyzh:            The array containing the particles position+smooting lenght
 !  IN: npart:           The number of particles in the simulation
 !  IN: minOrder:        The minimal order in which the rays are sampled
 !  IN: refineLevel:     The amount of orders in which the rays can be
 !                       sampled deeper
 !  IN: R:               The radius of the companion
 !+
 !  OUT: rays:           A list containing the rays that need to be traced
 !                       in the adaptive ray-tracing scheme
 !  OUT: indices:        A list containing a link between the index in the
 !                       deepest order and the rays in the adaptive ray-tracing scheme
 !+
 !--------------------------------------------------------------------------
subroutine get_rays(primary, companion, xyzh, npart, minOrder, refineLevel, R, rays, indices, nrays)
 real, intent(in)     :: primary(3), companion(3), xyzh(:,:), R
 integer, intent(in)  :: minOrder, refineLevel, npart
 real, allocatable, intent(out)    :: rays(:,:)
 integer, allocatable, intent(out) :: indices(:)
 integer, intent(out) :: nrays

 real    :: theta, dist, phi, cosphi, sinphi
 real, dimension(:,:), allocatable  :: circ
 integer :: i, j, minNsides, minNrays, ind,n, maxOrder, max, distr(12*4**(minOrder+refineLevel))
 integer, dimension(:,:), allocatable  :: distrs

 maxOrder = minOrder+refineLevel
 nrays = 12*4**(maxOrder)!int(12*4**minOrder*(-1+2**(refineLevel) + 2**(refineLevel+1))/2)!
 allocate(rays(3, nrays))
 allocate(indices(12*4**(maxOrder)))
 rays = 0.
 indices = 0

 !If there is no refinement, just return the uniform ray distribution
 minNsides = 2**minOrder
 minNrays = 12*4**minOrder
 if (refineLevel == 0) then
    do i=1, minNrays
       call pix2vec_nest(minNsides,i-1, rays(:,i))
       indices(i) = i
    enddo
    return
 endif

 !Fill a list to have the number distribution in angular space
 distr = 0
 !$omp parallel do private(ind)
 do i = 1, npart
    call vec2pix_nest(2**maxOrder, xyzh(1:3, i)-primary, ind)
    distr(ind+1) = distr(ind+1)+1
 enddo
 max = maxval(distr)

 !Make sure the companion is described using the highest refinement
 dist = norm2(primary-companion)
 theta = asin(R/dist)
 phi = atan2(companion(2)-primary(2),companion(1)-primary(1))
 cosphi = cos(phi)
 sinphi = sin(phi)
 dist = dist*cos(theta)
 n = int(theta*6*2**(minOrder+refineLevel))+4
 allocate(circ(n,3))
 do i=1, n !Define boundary of the companion
    circ(i,1) = dist*cos(theta)
    circ(i,2) = dist*sin(theta)*cos(twopi*i/n)
    circ(i,3) = dist*sin(theta)*sin(twopi*i/n)
    circ(i,:) = (/cosphi*circ(i,1) - sinphi*circ(i,2),sinphi*circ(i,1) + cosphi*circ(i,2), circ(i,3)/)
 enddo
 do i=1, n !Make sure the boundary is maximally refined
    call vec2pix_nest(2**maxOrder,circ(i,:),ind)
    distr(ind+1) = max
 enddo

 !Calculate the number distribution in all the orders needed
 allocate(distrs(12*4**(minOrder+refineLevel),refineLevel+1))
 distrs = 0
 distrs(:,1) = distr
 do i = 1, refineLevel
    do j = 1, 12*4**(maxOrder-i)
       distrs(j,i+1) = distrs(4*j,i)+distrs(4*j+1,i)+distrs(4*j+2,i)+distrs(4*j+3,i)
    enddo
 enddo
 max = maxval(distrs(:,refineLevel+1))+1

 !Fill the rays array walking through the orders
 ind=1
 do i=0, refineLevel-1
    call merge_argsort(distrs(1:12*4**(minOrder+i),refineLevel-i+1), distr)
    j=1
    do while (distrs(distr(j),refineLevel-i+1)<npart/(12*4**(minOrder+i)))
       call pix2vec_nest(2**(minOrder+i), distr(j)-1, rays(:,ind))
       indices(4**(refineLevel-i)*(distr(j)-1)+1:4**(refineLevel-i)*distr(j)) = ind
       ind=ind+1
       distrs(4*(distr(j)-1)+1:4*(distr(j)), refineLevel-i) = max
       j=j+1
    enddo
    do j = j, 12*4**(minOrder+i)
       if (distrs(distr(j),refineLevel-i+1) == max) then
          distrs(4*(distr(j)-1)+1:4*(distr(j)), refineLevel-i) = max
       endif
    enddo
 enddo
 do i=1, 12*4**maxOrder
    if (distrs(i,1)  /=  max) then
       call pix2vec_nest(2**maxOrder, i-1, rays(:,ind))
       indices(i) = ind
       ind=ind+1
    endif
 enddo
 nrays = ind-1
end subroutine get_rays

 !--------------------------------------------------------------------------
 !+
 !  Routine that returns the arguments of the sorted array
 !  Source: https://github.com/Astrokiwi/simple_fortran_argsort/blob/master/sort_test.f90
 !+
 !--------------------------------------------------------------------------
subroutine merge_argsort(r,d)
 integer, intent(in), dimension(:) :: r
 integer, intent(out), dimension(size(r)) :: d

 integer, dimension(size(r)) :: il

 integer :: stepsize
 integer :: i,j,n,left,k,ksize

 n = size(r)

 do i=1,n
    d(i)=i
 enddo

 if ( n==1 ) return

 stepsize = 1
 do while (stepsize<n)
    do left=1,n-stepsize,stepsize*2
       i = left
       j = left+stepsize
       ksize = min(stepsize*2,n-left+1)
       k=1

       do while ( i<left+stepsize .and. j<left+ksize )
          if ( r(d(i))<r(d(j)) ) then
             il(k)=d(i)
             i=i+1
             k=k+1
          else
             il(k)=d(j)
             j=j+1
             k=k+1
          endif
       enddo

       if ( i<left+stepsize ) then
          ! fill up remaining from left
          il(k:ksize) = d(i:left+stepsize-1)
       else
          ! fill up remaining from right
          il(k:ksize) = d(j:left+ksize-1)
       endif
       d(left:left+ksize-1) = il(1:ksize)
    enddo
    stepsize=stepsize*2
 enddo
end subroutine merge_argsort

 !*********************************************************************!
 !***************************   OUTWARDS   ****************************!
 !*********************************************************************!

 !--------------------------------------------------------------------------
 !+
 !  Calculate the optical depth of each particle, using the uniform outwards
 !  ray-tracing scheme
 !+
 !  IN: npart:           The number of SPH particles
 !  IN: primary:         The xyz coordinates of the primary star
 !  IN: xyzh:            The array containing the particles position+smooting lenght
 !  IN: kappa:           The array containing the kappa of all SPH particles
 !  IN: Rstar:           The radius of the star
 !  IN: order:           The order in which the rays are sampled
 !+
 !  OUT: taus:           The list of optical depths for each particle
 !+
 !  OPT: companion:      The location of the companion
 !  opt: Rcomp:          The radius of the primary star
 !+
 !--------------------------------------------------------------------------
subroutine get_all_tau_outwards(npart, primary, xyzh, kappa, Rstar, order, raypolation, taus, companion, Rcomp)
 integer, intent(in) :: npart, order, raypolation
 real, intent(in)    :: primary(3), kappa(:), Rstar, xyzh(:,:)
 real, optional      :: Rcomp, companion(3)
 real, intent(out)   :: taus(:)

 if (present(companion) .and. present(Rcomp)) then
    call get_all_tau_outwards_companion(npart, primary, xyzh, kappa, Rstar, companion, Rcomp, order, raypolation, taus)
 else
    call get_all_tau_outwards_single(npart, primary, xyzh, kappa, Rstar, order, raypolation, taus)
 endif
end subroutine get_all_tau_outwards

 !--------------------------------------------------------------------------
 !+
 !  Calculates the optical depth to each SPH particle, using the uniform outwards
 !  ray-tracing scheme for models containing a single star
 !
 !  Relies on healpix, for more information: https://healpix.sourceforge.io/
 !+
 !  IN: npart:           The number of SPH particles
 !  IN: primary:         The xyz coordinates of the primary star
 !  IN: xyzh:            The array containing the particles position+smooting lenght
 !  IN: kappa:           The array containing the kappa of all SPH particles
 !  IN: Rstar:           The radius of the primary star
 !  IN: order:           The healpix order which is used for the uniform ray sampling
 !+
 !  OUT: taus:           The array of optical depths to each SPH particle
 !+
 !--------------------------------------------------------------------------
subroutine get_all_tau_outwards_single(npart, primary, xyzh, kappa, Rstar, order, raypolation, tau)
 use part, only : isdead_or_accreted
 integer, intent(in) :: npart,order, raypolation
 real, intent(in)    :: primary(3), kappa(:), Rstar, xyzh(:,:)
 real, intent(out)   :: tau(:)

 integer  :: i, nrays, nsides
 real     :: ray_dir(3),part_dir(3)
 real, dimension(:,:), allocatable  :: rays_dist, rays_tau
 integer, dimension(:), allocatable :: rays_dim
 integer, parameter :: ndim = 200

 nrays = 12*4**order ! The number of rays traced given the healpix order
 nsides = 2**order   ! The healpix nsides given the healpix order

 allocate(rays_dist(ndim, nrays))
 allocate(rays_tau(ndim, nrays))
 allocate(rays_dim(nrays))

 !-------------------------------------------
 ! CONSTRUCT the RAYS given the ORDER
 ! and determine the optical depth along them
 !-------------------------------------------

 !$omp parallel default(none) &
 !$omp private(ray_dir) &
 !$omp shared(nrays,nsides,primary,kappa,xyzh,Rstar,rays_dist,rays_tau,rays_dim)
 !$omp do
 do i = 1, nrays
    !returns ray_dir, the unit vector identifying ray (index i-1 becase healpix starts counting at index 0)
    call pix2vec_nest(nsides, i-1, ray_dir)
    !calculate the properties along the ray
    call ray_tracer(primary,ray_dir,xyzh,kappa,Rstar,rays_tau(:,i),rays_dist(:,i),rays_dim(i))
 enddo
 !$omp enddo
 !$omp end parallel


 !_----------------------------------------------
 ! DETERMINE the optical depth for each particle
 ! using the values available on the rays
 !-----------------------------------------------

 !$omp parallel default(none) &
 !$omp private(part_dir) &
 !$omp shared(npart,primary,nsides,xyzh,ray_dir,rays_dist,rays_tau,rays_dim,raypolation,tau)
 !$omp do
 do i = 1,npart
    if (.not.isdead_or_accreted(xyzh(4,i))) then
       part_dir = xyzh(1:3,i)-primary
       call interpolate_tau(nsides, part_dir, rays_tau, rays_dist, rays_dim, raypolation, tau(i))
    else
       tau(i) = -99.
    endif
 enddo
 !$omp enddo
 !$omp end parallel
end subroutine get_all_tau_outwards_single

 !--------------------------------------------------------------------------
 !+
 !  Calculates the optical depth to each SPH particle, using the uniform outwards
 !  ray-tracing scheme for models containing primary star and a companion
 !
 !  Relies on healpix, for more information: https://healpix.sourceforge.io/
 !+
 !  IN: npart:           The number of SPH particles
 !  IN: primary:         The xyz coordinates of the primary star
 !  IN: xyzh:            The array containing the particles position+smooting lenght
 !  IN: kappa:           The array containing the opacity of all the SPH particles
 !  IN: Rstar:           The radius of the primary star
 !  IN: companion:       The xyz coordinates of the companion
 !  IN: Rcomp:           The radius of the companion
 !  IN: order:           The healpix order which is used for the uniform ray sampling
 !+
 !  OUT: tau:            The array of optical depths for each SPH particle
 !+
 !--------------------------------------------------------------------------
subroutine get_all_tau_outwards_companion(npart, primary, xyzh, kappa, Rstar, companion, Rcomp, order, raypolation, tau)
 use part, only : isdead_or_accreted
 integer, intent(in) :: npart, order, raypolation
 real, intent(in)    :: primary(3), companion(3), kappa(:), Rstar, xyzh(:,:), Rcomp
 real, intent(out)   :: tau(:)

 integer  :: i, nrays, nsides
 real     :: normCompanion,theta0,phi,cosphi,sinphi,theta,sep,root
 real     :: ray_dir(3),part_dir(3),uvecCompanion(3)
 real, dimension(:,:), allocatable  :: dirs
 real, dimension(:,:), allocatable  :: rays_dist, rays_tau
 integer, dimension(:), allocatable :: rays_dim
 integer, parameter :: ndim = 200

 nrays = 12*4**order ! The number of rays traced given the healpix order
 nsides = 2**order   ! The healpix nsides given the healpix order

 allocate(dirs(3, nrays))
 allocate(rays_dist(ndim, nrays))
 allocate(rays_tau(ndim, nrays))
 allocate(rays_dim(nrays))

 uvecCompanion = companion-primary
 normCompanion = norm2(uvecCompanion)
 uvecCompanion = uvecCompanion/normCompanion
 theta0        = asin(Rcomp/normCompanion)
 phi           = atan2(uvecCompanion(2),uvecCompanion(1))
 cosphi        = cos(phi)
 sinphi        = sin(phi)

 !-------------------------------------------
 ! CONSTRUCT the RAYS given the ORDER
 ! and determine the optical depth along them
 !-------------------------------------------

 !$omp parallel default(none) &
 !$omp private(ray_dir,theta,root,sep) &
 !$omp shared(nrays,nsides,primary,kappa,xyzh,Rstar,Rcomp,rays_dist,rays_tau,rays_dim) &
 !$omp shared(uvecCompanion,normCompanion,cosphi,sinphi,theta0)
 !$omp do
 do i = 1, nrays
    !returns ray_dir, the unit vector identifying ray (index i-1 becase healpix starts counting at index 0)
    call pix2vec_nest(nsides, i-1, ray_dir)
    !rotate ray vectors by an angle = phi so the main axis points to the companion (This is because along the
    !main axis (1,0,0) rays are distributed more uniformally
    ray_dir = (/cosphi*ray_dir(1) - sinphi*ray_dir(2),sinphi*ray_dir(1) + cosphi*ray_dir(2), ray_dir(3)/)
    theta   = acos(dot_product(uvecCompanion, ray_dir))
    !the ray intersects the companion: only calculate tau up to the companion
    if (theta < theta0) then
       root  = sqrt(Rcomp**2-normCompanion**2*sin(theta)**2)
       sep   = normCompanion*cos(theta)-root
       call ray_tracer(primary,ray_dir,xyzh,kappa,Rstar,rays_tau(:,i),rays_dist(:,i),rays_dim(i), sep)
    else
       call ray_tracer(primary,ray_dir,xyzh,kappa,Rstar,rays_tau(:,i),rays_dist(:,i),rays_dim(i))
    endif
 enddo
 !$omp enddo
 !$omp end parallel

 !-----------------------------------------------
 ! DETERMINE the optical depth for each particle
 ! using the values available on the rays
 !-----------------------------------------------

 !$omp parallel default(none) &
 !$omp private(part_dir) &
 !$omp shared(npart,primary,cosphi,sinphi,nsides,xyzh,ray_dir,rays_dist,rays_tau,rays_dim,raypolation,tau)
 !$omp do
 do i = 1, npart
    if (.not.isdead_or_accreted(xyzh(4,i))) then
       !vector joining the source to the particle
       part_dir = xyzh(1:3,i)-primary
       part_dir = (/cosphi*part_dir(1) + sinphi*part_dir(2),-sinphi*part_dir(1) + cosphi*part_dir(2), part_dir(3)/)
       call interpolate_tau(nsides, part_dir, rays_tau, rays_dist, rays_dim, raypolation, tau(i))
    else
       tau(i) = -99.
    endif
 enddo
 !$omp enddo
 !$omp end parallel
end subroutine get_all_tau_outwards_companion

 !--------------------------------------------------------------------------
 !+
 !  Calculate the optical depth of a particle.
 !  Search for the four closest rays to a particle, perform four-point
 !  interpolation of the optical depts from these rays. Weighted by the
 !  inverse square of the perpendicular distance to the rays.
 !
 !  Relies on healpix, for more information: https://healpix.sourceforge.io/
 !+
 !  IN: nsides:          The healpix nsides of the simulation
 !  IN: vec:             The vector from the primary to a point
 !  IN: rays_tau:        2-dimensional array containing the cumulative optical
 !                       depts along each ray
 !  IN: rays_dist:       2-dimensional array containing the distances from the
 !                       primary along each ray
 !  IN: rays_dim:        The vector containing the number of points defined along each ray
 !+
 !  OUT: tau:            The interpolated optical depth at the particle's location
 !+
 !--------------------------------------------------------------------------
subroutine interpolate_tau(nsides, vec, rays_tau, rays_dist, rays_dim, raypolation, tau)
 integer, intent(in) :: nsides, rays_dim(:), raypolation
 real, intent(in)    :: vec(:), rays_tau(:,:), rays_dist(:,:)
 real, intent(out)   :: tau

 integer :: rayIndex, neighbours(8), nneigh, i, k
 real    :: tautemp, ray(3), vectemp(3), weight, tempdist(8), distRay_sq, vec_norm2
 logical :: mask(8)

 ! 1 ray, no interpolation
 if (raypolation==0) then
    call vec2pix_nest(nsides, vec, rayIndex)
    rayIndex = rayIndex + 1
    call get_tau_on_ray(norm2(vec), rays_tau(:,rayIndex), rays_dist(:,rayIndex), rays_dim(rayIndex), tau)

    ! 4 rays, linear interpolation
 elseif (raypolation==1) then
    vec_norm2 = norm2(vec)
    !returns rayIndex, the index of the ray vector that points to the particle (direction vec)
    call vec2pix_nest(nsides, vec, rayIndex)
    !returns ray(3), the unit vector identifying the ray with index number rayIndex
    call pix2vec_nest(nsides, rayIndex, ray)
    vectemp       = vec - vec_norm2*ray
    distRay_sq    = norm2(vectemp)
    call get_tau_on_ray(vec_norm2, rays_tau(:,rayIndex+1), rays_dist(:,rayIndex+1), rays_dim(rayIndex+1), tautemp)
    if (distRay_sq > 0.) then
       tau    = tautemp/distRay_sq
       weight = 1./distRay_sq
    else
       ! the particle sits exactly on the ray, no need to get the neighbours
       tau    = tautemp
       return
    endif

    !returns the number nneigh and list of vectors (n) neighbouring the ray number index
    call neighbours_nest(nsides, rayIndex, neighbours, nneigh)
    !for each neighbouring ray calculate its distance to the particle
    do i=1,nneigh
       call pix2vec_nest(nsides, neighbours(i), ray)
       vectemp     = vec - vec_norm2*ray
       tempdist(i) = norm2(vectemp)
    enddo
    neighbours       = neighbours+1
    mask             = .true.
    if (nneigh <8) mask(nneigh+1:8) = .false.
    !take tau contribution from the 3 closest rays
    do i=1,3
       k       = minloc(tempdist,1,mask)
       mask(k) = .false.
       call get_tau_on_ray(vec_norm2, rays_tau(:,neighbours(k)), &
>>>>>>> 8cd49336
                   rays_dist(:,neighbours(k)), rays_dim(neighbours(k)), tautemp)
       tau    = tau + tautemp/tempdist(k)
       weight = weight + 1./tempdist(k)
    enddo
    tau = tau / weight

    ! 9 rays, linear interpolation
 elseif (raypolation==2) then
    vec_norm2 = norm2(vec)
    !returns rayIndex, the index of the ray vector that points to the particle (direction vec)
    call vec2pix_nest(nsides, vec, rayIndex)
    !returns ray(3), the unit vector identifying the ray with index number rayIndex
    call pix2vec_nest(nsides, rayIndex, ray)
    vectemp       = vec - vec_norm2*ray
    distRay_sq    = norm2(vectemp)
    call get_tau_on_ray(vec_norm2, rays_tau(:,rayIndex+1), rays_dist(:,rayIndex+1), rays_dim(rayIndex+1), tautemp)
    if (distRay_sq > 0.) then
       tau    = tautemp/distRay_sq
       weight = 1./distRay_sq
    else
       ! the particle sits exactly on the ray, no need to get the neighbours
       tau    = tautemp
       return
    endif

    !returns the number nneigh and list of vectors (n) neighbouring the ray number index
    call neighbours_nest(nsides, rayIndex, neighbours, nneigh)
    !for each neighbouring ray calculate its distance to the particle
    do i=1,nneigh
       call pix2vec_nest(nsides, neighbours(i), ray)
       vectemp     = vec - vec_norm2*ray
       tempdist(i) = norm2(vectemp)
    enddo
    neighbours       = neighbours+1
    mask             = .true.
    if (nneigh <8) mask(nneigh+1:8) = .false.
    !take tau contribution from the 3 closest rays
    do i=1,nneigh
       k       = minloc(tempdist,1,mask)
       mask(k) = .false.
       call get_tau_on_ray(vec_norm2, rays_tau(:,neighbours(k)), &
                   rays_dist(:,neighbours(k)), rays_dim(neighbours(k)), tautemp)
       tau    = tau + tautemp/tempdist(k)
       weight = weight + 1./tempdist(k)
    enddo
    tau = tau / weight

    ! 4 rays, square interpolation
 elseif (raypolation==3) then
    vec_norm2 = norm2(vec)
    !returns rayIndex, the index of the ray vector that points to the particle (direction vec)
    call vec2pix_nest(nsides, vec, rayIndex)
    !returns ray(3), the unit vector identifying the ray with index number rayIndex
    call pix2vec_nest(nsides, rayIndex, ray)
    vectemp       = vec - vec_norm2*ray
    distRay_sq    = dot_product(vectemp,vectemp)
    call get_tau_on_ray(vec_norm2, rays_tau(:,rayIndex+1), rays_dist(:,rayIndex+1), rays_dim(rayIndex+1), tautemp)
    if (distRay_sq > 0.) then
       tau    = tautemp/distRay_sq
       weight = 1./distRay_sq
    else
       ! the particle sits exactly on the ray, no need to get the neighbours
       tau    = tautemp
       return
    endif

    !returns the number nneigh and list of vectors (n) neighbouring the ray number index
    call neighbours_nest(nsides, rayIndex, neighbours, nneigh)
    !for each neighbouring ray calculate its distance to the particle
    do i=1,nneigh
       call pix2vec_nest(nsides, neighbours(i), ray)
       vectemp     = vec - vec_norm2*ray
       tempdist(i) = dot_product(vectemp,vectemp)
    enddo
    neighbours       = neighbours+1
    mask             = .true.
    if (nneigh <8) mask(nneigh+1:8) = .false.
    !take tau contribution from the 3 closest rays
    do i=1,3
       k       = minloc(tempdist,1,mask)
       mask(k) = .false.
       call get_tau_on_ray(vec_norm2, rays_tau(:,neighbours(k)), &
                   rays_dist(:,neighbours(k)), rays_dim(neighbours(k)), tautemp)
       tau    = tau + tautemp/tempdist(k)
       weight = weight + 1./tempdist(k)
    enddo
    tau = tau / weight

    ! 9 rays, square interpolation
 elseif (raypolation==4) then
    vec_norm2 = norm2(vec)
    !returns rayIndex, the index of the ray vector that points to the particle (direction vec)
    call vec2pix_nest(nsides, vec, rayIndex)
    !returns ray(3), the unit vector identifying the ray with index number rayIndex
    call pix2vec_nest(nsides, rayIndex, ray)
    vectemp       = vec - vec_norm2*ray
    distRay_sq    = dot_product(vectemp,vectemp)
    call get_tau_on_ray(vec_norm2, rays_tau(:,rayIndex+1), rays_dist(:,rayIndex+1), rays_dim(rayIndex+1), tautemp)
    if (distRay_sq > 0.) then
       tau    = tautemp/distRay_sq
       weight = 1./distRay_sq
    else
       ! the particle sits exactly on the ray, no need to get the neighbours
       tau    = tautemp
       return
    endif

    !returns the number nneigh and list of vectors (n) neighbouring the ray number index
    call neighbours_nest(nsides, rayIndex, neighbours, nneigh)
    !for each neighbouring ray calculate its distance to the particle
    do i=1,nneigh
       call pix2vec_nest(nsides, neighbours(i), ray)
       vectemp     = vec - vec_norm2*ray
       tempdist(i) = dot_product(vectemp,vectemp)
    enddo
    neighbours       = neighbours+1
    mask             = .true.
    if (nneigh <8) mask(nneigh+1:8) = .false.
    !take tau contribution from the 3 closest rays
    do i=1,nneigh
       k       = minloc(tempdist,1,mask)
       mask(k) = .false.
       call get_tau_on_ray(vec_norm2, rays_tau(:,neighbours(k)), &
                   rays_dist(:,neighbours(k)), rays_dim(neighbours(k)), tautemp)
<<<<<<< HEAD
            tau    = tau + tautemp/tempdist(k)
            weight = weight + 1./tempdist(k)
         enddo
         tau = tau / weight

      ! 4 rays, cubed interpolation
      else if (raypolation==5) then
         vec_norm2 = norm2(vec)
         !returns rayIndex, the index of the ray vector that points to the particle (direction vec)
         call vec2pix_nest(nsides, vec, rayIndex)
         !returns ray(3), the unit vector identifying the ray with index number rayIndex
         call pix2vec_nest(nsides, rayIndex, ray)
         vectemp       = vec - vec_norm2*ray
         distRay_sq    = norm2(vectemp)**3
         call get_tau_on_ray(vec_norm2, rays_tau(:,rayIndex+1), rays_dist(:,rayIndex+1), rays_dim(rayIndex+1), tautemp)
         if (distRay_sq > 0.) then
            tau    = tautemp/distRay_sq
            weight = 1./distRay_sq
         else
            ! the particle sits exactly on the ray, no need to get the neighbours
            tau    = tautemp
            return
         endif
   
         !returns the number nneigh and list of vectors (n) neighbouring the ray number index
         call neighbours_nest(nsides, rayIndex, neighbours, nneigh)
         !for each neighbouring ray calculate its distance to the particle
         do i=1,nneigh
            call pix2vec_nest(nsides, neighbours(i), ray)
            vectemp     = vec - vec_norm2*ray
            tempdist(i) = norm2(vectemp)**3
         enddo
         neighbours       = neighbours+1
         mask             = .true.
         if (nneigh <8) mask(nneigh+1:8) = .false.
         !take tau contribution from the 3 closest rays
         do i=1,3
            k       = minloc(tempdist,1,mask)
            mask(k) = .false.
            call get_tau_on_ray(vec_norm2, rays_tau(:,neighbours(k)), &
                   rays_dist(:,neighbours(k)), rays_dim(neighbours(k)), tautemp)
            tau    = tau + tautemp/tempdist(k)
            weight = weight + 1./tempdist(k)
         enddo
         tau = tau / weight

      ! 9 rays, cubed interpolation
      else if (raypolation==6) then
         vec_norm2 = norm2(vec)
         !returns rayIndex, the index of the ray vector that points to the particle (direction vec)
         call vec2pix_nest(nsides, vec, rayIndex)
         !returns ray(3), the unit vector identifying the ray with index number rayIndex
         call pix2vec_nest(nsides, rayIndex, ray)
         vectemp       = vec - vec_norm2*ray
         distRay_sq    = norm2(vectemp)**3
         call get_tau_on_ray(vec_norm2, rays_tau(:,rayIndex+1), rays_dist(:,rayIndex+1), rays_dim(rayIndex+1), tautemp)
         if (distRay_sq > 0.) then
            tau    = tautemp/distRay_sq
            weight = 1./distRay_sq
         else
            ! the particle sits exactly on the ray, no need to get the neighbours
            tau    = tautemp
            return
         endif
   
         !returns the number nneigh and list of vectors (n) neighbouring the ray number index
         call neighbours_nest(nsides, rayIndex, neighbours, nneigh)
         !for each neighbouring ray calculate its distance to the particle
         do i=1,nneigh
            call pix2vec_nest(nsides, neighbours(i), ray)
            vectemp     = vec - vec_norm2*ray
            tempdist(i) = norm2(vectemp)**3
         enddo
         neighbours       = neighbours+1
         mask             = .true.
         if (nneigh <8) mask(nneigh+1:8) = .false.
         !take tau contribution from the 3 closest rays
         do i=1,nneigh
            k       = minloc(tempdist,1,mask)
            mask(k) = .false.
            call get_tau_on_ray(vec_norm2, rays_tau(:,neighbours(k)), &
=======
       tau    = tau + tautemp/tempdist(k)
       weight = weight + 1./tempdist(k)
    enddo
    tau = tau / weight

    ! 4 rays, cubed interpolation
 elseif (raypolation==3) then
    vec_norm2 = norm2(vec)
    !returns rayIndex, the index of the ray vector that points to the particle (direction vec)
    call vec2pix_nest(nsides, vec, rayIndex)
    !returns ray(3), the unit vector identifying the ray with index number rayIndex
    call pix2vec_nest(nsides, rayIndex, ray)
    vectemp       = vec - vec_norm2*ray
    distRay_sq    = norm2(vectemp)**3
    call get_tau_on_ray(vec_norm2, rays_tau(:,rayIndex+1), rays_dist(:,rayIndex+1), rays_dim(rayIndex+1), tautemp)
    if (distRay_sq > 0.) then
       tau    = tautemp/distRay_sq
       weight = 1./distRay_sq
    else
       ! the particle sits exactly on the ray, no need to get the neighbours
       tau    = tautemp
       return
    endif

    !returns the number nneigh and list of vectors (n) neighbouring the ray number index
    call neighbours_nest(nsides, rayIndex, neighbours, nneigh)
    !for each neighbouring ray calculate its distance to the particle
    do i=1,nneigh
       call pix2vec_nest(nsides, neighbours(i), ray)
       vectemp     = vec - vec_norm2*ray
       tempdist(i) = norm2(vectemp)**3
    enddo
    neighbours       = neighbours+1
    mask             = .true.
    if (nneigh <8) mask(nneigh+1:8) = .false.
    !take tau contribution from the 3 closest rays
    do i=1,3
       k       = minloc(tempdist,1,mask)
       mask(k) = .false.
       call get_tau_on_ray(vec_norm2, rays_tau(:,neighbours(k)), &
                   rays_dist(:,neighbours(k)), rays_dim(neighbours(k)), tautemp)
       tau    = tau + tautemp/tempdist(k)
       weight = weight + 1./tempdist(k)
    enddo
    tau = tau / weight

    ! 9 rays, cubed interpolation
 elseif (raypolation==4) then
    vec_norm2 = norm2(vec)
    !returns rayIndex, the index of the ray vector that points to the particle (direction vec)
    call vec2pix_nest(nsides, vec, rayIndex)
    !returns ray(3), the unit vector identifying the ray with index number rayIndex
    call pix2vec_nest(nsides, rayIndex, ray)
    vectemp       = vec - vec_norm2*ray
    distRay_sq    = norm2(vectemp)**3
    call get_tau_on_ray(vec_norm2, rays_tau(:,rayIndex+1), rays_dist(:,rayIndex+1), rays_dim(rayIndex+1), tautemp)
    if (distRay_sq > 0.) then
       tau    = tautemp/distRay_sq
       weight = 1./distRay_sq
    else
       ! the particle sits exactly on the ray, no need to get the neighbours
       tau    = tautemp
       return
    endif

    !returns the number nneigh and list of vectors (n) neighbouring the ray number index
    call neighbours_nest(nsides, rayIndex, neighbours, nneigh)
    !for each neighbouring ray calculate its distance to the particle
    do i=1,nneigh
       call pix2vec_nest(nsides, neighbours(i), ray)
       vectemp     = vec - vec_norm2*ray
       tempdist(i) = norm2(vectemp)**3
    enddo
    neighbours       = neighbours+1
    mask             = .true.
    if (nneigh <8) mask(nneigh+1:8) = .false.
    !take tau contribution from the 3 closest rays
    do i=1,nneigh
       k       = minloc(tempdist,1,mask)
       mask(k) = .false.
       call get_tau_on_ray(vec_norm2, rays_tau(:,neighbours(k)), &
>>>>>>> 8cd49336
                   rays_dist(:,neighbours(k)), rays_dim(neighbours(k)), tautemp)
       tau    = tau + tautemp/tempdist(k)
       weight = weight + 1./tempdist(k)
    enddo
    tau = tau / weight
 endif
end subroutine interpolate_tau


 !--------------------------------------------------------------------------
 !+
 !  Interpolation of the optical depth for an arbitrary point on the ray,
 !  with a given distance to the starting point of the ray.
 !+
 !  IN: distance:        The distance from the staring point of the ray to a
 !                       point on the ray
 !  IN: tau_along_ray:   The vector of cumulative optical depths along the ray
 !  IN: dist_along_ray:  The vector of distances from the primary along the ray
 !  IN: len:             The length of listOfTau and listOfDist
 !+
 !  OUT: tau:            The optical depth to the given distance along the ray
 !+
 !--------------------------------------------------------------------------
subroutine get_tau_on_ray(distance, tau_along_ray, dist_along_ray, len, tau)
 real, intent(in)    :: distance, tau_along_ray(:), dist_along_ray(:)
 integer, intent(in) :: len
 real, intent(out)   :: tau

 integer :: L, R, m ! left, right and middle index for binary search

 if (distance  <  dist_along_ray(1)) then
    tau = 0.
 elseif (distance  >  dist_along_ray(len)) then
    tau = 99.
 else
    L = 2
    R = len-1
    !bysection search for the index of the closest ray location to the particle
    do while (L < R)
       m = (L + R)/2
       if (dist_along_ray(m) > distance) then
          R = m
       else
          L = m + 1
       endif
    enddo
    !interpolate linearly ray properties to get the particle's optical depth
    tau = tau_along_ray(L-1)+(tau_along_ray(L)-tau_along_ray(L-1))/ &
                  (dist_along_ray(L)-dist_along_ray(L-1))*(distance-dist_along_ray(L-1))
 endif
end subroutine get_tau_on_ray

 !--------------------------------------------------------------------------
 !+
 !  Calculate the optical depth along a given ray
 !+
 !  IN: primary:         The location of the primary star
 !  IN: ray:             The unit vector of the direction in which the
 !                       optical depts will be calculated
 !  IN: xyzh:            The array containing the particles position+smooting lenght
 !  IN: kappa:           The array containing the particles opacity
 !  IN: Rstar:           The radius of the primary star
 !+
 !  OUT: taus:           The distribution of optical depths throughout the ray
 !  OUT: listOfDists:    The distribution of distances throughout the ray
 !  OUT: len:            The length of tau_along_ray and dist_along_ray
 !+
 !  OPT: maxDistance:    The maximal distance the ray needs to be traced
 !+
 !--------------------------------------------------------------------------
subroutine ray_tracer(primary, ray, xyzh, kappa, Rstar, tau_along_ray, dist_along_ray, len, maxDistance)
 use linklist, only:getneigh_pos,ifirstincell,listneigh
 use kernel,   only:radkern
 use units, only:umass,udist
 real, intent(in)     :: primary(3), ray(3), Rstar, xyzh(:,:), kappa(:)
 real, optional       :: maxDistance
 real, intent(out)    :: dist_along_ray(:), tau_along_ray(:)
 integer, intent(out) :: len

 integer, parameter :: maxcache = 0
 real, allocatable  :: xyzcache(:,:)
 real :: distance, h, dtaudr, previousdtaudr, nextdtaudr
 integer :: nneigh, inext, i

 distance = Rstar

 h = Rstar/100.
 inext=0
 do while (inext==0)
    h = h*2.
    call getneigh_pos(primary+Rstar*ray,0.,h,3,listneigh,nneigh,xyzh,xyzcache,maxcache,ifirstincell)
    call find_next(primary, ray, distance, xyzh, listneigh, inext, nneigh)
 enddo
 call calc_opacity(primary+Rstar*ray, xyzh, kappa, listneigh, nneigh, previousdtaudr)

 i = 1
 tau_along_ray(i)  = 0.
 distance          = Rstar
 dist_along_ray(i) = distance
 do while (hasNext(inext,tau_along_ray(i),distance,maxDistance))
    i = i + 1
    call getneigh_pos(primary + distance*ray,0.,xyzh(4,inext)*radkern, &
                           3,listneigh,nneigh,xyzh,xyzcache,maxcache,ifirstincell)
<<<<<<< HEAD
         call calc_opacity(primary + distance*ray, xyzh, kappa, listneigh, nneigh, nextdtaudr)
         dtaudr            = (nextdtaudr+previousdtaudr)/2
         previousdtaudr    = nextdtaudr
         tau_along_ray(i)  = tau_along_ray(i-1)+(distance-dist_along_ray(i-1))*dtaudr
         dist_along_ray(i) = distance
         call find_next(primary, ray, distance, xyzh, listneigh, inext,nneigh)
      enddo
      len = i
      tau_along_ray = tau_along_ray*umass/(udist**2)
   end subroutine ray_tracer

   logical function hasNext(inext, tau, distance, maxDistance)
      integer, intent(in) :: inext
      real, intent(in)    :: distance, tau
      real, optional      :: maxDistance
      real, parameter :: tau_max = 99.
      if (present(maxDistance)) then
         hasNext = inext /= 0 .and. distance < maxDistance .and. tau < tau_max
      else
         hasNext = inext /= 0 .and. tau < tau_max
      endif
   end function hasNext

   !*********************************************************************!
   !****************************   INWARDS   ****************************!
   !*********************************************************************!

   !--------------------------------------------------------------------------
   !+
   !  Calculate the optical depth of each particle, using the inwards ray-
   !  tracing scheme
   !+
   !  IN: npart:           The number of SPH particles
   !  IN: primary:         The xyz coordinates of the primary star
   !  IN: xyzh:            The array containing the particles position+smooting lenght
   !  IN: neighbors:       A list containing the indices of the neighbors of 
   !                       each particle
   !  IN: kappa:           The array containing the opacity of all the SPH particles
   !  IN: Rstar:           The radius of the primary star
   !+
   !  OUT: tau:            The array of optical depths for each SPH particle
   !+
   !  OPT: companion:      The location of the companion
   !  OPT: R:              The radius of the companion
   !+
   !--------------------------------------------------------------------------
   subroutine get_all_tau_inwards(npart, primary, xyzh, neighbors, kappa, Rstar, tau, companion, R)
      real, intent(in)    :: primary(3), kappa(:), Rstar, xyzh(:,:)
      integer, intent(in) :: npart, neighbors(:,:)
      real, optional      :: R, companion(3)
      real, intent(out)   :: tau(:)
      
      if (present(companion) .and. present(R)) then
         call get_all_tau_inwards_companion(npart, primary, xyzh, neighbors, kappa, Rstar, companion, R, tau)
      else
         call get_all_tau_inwards_single(npart, primary, xyzh, neighbors, kappa, Rstar, tau)
      endif
   end subroutine get_all_tau_inwards

   !--------------------------------------------------------------------------
   !+
   !  Calculate the optical depth of each particle, using the inwards ray-
   !  tracing scheme concerning only a single star
   !+
   !  IN: npart:           The number of SPH particles
   !  IN: primary:         The xyz coordinates of the primary star
   !  IN: xyzh:            The array containing the particles position+smooting lenght
   !  IN: neighbors:       A list containing the indices of the neighbors of 
   !                       each particle
   !  IN: kappa:           The array containing the opacity of all the SPH particles
   !  IN: Rstar:           The radius of the primary star
   !+
   !  OUT: taus:           The list of optical depths for each particle
   !+
   !--------------------------------------------------------------------------
   subroutine get_all_tau_inwards_single(npart, primary, xyzh, neighbors, kappa, Rstar, tau)
      real, intent(in)    :: primary(3), kappa(:), Rstar, xyzh(:,:)
      integer, intent(in) :: npart, neighbors(:,:)
      real, intent(out)   :: tau(:)
      
      integer :: i
      
      !$omp parallel do
      do i = 1, npart
         call get_tau_inwards(i, primary, xyzh, neighbors, kappa, Rstar, tau(i))
      enddo
      !$omp end parallel do
   end subroutine get_all_tau_inwards_single

   !--------------------------------------------------------------------------
   !+
   !  Calculate the optical depth of each particle, using the inwards ray-
   !  tracing scheme concerning a binary system
   !+
   !  IN: npart:           The number of SPH particles
   !  IN: primary:         The xyz coordinates of the primary star
   !  IN: xyzh:            The array containing the particles position+smooting lenght
   !  IN: neighbors:       A list containing the indices of the neighbors of 
   !                       each particle
   !  IN: kappa:           The array containing the opacity of all the SPH particles
   !  IN: Rstar:           The radius of the primary star
   !  IN: companion:       The xyz coordinates of the companion
   !  IN: Rcomp:           The radius of the companion
   !+
   !  OUT: tau:            The array of optical depths for each SPH particle
   !+
   !--------------------------------------------------------------------------
   subroutine get_all_tau_inwards_companion(npart, primary, xyzh, neighbors, kappa, Rstar, companion, Rcomp, tau)
      real, intent(in)    :: primary(3), companion(3), kappa(:), Rstar, xyzh(:,:), Rcomp
      integer, intent(in) :: npart, neighbors(:,:)
      real, intent(out)   :: tau(:)
      
      integer :: i
      real    :: normCompanion, theta0, uvecCompanion(3), norm, theta, root, norm0
      
      uvecCompanion = companion-primary
      normCompanion = norm2(uvecCompanion)
      uvecCompanion = uvecCompanion/normCompanion
      theta0        = asin(Rcomp/normCompanion)
      
      !$omp parallel do private(norm,theta,root,norm0)
      do i = 1, npart
         norm  = norm2(xyzh(1:3,i)-primary)
         theta = acos(dot_product(uvecCompanion, xyzh(1:3,i)-primary)/norm)
         if (theta < theta0) then
            root = sqrt(normCompanion**2*cos(theta)**2-normCompanion**2+Rcomp**2)
            norm0 = normCompanion*cos(theta)-root
            if (norm > norm0) then
                  tau(i) = 99.
            else
               call get_tau_inwards(i, primary, xyzh, neighbors, kappa, Rstar, tau(i))
            endif
         else
            call get_tau_inwards(i, primary, xyzh, neighbors, kappa, Rstar, tau(i))
         endif
      enddo
      !$omp end parallel do
   end subroutine get_all_tau_inwards_companion
    
   !--------------------------------------------------------------------------
   !+
   !  Calculate the optical depth for a given particle, using the inwards ray-
   !  tracing scheme
   !+
   !  IN: point:           The index of the point that needs to be calculated
   !  IN: primary:         The location of the primary star
   !  IN: xyzh:            The array containing the particles position+smooting lenght
   !  IN: neighbors:       A list containing the indices of the neighbors of 
   !                       each particle
   !  IN: kappa:           The array containing the opacity of all the SPH particles
   !  IN: Rstar:           The radius of the star
   !+
   !  OUT: tau:           The list of optical depth of the given particle
   !+
   !--------------------------------------------------------------------------
   subroutine get_tau_inwards(point, primary, xyzh, neighbors, kappa, Rstar, tau)
      use linklist, only:getneigh_pos,ifirstincell,listneigh
      use kernel,   only:radkern
      use units, only:umass,udist
      real, intent(in)    :: primary(3), xyzh(:,:), kappa(:), Rstar
      integer, intent(in) :: point, neighbors(:,:)
      real, intent(out)   :: tau

      integer :: i, next, previous, nneigh
      integer, parameter :: nmaxcache = 0
      real  :: xyzcache(0,nmaxcache)
      real    :: ray(3), nextDist, previousDist, maxDist, dtaudr, previousdtaudr, nextdtaudr

      ray = primary - xyzh(1:3,point)
      maxDist = norm2(ray)
      ray = ray / maxDist
      maxDist=max(maxDist-Rstar,0.)
      next=point
      call getneigh_pos(xyzh(1:3,point),0.,xyzh(4,point)*radkern, &
=======
    call calc_opacity(primary + distance*ray, xyzh, kappa, listneigh, nneigh, nextdtaudr)
    dtaudr            = (nextdtaudr+previousdtaudr)/2
    previousdtaudr    = nextdtaudr
    tau_along_ray(i)  = tau_along_ray(i-1)+(distance-dist_along_ray(i-1))*dtaudr
    dist_along_ray(i) = distance
    call find_next(primary, ray, distance, xyzh, listneigh, inext,nneigh)
 enddo
 len = i
 tau_along_ray = tau_along_ray*umass/(udist**2)
end subroutine ray_tracer

logical function hasNext(inext, tau, distance, maxDistance)
 integer, intent(in) :: inext
 real, intent(in)    :: distance, tau
 real, optional      :: maxDistance
 real, parameter :: tau_max = 99.
 if (present(maxDistance)) then
    hasNext = inext /= 0 .and. distance < maxDistance .and. tau < tau_max
 else
    hasNext = inext /= 0 .and. tau < tau_max
 endif
end function hasNext

 !*********************************************************************!
 !****************************   INWARDS   ****************************!
 !*********************************************************************!

 !--------------------------------------------------------------------------
 !+
 !  Calculate the optical depth of each particle, using the inwards ray-
 !  tracing scheme
 !+
 !  IN: npart:           The number of SPH particles
 !  IN: primary:         The xyz coordinates of the primary star
 !  IN: xyzh:            The array containing the particles position+smooting lenght
 !  IN: neighbors:       A list containing the indices of the neighbors of
 !                       each particle
 !  IN: kappa:           The array containing the opacity of all the SPH particles
 !  IN: Rstar:           The radius of the primary star
 !+
 !  OUT: tau:            The array of optical depths for each SPH particle
 !+
 !  OPT: companion:      The location of the companion
 !  OPT: R:              The radius of the companion
 !+
 !--------------------------------------------------------------------------
subroutine get_all_tau_inwards(npart, primary, xyzh, neighbors, kappa, Rstar, tau, companion, R)
 real, intent(in)    :: primary(3), kappa(:), Rstar, xyzh(:,:)
 integer, intent(in) :: npart, neighbors(:,:)
 real, optional      :: R, companion(3)
 real, intent(out)   :: tau(:)

 if (present(companion) .and. present(R)) then
    call get_all_tau_inwards_companion(npart, primary, xyzh, neighbors, kappa, Rstar, companion, R, tau)
 else
    call get_all_tau_inwards_single(npart, primary, xyzh, neighbors, kappa, Rstar, tau)
 endif
end subroutine get_all_tau_inwards

 !--------------------------------------------------------------------------
 !+
 !  Calculate the optical depth of each particle, using the inwards ray-
 !  tracing scheme concerning only a single star
 !+
 !  IN: npart:           The number of SPH particles
 !  IN: primary:         The xyz coordinates of the primary star
 !  IN: xyzh:            The array containing the particles position+smooting lenght
 !  IN: neighbors:       A list containing the indices of the neighbors of
 !                       each particle
 !  IN: kappa:           The array containing the opacity of all the SPH particles
 !  IN: Rstar:           The radius of the primary star
 !+
 !  OUT: taus:           The list of optical depths for each particle
 !+
 !--------------------------------------------------------------------------
subroutine get_all_tau_inwards_single(npart, primary, xyzh, neighbors, kappa, Rstar, tau)
 real, intent(in)    :: primary(3), kappa(:), Rstar, xyzh(:,:)
 integer, intent(in) :: npart, neighbors(:,:)
 real, intent(out)   :: tau(:)

 integer :: i

 !$omp parallel do private(tau)
 do i = 1, npart
    call get_tau_inwards(i, primary, xyzh, neighbors, kappa, Rstar, tau(i))
 enddo
 !$omp end parallel do
end subroutine get_all_tau_inwards_single

 !--------------------------------------------------------------------------
 !+
 !  Calculate the optical depth of each particle, using the inwards ray-
 !  tracing scheme concerning a binary system
 !+
 !  IN: npart:           The number of SPH particles
 !  IN: primary:         The xyz coordinates of the primary star
 !  IN: xyzh:            The array containing the particles position+smooting lenght
 !  IN: neighbors:       A list containing the indices of the neighbors of
 !                       each particle
 !  IN: kappa:           The array containing the opacity of all the SPH particles
 !  IN: Rstar:           The radius of the primary star
 !  IN: companion:       The xyz coordinates of the companion
 !  IN: Rcomp:           The radius of the companion
 !+
 !  OUT: tau:            The array of optical depths for each SPH particle
 !+
 !--------------------------------------------------------------------------
subroutine get_all_tau_inwards_companion(npart, primary, xyzh, neighbors, kappa, Rstar, companion, Rcomp, tau)
 real, intent(in)    :: primary(3), companion(3), kappa(:), Rstar, xyzh(:,:), Rcomp
 integer, intent(in) :: npart, neighbors(:,:)
 real, intent(out)   :: tau(:)

 integer :: i
 real    :: normCompanion, theta0, uvecCompanion(3), norm, theta, root, norm0

 uvecCompanion = companion-primary
 normCompanion = norm2(uvecCompanion)
 uvecCompanion = uvecCompanion/normCompanion
 theta0        = asin(Rcomp/normCompanion)

 !$omp parallel do private(norm,theta,root,norm0)
 do i = 1, npart
    norm  = norm2(xyzh(1:3,i)-primary)
    theta = acos(dot_product(uvecCompanion, xyzh(1:3,i)-primary)/norm)
    if (theta < theta0) then
       root = sqrt(normCompanion**2*cos(theta)**2-normCompanion**2+Rcomp**2)
       norm0 = normCompanion*cos(theta)-root
       if (norm > norm0) then
          tau(i) = 99.
       else
          call get_tau_inwards(i, primary, xyzh, neighbors, kappa, Rstar, tau(i))
       endif
    else
       call get_tau_inwards(i, primary, xyzh, neighbors, kappa, Rstar, tau(i))
    endif
 enddo
 !$omp end parallel do
end subroutine get_all_tau_inwards_companion

 !--------------------------------------------------------------------------
 !+
 !  Calculate the optical depth for a given particle, using the inwards ray-
 !  tracing scheme
 !+
 !  IN: point:           The index of the point that needs to be calculated
 !  IN: primary:         The location of the primary star
 !  IN: xyzh:            The array containing the particles position+smooting lenght
 !  IN: neighbors:       A list containing the indices of the neighbors of
 !                       each particle
 !  IN: opacities:       The list of the opacities of the particles
 !  IN: Rstar:           The radius of the star
 !+
 !  OUT: tau:           The list of optical depth of the given particle
 !+
 !--------------------------------------------------------------------------
subroutine get_tau_inwards(point, primary, xyzh, neighbors, kappa, Rstar, tau)
 use linklist, only:getneigh_pos,ifirstincell,listneigh
 use kernel,   only:radkern
 use units, only:umass,udist
 real, intent(in)    :: primary(3), xyzh(:,:), kappa(:), Rstar
 integer, intent(in) :: point, neighbors(:,:)
 real, intent(out)   :: tau

 integer :: i, next, previous, nneigh
 integer, parameter :: nmaxcache = 0
 real  :: xyzcache(0,nmaxcache)
 real    :: ray(3), nextDist, previousDist, maxDist, dtaudr, previousdtaudr, nextdtaudr

 ray = primary - xyzh(1:3,point)
 maxDist = norm2(ray)
 ray = ray / maxDist
 maxDist=max(maxDist-Rstar,0.)
 next=point
 call getneigh_pos(xyzh(1:3,point),0.,xyzh(4,point)*radkern, &
>>>>>>> 8cd49336
                        3,listneigh,nneigh,xyzh,xyzcache,nmaxcache,ifirstincell)
 call calc_opacity(xyzh(1:3,point), xyzh, kappa, listneigh, nneigh, nextdtaudr)
 nextDist=0.

 tau = 0.
 i=1
 do while (nextDist < maxDist .and. next /=0)
    i = i + 1
    previous = next
    previousDist = nextDist
    call find_next(xyzh(1:3,point), ray, nextDist, xyzh, neighbors(next,:), next)
    if (nextDist  >  maxDist) then
       nextDist = maxDist
    endif
    call getneigh_pos(xyzh(1:3,point) + nextDist*ray,0.,xyzh(4,previous)*radkern, &
                           3,listneigh,nneigh,xyzh,xyzcache,nmaxcache,ifirstincell)
    previousdtaudr=nextdtaudr
    call calc_opacity(xyzh(1:3,point) + nextDist*ray, xyzh, kappa, listneigh, nneigh, nextdtaudr)
    dtaudr = (nextdtaudr+previousdtaudr)/2
    tau = tau + (nextDist-previousDist)*dtaudr
 enddo
 !fix units for tau (kappa is in cgs while rho & r are in code units)
 tau = tau*umass/(udist**2)
end subroutine get_tau_inwards

 !*********************************************************************!
 !****************************   COMMON   *****************************!
 !*********************************************************************!

 !--------------------------------------------------------------------------
 !+
 !  Find the next point on a ray
 !+
 !  IN: inpoint:         The coordinate of the initial point projected on the
 !                       ray for which the next point will be calculated
 !  IN: ray:             The unit vector of the direction in which the next
 !                       point will be calculated
 !  IN: xyzh:            The array containing the particles position+smoothing length
 !  IN: neighbors:       A list containing the indices of the neighbors of
 !                       the initial point
 !  IN: inext:           The index of the initial point
 !                       (this point will not be considered as possible next point)
 !+
 !  OPT: nneighin:       The amount of neighbors
 !+
 !  OUT: inext:          The index of the next point on the ray
 !+
 !--------------------------------------------------------------------------
subroutine find_next(inpoint, ray, dist, xyzh, neighbors, inext, nneighin)
 integer, intent(in)    :: neighbors(:)
 real, intent(in)       :: xyzh(:,:), inpoint(:), ray(:)
 integer, intent(inout) :: inext
 real, intent(inout)    :: dist
 integer, optional      :: nneighin

 real     :: trace_point(3), dmin, vec(3), tempdist, raydist
 real     :: nextdist
 integer  :: i, nneigh, prev

 dmin = huge(0.)
 if (present(nneighin)) then
    nneigh = nneighin
 else
    nneigh = size(neighbors)
 endif

 prev=inext
 inext=0
 nextDist=dist
 trace_point = inpoint + dist*ray

 i = 1
 do while (i <= nneigh .and. neighbors(i) /= 0)
    if (neighbors(i)  /=  prev) then
       vec=xyzh(1:3,neighbors(i)) - trace_point
       tempdist = dot_product(vec,ray)
       if (tempdist>0.) then
          raydist = dot_product(vec,vec) - tempdist**2
          if (raydist < dmin) then
             dmin = raydist
             inext = neighbors(i)
             nextdist = dist+tempdist
          endif
       endif
    endif
    i = i+1
 enddo
 dist=nextdist
end subroutine find_next

 !--------------------------------------------------------------------------
 !+
 !  Calculate the opacity in a given location
 !+
 !  IN: r0:              The location where the opacity will be calculated
 !  IN: xyzh:            The xyzh of all the particles
 !  IN: opacities:       The list of the opacities of the particles
 !  IN: neighbors:       A list containing the indices of the neighbors of
 !                       the initial point
 !  IN: nneigh:          The amount of neighbors
 !+
 !  OUT: dtaudr:         The local optical depth derivative at the given location (inpoint)
 !+
 !--------------------------------------------------------------------------
subroutine calc_opacity(r0, xyzh, opacities, neighbors, nneigh, dtaudr)
 use kernel,   only:cnormk,wkern
 use part,     only:hfact,rhoh,massoftype,igas
 real, intent(in)    :: r0(:), xyzh(:,:), opacities(:)
 integer, intent(in) :: neighbors(:), nneigh
 real, intent(out)   :: dtaudr

 integer :: i
 real    :: q

 dtaudr=0
 do i=1,nneigh
    q = norm2(r0 - xyzh(1:3,neighbors(i)))/xyzh(4,neighbors(i))
    dtaudr=dtaudr+wkern(q*q,q)*opacities(neighbors(i))*rhoh(xyzh(4,neighbors(i)), massoftype(igas))
 enddo
 dtaudr = dtaudr*cnormk/hfact**3
end subroutine calc_opacity
end module raytracer_all<|MERGE_RESOLUTION|>--- conflicted
+++ resolved
@@ -5,591 +5,12 @@
 ! http://phantomsph.bitbucket.io/                                          !
 !--------------------------------------------------------------------------!
 module raytracer_all
-<<<<<<< HEAD
-   use healpix
-   implicit none
-   public :: get_all_tau_outwards, get_all_tau_inwards, get_all_tau_adaptive
-   private
-   contains
-   
-   !*********************************************************************!
-   !***************************   ADAPTIVE   ****************************!
-   !*********************************************************************!
-
-   !--------------------------------------------------------------------------
-   !+
-   !  Calculate the optical depth of each particle, using the adaptive ray-
-   !  tracing scheme
-   !+
-   !  IN: npart:           The number of SPH particles
-   !  IN: primary:         The xyz coordinates of the primary star
-   !  IN: xyzh:            The array containing the particles position+smooting lenght
-   !  IN: kappa:           The array containing the kappa of all SPH particles
-   !  IN: Rstar:           The radius of the star
-   !  IN: minOrder:        The minimal order in which the rays are sampled
-   !  IN: refineLevel:     The amount of orders in which the rays can be
-   !                       sampled deeper
-   !  IN: refineScheme:    The refinement scheme used for adaptive ray selection
-   !+
-   !  OUT: taus:           The list of optical depths for each particle
-   !+
-   !  OPT: companion:      The xyz coordinates of the companion
-   !  OPT: Rcomp:          The radius of the companion
-   !+
-   !--------------------------------------------------------------------------
-   subroutine get_all_tau_adaptive(npart, primary, xyzh, kappa, Rstar, minOrder,&
-                                   refineLevel, refineScheme, taus, companion, Rcomp)
-      integer, intent(in) :: npart, minOrder, refineLevel, refineScheme
-      real, intent(in)    :: primary(3), kappa(:), xyzh(:,:), Rstar
-      real, optional      :: Rcomp, companion(3)
-      real, intent(out)   :: taus(:)
-   
-      integer     :: i, nrays, nsides, index
-      real        :: normCompanion, theta0, unitCompanion(3), theta, root, dist, vec(3), dir(3)
-      real, dimension(:,:), allocatable :: dirs
-      real, dimension(:,:), allocatable :: listsOfDists, listsOfTaus
-      integer, dimension(:), allocatable :: indices, rays_dim
-      real, dimension(:), allocatable    :: tau, dists
-
-      if (present(companion) .and. present(Rcomp)) then
-         unitCompanion = companion-primary
-         normCompanion = norm2(unitCompanion)
-         theta0 = asin(Rcomp/normCompanion)
-         unitCompanion = unitCompanion/normCompanion
-
-         call get_rays(npart, primary, companion, Rcomp, xyzh, minOrder, refineLevel, refineScheme, dirs, indices, nrays)
-         allocate(listsOfDists(200, nrays))
-         allocate(listsOfTaus(size(listsOfDists(:,1)), nrays))
-         allocate(tau(size(listsOfDists(:,1))))
-         allocate(dists(size(listsOfDists(:,1))))
-         allocate(rays_dim(nrays))
-
-         !$omp parallel do private(tau,dist,dir,dists,root,theta)
-         do i = 1, nrays
-            tau=0.
-            dists=0.
-            dir = dirs(:,i)
-            theta = acos(dot_product(unitCompanion, dir))
-            if (theta < theta0) then
-               root = sqrt(normCompanion**2*cos(theta)**2-normCompanion**2+Rcomp**2)
-               dist = normCompanion*cos(theta)-root
-               call ray_tracer(primary, dir, xyzh, kappa, Rstar, tau, dists, rays_dim(i), dist)
-            else
-               call ray_tracer(primary, dir, xyzh, kappa, Rstar, tau, dists, rays_dim(i))
-            endif
-            listsOfTaus(:,i) = tau
-            listsOfDists(:,i) = dists
-         enddo
-         !$omp end parallel do
-         
-         nsides = 2**(minOrder+refineLevel)
-         taus = 0.
-         !$omp parallel do private(index,vec)
-         do i = 1, npart
-            vec = xyzh(1:3,i)-primary
-            call vec2pix_nest(nsides, vec, index)
-            index = indices(index + 1)
-            call get_tau_on_ray(norm2(vec), listsOfTaus(:,index), listsOfDists(:,index), rays_dim(index), taus(i))
-         enddo
-         !$omp end parallel do
-
-      else
-         call get_all_tau_outwards_single(npart, primary, xyzh, kappa, &
-         Rstar, minOrder+refineLevel, 0, taus)
-      endif
-   end subroutine get_all_tau_adaptive
-
-   !--------------------------------------------------------------------------
-   !+
-   !  Return all the directions of the rays that need to be traced for the
-   !  adaptive ray-tracing scheme
-   !+
-   !  IN: npart:           The number of SPH particles
-   !  IN: primary:         The xyz coordinates of the primary star
-   !  IN: companion:       The xyz coordinates of the companion
-   !  IN: Rcomp:           The radius of the companion
-   !  IN: xyzh:            The array containing the particles position+smooting lenght
-   !  IN: minOrder:        The minimal order in which the rays are sampled
-   !  IN: refineLevel:     The amount of orders in which the rays can be
-   !                       sampled deeper
-   !  IN: refineScheme:    The refinement scheme used for adaptive ray selection
-   !+
-   !  OUT: rays:           A list containing the rays that need to be traced 
-   !                       in the adaptive ray-tracing scheme
-   !  OUT: indices:        A list containing a link between the index in the
-   !                       deepest order and the rays in the adaptive ray-tracing scheme
-   !  OUT: nrays:          The number of rays after the ray selection
-   !+
-   !--------------------------------------------------------------------------
-   subroutine get_rays(npart, primary, companion, Rcomp, xyzh, minOrder, refineLevel, refineScheme, rays, indices, nrays)
-      integer, intent(in)  :: npart, minOrder, refineLevel, refineScheme
-      real, intent(in)     :: primary(3), companion(3), xyzh(:,:), Rcomp
-      real, allocatable, intent(out)    :: rays(:,:)
-      integer, allocatable, intent(out) :: indices(:)
-      integer, intent(out) :: nrays
-
-      real    :: theta, dist, phi, cosphi, sinphi
-      real, dimension(:,:), allocatable  :: circ
-      integer :: i, j, minNsides, minNrays, ind,n, maxOrder, max, distr(12*4**(minOrder+refineLevel))
-      integer, dimension(:,:), allocatable  :: distrs
-
-      maxOrder = minOrder+refineLevel
-      nrays = 12*4**(maxOrder)
-      allocate(rays(3, nrays))
-      allocate(indices(12*4**(maxOrder)))
-      rays = 0.
-      indices = 0
-
-      !If there is no refinement, just return the uniform ray distribution
-      minNsides = 2**minOrder
-      minNrays = 12*4**minOrder
-      if (refineLevel == 0) then 
-         do i=1, minNrays
-            call pix2vec_nest(minNsides,i-1, rays(:,i))
-            indices(i) = i
-         enddo
-         return
-      endif
-
-      !Fill a list to have the number distribution in angular space
-      distr = 0
-      !$omp parallel do private(ind)
-      do i = 1, npart 
-         call vec2pix_nest(2**maxOrder, xyzh(1:3, i)-primary, ind)
-         distr(ind+1) = distr(ind+1)+1
-      enddo
-      max = maxval(distr)
-
-      !Make sure the companion is described using the highest refinement
-      dist = norm2(primary-companion)
-      theta = asin(Rcomp/dist)
-      phi = atan2(companion(2)-primary(2),companion(1)-primary(1))
-      cosphi = cos(phi)
-      sinphi = sin(phi)
-      dist = dist*cos(theta)
-      n = int(theta*6*2**(minOrder+refineLevel))+4
-      allocate(circ(n,3))
-      do i=1, n !Define boundary of the companion
-         circ(i,1) = dist*cos(theta)
-         circ(i,2) = dist*sin(theta)*cos(twopi*i/n)
-         circ(i,3) = dist*sin(theta)*sin(twopi*i/n)
-         circ(i,:) = (/cosphi*circ(i,1) - sinphi*circ(i,2),sinphi*circ(i,1) + cosphi*circ(i,2), circ(i,3)/)
-      enddo
-      do i=1, n !Make sure the boundary is maximally refined
-         call vec2pix_nest(2**maxOrder,circ(i,:),ind)
-         distr(ind+1) = max
-      enddo
-
-      !Calculate the number distribution in all the orders needed
-      allocate(distrs(12*4**(minOrder+refineLevel),refineLevel+1))
-      distrs = 0
-      distrs(:,1) = distr
-      do i = 1, refineLevel
-         do j = 1, 12*4**(maxOrder-i)
-            distrs(j,i+1) = distrs(4*j,i)+distrs(4*j+1,i)+distrs(4*j+2,i)+distrs(4*j+3,i)
-         enddo
-      enddo
-      max = maxval(distrs(:,refineLevel+1))+1
-
-      !Fill the rays array walking through the orders
-      ind=1
-
-      ! refine half in each order
-      if (refineScheme == 1) then
-         do i=0, refineLevel-1
-            call merge_argsort(distrs(1:12*4**(minOrder+i),refineLevel-i+1), distr)
-            do j=1, 6*4**minOrder*2**(i)
-               call pix2vec_nest(2**(minOrder+i), distr(j)-1, rays(:,ind))
-               indices(4**(refineLevel-i)*(distr(j)-1)+1:4**(refineLevel-i)*distr(j)) = ind
-               ind=ind+1
-               distrs(4*(distr(j)-1)+1:4*(distr(j)), refineLevel-i) = max
-            enddo
-            do j = j+1, 12*4**(minOrder+i)
-               if (distrs(distr(j),refineLevel-i+1) == max) then
-                  distrs(4*(distr(j)-1)+1:4*(distr(j)), refineLevel-i) = max
-               endif
-            enddo
-         enddo
-
-      ! refine overdens regions in each order
-      else if (refineScheme == 2) then
-         do i=0, refineLevel-1
-            call merge_argsort(distrs(1:12*4**(minOrder+i),refineLevel-i+1), distr)
-            j=1
-            do while (distrs(distr(j),refineLevel-i+1)<npart/(12*4**(minOrder+i)))
-               call pix2vec_nest(2**(minOrder+i), distr(j)-1, rays(:,ind))
-               indices(4**(refineLevel-i)*(distr(j)-1)+1:4**(refineLevel-i)*distr(j)) = ind
-               ind=ind+1
-               distrs(4*(distr(j)-1)+1:4*(distr(j)), refineLevel-i) = max
-               j=j+1
-            enddo
-            do j = j, 12*4**(minOrder+i)
-               if (distrs(distr(j),refineLevel-i+1) == max) then
-                  distrs(4*(distr(j)-1)+1:4*(distr(j)), refineLevel-i) = max
-               endif
-            enddo
-         enddo
-      endif
-
-      do i=1, 12*4**maxOrder
-         if (distrs(i,1) .ne. max) then
-            call pix2vec_nest(2**maxOrder, i-1, rays(:,ind))
-            indices(i) = ind
-            ind=ind+1
-         endif
-      enddo
-      nrays = ind-1
-   end subroutine get_rays
-
-   !--------------------------------------------------------------------------
-   !+
-   !  Routine that returns the arguments of the sorted array
-   !  Source: https://github.com/Astrokiwi/simple_fortran_argsort/blob/master/sort_test.f90
-   !+
-   !--------------------------------------------------------------------------
-   subroutine merge_argsort(r,d)
-      integer, intent(in), dimension(:) :: r
-      integer, intent(out), dimension(size(r)) :: d
-
-      integer, dimension(size(r)) :: il
-
-      integer :: stepsize
-      integer :: i,j,n,left,k,ksize
-
-      n = size(r)
-
-      do i=1,n
-            d(i)=i
-      end do
-
-      if ( n==1 ) return
-
-      stepsize = 1
-      do while (stepsize<n)
-         do left=1,n-stepsize,stepsize*2
-            i = left
-            j = left+stepsize
-            ksize = min(stepsize*2,n-left+1)
-            k=1
-      
-            do while ( i<left+stepsize .and. j<left+ksize )
-               if ( r(d(i))<r(d(j)) ) then
-                     il(k)=d(i)
-                     i=i+1
-                     k=k+1
-               else
-                     il(k)=d(j)
-                     j=j+1
-                     k=k+1
-               endif
-            enddo
-      
-            if ( i<left+stepsize ) then
-               ! fill up remaining from left
-               il(k:ksize) = d(i:left+stepsize-1)
-            else
-               ! fill up remaining from right
-               il(k:ksize) = d(j:left+ksize-1)
-            endif
-            d(left:left+ksize-1) = il(1:ksize)
-         end do
-         stepsize=stepsize*2
-      end do
-   end subroutine merge_argsort
-
-   !*********************************************************************!
-   !***************************   OUTWARDS   ****************************!
-   !*********************************************************************!
-
-   !--------------------------------------------------------------------------
-   !+
-   !  Calculate the optical depth of each particle, using the uniform outwards
-   !  ray-tracing scheme
-   !+
-   !  IN: npart:           The number of SPH particles
-   !  IN: primary:         The xyz coordinates of the primary star
-   !  IN: xyzh:            The array containing the particles position+smooting lenght
-   !  IN: kappa:           The array containing the kappa of all SPH particles
-   !  IN: Rstar:           The radius of the star
-   !  IN: order:           The order in which the rays are sampled
-   !  IN: raypolation:     The interpolation scheme used for the ray interpolation
-   !+
-   !  OUT: taus:           The list of optical depths for each particle
-   !+
-   !  OPT: companion:      The location of the companion
-   !  opt: Rcomp:          The radius of the primary star
-   !+
-   !--------------------------------------------------------------------------
-   subroutine get_all_tau_outwards(npart, primary, xyzh, kappa, Rstar, order, raypolation, taus, companion, Rcomp)
-      integer, intent(in) :: npart, order, raypolation
-      real, intent(in)    :: primary(3), kappa(:), Rstar, xyzh(:,:)
-      real, optional      :: Rcomp, companion(3)
-      real, intent(out)   :: taus(:)
-
-      if (present(companion) .and. present(Rcomp)) then
-         call get_all_tau_outwards_companion(npart, primary, xyzh, kappa, Rstar, companion, Rcomp, order, raypolation, taus)
-      else
-         call get_all_tau_outwards_single(npart, primary, xyzh, kappa, Rstar, order, raypolation, taus)
-      endif
-   end subroutine get_all_tau_outwards
-   
-   !--------------------------------------------------------------------------
-   !+
-   !  Calculates the optical depth to each SPH particle, using the uniform outwards
-   !  ray-tracing scheme for models containing a single star
-   !
-   !  Relies on healpix, for more information: https://healpix.sourceforge.io/
-   !+
-   !  IN: npart:           The number of SPH particles
-   !  IN: primary:         The xyz coordinates of the primary star
-   !  IN: xyzh:            The array containing the particles position+smooting lenght
-   !  IN: kappa:           The array containing the kappa of all SPH particles
-   !  IN: Rstar:           The radius of the primary star
-   !  IN: order:           The healpix order which is used for the uniform ray sampling
-   !  IN: raypolation:     The interpolation scheme used for the ray interpolation
-   !+
-   !  OUT: taus:           The array of optical depths to each SPH particle
-   !+
-   !--------------------------------------------------------------------------
-   subroutine get_all_tau_outwards_single(npart, primary, xyzh, kappa, Rstar, order, raypolation, tau)
-      use part, only : isdead_or_accreted
-      integer, intent(in) :: npart,order, raypolation
-      real, intent(in)    :: primary(3), kappa(:), Rstar, xyzh(:,:)
-      real, intent(out)   :: tau(:)
-
-      integer  :: i, nrays, nsides
-      real     :: ray_dir(3),part_dir(3)
-      real, dimension(:,:), allocatable  :: rays_dist, rays_tau
-      integer, dimension(:), allocatable :: rays_dim
-      integer, parameter :: ndim = 200
-
-      nrays = 12*4**order ! The number of rays traced given the healpix order
-      nsides = 2**order   ! The healpix nsides given the healpix order
-
-      allocate(rays_dist(ndim, nrays))
-      allocate(rays_tau(ndim, nrays))
-      allocate(rays_dim(nrays))
-
-      !-------------------------------------------
-      ! CONSTRUCT the RAYS given the ORDER
-      ! and determine the optical depth along them
-      !-------------------------------------------
-
-      !$omp parallel default(none) &
-      !$omp private(ray_dir) &
-      !$omp shared(nrays,nsides,primary,kappa,xyzh,Rstar,rays_dist,rays_tau,rays_dim)
-      !$omp do
-      do i = 1, nrays
-         !returns ray_dir, the unit vector identifying ray (index i-1 becase healpix starts counting at index 0)
-         call pix2vec_nest(nsides, i-1, ray_dir)
-         !calculate the properties along the ray
-         call ray_tracer(primary,ray_dir,xyzh,kappa,Rstar,rays_tau(:,i),rays_dist(:,i),rays_dim(i))
-      enddo
-      !$omp enddo
-      !$omp end parallel
-
-
-      !_----------------------------------------------
-      ! DETERMINE the optical depth for each particle
-      ! using the values available on the rays
-      !-----------------------------------------------
-
-      !$omp parallel default(none) &
-      !$omp private(part_dir) &
-      !$omp shared(npart,primary,nsides,xyzh,ray_dir,rays_dist,rays_tau,rays_dim,raypolation,tau)
-      !$omp do
-      do i = 1,npart
-         if (.not.isdead_or_accreted(xyzh(4,i))) then
-            part_dir = xyzh(1:3,i)-primary
-            call interpolate_tau(nsides, part_dir, rays_tau, rays_dist, rays_dim, raypolation, tau(i))
-         else
-            tau(i) = -99.
-         endif
-      enddo
-      !$omp enddo
-      !$omp end parallel
-   end subroutine get_all_tau_outwards_single
-
-   !--------------------------------------------------------------------------
-   !+
-   !  Calculates the optical depth to each SPH particle, using the uniform outwards
-   !  ray-tracing scheme for models containing primary star and a companion
-   !
-   !  Relies on healpix, for more information: https://healpix.sourceforge.io/
-   !+
-   !  IN: npart:           The number of SPH particles
-   !  IN: primary:         The xyz coordinates of the primary star
-   !  IN: xyzh:            The array containing the particles position+smooting lenght
-   !  IN: kappa:           The array containing the opacity of all the SPH particles
-   !  IN: Rstar:           The radius of the primary star
-   !  IN: companion:       The xyz coordinates of the companion
-   !  IN: Rcomp:           The radius of the companion
-   !  IN: order:           The healpix order which is used for the uniform ray sampling
-   !  IN: raypolation:     The interpolation scheme used for the ray interpolation
-   !+
-   !  OUT: tau:            The array of optical depths for each SPH particle
-   !+
-   !--------------------------------------------------------------------------
-   subroutine get_all_tau_outwards_companion(npart, primary, xyzh, kappa, Rstar, companion, Rcomp, order, raypolation, tau)
-      use part, only : isdead_or_accreted
-      integer, intent(in) :: npart, order, raypolation
-      real, intent(in)    :: primary(3), companion(3), kappa(:), Rstar, xyzh(:,:), Rcomp
-      real, intent(out)   :: tau(:)
-
-      integer  :: i, nrays, nsides
-      real     :: normCompanion,theta0,phi,cosphi,sinphi,theta,sep,root
-      real     :: ray_dir(3),part_dir(3),uvecCompanion(3)
-      real, dimension(:,:), allocatable  :: dirs
-      real, dimension(:,:), allocatable  :: rays_dist, rays_tau
-      integer, dimension(:), allocatable :: rays_dim
-      integer, parameter :: ndim = 200
-
-      nrays = 12*4**order ! The number of rays traced given the healpix order
-      nsides = 2**order   ! The healpix nsides given the healpix order
-
-      allocate(dirs(3, nrays))
-      allocate(rays_dist(ndim, nrays))
-      allocate(rays_tau(ndim, nrays))
-      allocate(rays_dim(nrays))
-
-      uvecCompanion = companion-primary
-      normCompanion = norm2(uvecCompanion)
-      uvecCompanion = uvecCompanion/normCompanion
-      theta0        = asin(Rcomp/normCompanion)
-      phi           = atan2(uvecCompanion(2),uvecCompanion(1))
-      cosphi        = cos(phi)
-      sinphi        = sin(phi)
-
-      !-------------------------------------------
-      ! CONSTRUCT the RAYS given the ORDER
-      ! and determine the optical depth along them
-      !-------------------------------------------
-
-      !$omp parallel default(none) &
-      !$omp private(ray_dir,theta,root,sep) &
-      !$omp shared(nrays,nsides,primary,kappa,xyzh,Rstar,Rcomp,rays_dist,rays_tau,rays_dim) &
-      !$omp shared(uvecCompanion,normCompanion,cosphi,sinphi,theta0)
-      !$omp do
-      do i = 1, nrays
-         !returns ray_dir, the unit vector identifying ray (index i-1 becase healpix starts counting at index 0)
-         call pix2vec_nest(nsides, i-1, ray_dir)
-         !rotate ray vectors by an angle = phi so the main axis points to the companion (This is because along the
-         !main axis (1,0,0) rays are distributed more uniformally
-         ray_dir = (/cosphi*ray_dir(1) - sinphi*ray_dir(2),sinphi*ray_dir(1) + cosphi*ray_dir(2), ray_dir(3)/)
-         theta   = acos(dot_product(uvecCompanion, ray_dir))
-         !the ray intersects the companion: only calculate tau up to the companion
-         if (theta < theta0) then
-            root  = sqrt(Rcomp**2-normCompanion**2*sin(theta)**2)
-            sep   = normCompanion*cos(theta)-root
-            call ray_tracer(primary,ray_dir,xyzh,kappa,Rstar,rays_tau(:,i),rays_dist(:,i),rays_dim(i), sep)
-         else
-            call ray_tracer(primary,ray_dir,xyzh,kappa,Rstar,rays_tau(:,i),rays_dist(:,i),rays_dim(i))
-         endif
-      enddo
-      !$omp enddo
-      !$omp end parallel
-
-      !-----------------------------------------------
-      ! DETERMINE the optical depth for each particle
-      ! using the values available on the rays
-      !-----------------------------------------------
-
-      !$omp parallel default(none) &
-      !$omp private(part_dir) &
-      !$omp shared(npart,primary,cosphi,sinphi,nsides,xyzh,ray_dir,rays_dist,rays_tau,rays_dim,raypolation,tau)
-      !$omp do
-      do i = 1, npart
-         if (.not.isdead_or_accreted(xyzh(4,i))) then
-            !vector joining the source to the particle
-            part_dir = xyzh(1:3,i)-primary
-            part_dir = (/cosphi*part_dir(1) + sinphi*part_dir(2),-sinphi*part_dir(1) + cosphi*part_dir(2), part_dir(3)/)
-            call interpolate_tau(nsides, part_dir, rays_tau, rays_dist, rays_dim, raypolation, tau(i))
-         else
-            tau(i) = -99.
-         endif
-      enddo
-      !$omp enddo
-      !$omp end parallel
-   end subroutine get_all_tau_outwards_companion
-
-   !--------------------------------------------------------------------------
-   !+
-   !  Calculate the optical depth of a particle.
-   !  Search for the four closest rays to a particle, perform four-point
-   !  interpolation of the optical depts from these rays. Weighted by the
-   !  inverse square of the perpendicular distance to the rays.
-   !
-   !  Relies on healpix, for more information: https://healpix.sourceforge.io/
-   !+
-   !  IN: nsides:          The healpix nsides of the simulation
-   !  IN: vec:             The vector from the primary to a point
-   !  IN: rays_tau:        2-dimensional array containing the cumulative optical
-   !                       depts along each ray
-   !  IN: rays_dist:       2-dimensional array containing the distances from the
-   !                       primary along each ray
-   !  IN: rays_dim:        The vector containing the number of points defined along each ray
-   !  IN: raypolation:     The interpolation scheme used for the ray interpolation
-   !+
-   !  OUT: tau:            The interpolated optical depth at the particle's location
-   !+
-   !--------------------------------------------------------------------------
-   subroutine interpolate_tau(nsides, vec, rays_tau, rays_dist, rays_dim, raypolation, tau)
-      integer, intent(in) :: nsides, rays_dim(:), raypolation
-      real, intent(in)    :: vec(:), rays_tau(:,:), rays_dist(:,:)
-      real, intent(out)   :: tau
-   
-      integer :: rayIndex, neighbours(8), nneigh, i, k
-      real    :: tautemp, ray(3), vectemp(3), weight, tempdist(8), distRay_sq, vec_norm2
-      logical :: mask(8)
-
-      ! 1 ray, no interpolation
-      if (raypolation==0) then
-         call vec2pix_nest(nsides, vec, rayIndex)
-         rayIndex = rayIndex + 1
-         call get_tau_on_ray(norm2(vec), rays_tau(:,rayIndex), rays_dist(:,rayIndex), rays_dim(rayIndex), tau)
-
-      ! 4 rays, linear interpolation
-      else if (raypolation==1) then
-         vec_norm2 = norm2(vec)
-         !returns rayIndex, the index of the ray vector that points to the particle (direction vec)
-         call vec2pix_nest(nsides, vec, rayIndex)
-         !returns ray(3), the unit vector identifying the ray with index number rayIndex
-         call pix2vec_nest(nsides, rayIndex, ray)
-         vectemp       = vec - vec_norm2*ray
-         distRay_sq    = norm2(vectemp)
-         call get_tau_on_ray(vec_norm2, rays_tau(:,rayIndex+1), rays_dist(:,rayIndex+1), rays_dim(rayIndex+1), tautemp)
-         if (distRay_sq > 0.) then
-            tau    = tautemp/distRay_sq
-            weight = 1./distRay_sq
-         else
-            ! the particle sits exactly on the ray, no need to get the neighbours
-            tau    = tautemp
-            return
-         endif
-   
-         !returns the number nneigh and list of vectors (n) neighbouring the ray number index
-         call neighbours_nest(nsides, rayIndex, neighbours, nneigh)
-         !for each neighbouring ray calculate its distance to the particle
-         do i=1,nneigh
-            call pix2vec_nest(nsides, neighbours(i), ray)
-            vectemp     = vec - vec_norm2*ray
-            tempdist(i) = norm2(vectemp)
-         enddo
-         neighbours       = neighbours+1
-         mask             = .true.
-         if (nneigh <8) mask(nneigh+1:8) = .false.
-         !take tau contribution from the 3 closest rays
-         do i=1,3
-            k       = minloc(tempdist,1,mask)
-            mask(k) = .false.
-            call get_tau_on_ray(vec_norm2, rays_tau(:,neighbours(k)), &
-=======
 !
 ! raytracer_all
 !
 ! :References: None
 !
-! :Owner: MatsEsseldeurs
+! :Owner: Mats Esseldeurs
 !
 ! :Runtime parameters: None
 !
@@ -601,36 +22,38 @@
  private
 contains
 
- !*********************************************************************!
- !***************************   ADAPTIVE   ****************************!
- !*********************************************************************!
-
- !--------------------------------------------------------------------------
- !+
- !  Calculate the optical depth of each particle, using the adaptive ray-
- !  tracing scheme
- !+
- !  IN: primary:         The location of the primary star
- !  IN: xyzh:            The xyzh of all the particles
- !  IN: opacities:       The list of the opacities of the particles
- !  IN: Rstar:           The radius of the star
- !  IN: minOrder:        The minimal order in which the rays are sampled
- !  IN: refineLevel:     The amount of orders in which the rays can be
- !                       sampled deeper
- !+
- !  OUT: taus:           The list of optical depths for each particle
- !+
- !  OPT: companion:      The location of the companion
- !  OPT: R:              The radius of the companion
- !+
- !--------------------------------------------------------------------------
-subroutine get_all_tau_adaptive(primary, xyzh, opacities, &
-                                   Rstar, minOrder, refineLevel, taus, companion, R)
- integer, intent(in) :: minOrder, refineLevel
- real, intent(in)    :: primary(3), opacities(:), xyzh(:,:), Rstar
- real, optional      :: R, companion(3)
+!*********************************************************************!
+!***************************   ADAPTIVE   ****************************!
+!*********************************************************************!
+
+!--------------------------------------------------------------------------
+!+
+!  Calculate the optical depth of each particle, using the adaptive ray-
+!  tracing scheme
+!+
+!  IN: npart:           The number of SPH particles
+!  IN: primary:         The xyz coordinates of the primary star
+!  IN: xyzh:            The array containing the particles position+smooting lenght
+!  IN: kappa:           The array containing the kappa of all SPH particles
+!  IN: Rstar:           The radius of the star
+!  IN: minOrder:        The minimal order in which the rays are sampled
+!  IN: refineLevel:     The amount of orders in which the rays can be
+!                       sampled deeper
+!  IN: refineScheme:    The refinement scheme used for adaptive ray selection
+!+
+!  OUT: taus:           The list of optical depths for each particle
+!+
+!  OPT: companion:      The xyz coordinates of the companion
+!  OPT: Rcomp:          The radius of the companion
+!+
+!--------------------------------------------------------------------------
+subroutine get_all_tau_adaptive(npart, primary, xyzh, kappa, Rstar, minOrder,&
+                              refineLevel, refineScheme, taus, companion, Rcomp)
+ integer, intent(in) :: npart, minOrder, refineLevel, refineScheme
+ real, intent(in)    :: primary(3), kappa(:), xyzh(:,:), Rstar
+ real, optional      :: Rcomp, companion(3)
  real, intent(out)   :: taus(:)
-
+ 
  integer     :: i, nrays, nsides, index
  real        :: normCompanion, theta0, unitCompanion(3), theta, root, dist, vec(3), dir(3)
  real, dimension(:,:), allocatable :: dirs
@@ -638,13 +61,13 @@
  integer, dimension(:), allocatable :: indices, rays_dim
  real, dimension(:), allocatable    :: tau, dists
 
- if (present(companion) .and. present(R)) then
+ if (present(companion) .and. present(Rcomp)) then
     unitCompanion = companion-primary
     normCompanion = norm2(unitCompanion)
-    theta0 = asin(R/normCompanion)
+    theta0 = asin(Rcomp/normCompanion)
     unitCompanion = unitCompanion/normCompanion
 
-    call get_rays(primary, companion, xyzh, size(taus), minOrder, refineLevel, R, dirs, indices, nrays)
+    call get_rays(npart, primary, companion, Rcomp, xyzh, minOrder, refineLevel, refineScheme, dirs, indices, nrays)
     allocate(listsOfDists(200, nrays))
     allocate(listsOfTaus(size(listsOfDists(:,1)), nrays))
     allocate(tau(size(listsOfDists(:,1))))
@@ -658,21 +81,21 @@
        dir = dirs(:,i)
        theta = acos(dot_product(unitCompanion, dir))
        if (theta < theta0) then
-          root = sqrt(normCompanion**2*cos(theta)**2-normCompanion**2+R**2)
+          root = sqrt(normCompanion**2*cos(theta)**2-normCompanion**2+Rcomp**2)
           dist = normCompanion*cos(theta)-root
-          call ray_tracer(primary, dir, xyzh, opacities, Rstar, tau, dists, rays_dim(i), dist)
+          call ray_tracer(primary, dir, xyzh, kappa, Rstar, tau, dists, rays_dim(i), dist)
        else
-          call ray_tracer(primary, dir, xyzh, opacities, Rstar, tau, dists, rays_dim(i))
+          call ray_tracer(primary, dir, xyzh, kappa, Rstar, tau, dists, rays_dim(i))
        endif
        listsOfTaus(:,i) = tau
        listsOfDists(:,i) = dists
     enddo
     !$omp end parallel do
-
+    
     nsides = 2**(minOrder+refineLevel)
     taus = 0.
     !$omp parallel do private(index,vec)
-    do i = 1, size(taus(:))
+    do i = 1, npart
        vec = xyzh(1:3,i)-primary
        call vec2pix_nest(nsides, vec, index)
        index = indices(index + 1)
@@ -681,34 +104,36 @@
     !$omp end parallel do
 
  else
-    call get_all_tau_outwards_single(size(taus(:)), primary, xyzh, opacities, &
-         Rstar, minOrder+refineLevel, 0, taus)
+    call get_all_tau_outwards_single(npart, primary, xyzh, kappa, &
+    Rstar, minOrder+refineLevel, 0, taus)
  endif
 end subroutine get_all_tau_adaptive
 
- !--------------------------------------------------------------------------
- !+
- !  Return all the directions of the rays that need to be traced for the
- !  adaptive ray-tracing scheme
- !+
- !  IN: primary:         The xyz coordinates of the primary star
- !  IN: companion:       The xyz coordinates of the companion
- !  IN: xyzh:            The array containing the particles position+smooting lenght
- !  IN: npart:           The number of particles in the simulation
- !  IN: minOrder:        The minimal order in which the rays are sampled
- !  IN: refineLevel:     The amount of orders in which the rays can be
- !                       sampled deeper
- !  IN: R:               The radius of the companion
- !+
- !  OUT: rays:           A list containing the rays that need to be traced
- !                       in the adaptive ray-tracing scheme
- !  OUT: indices:        A list containing a link between the index in the
- !                       deepest order and the rays in the adaptive ray-tracing scheme
- !+
- !--------------------------------------------------------------------------
-subroutine get_rays(primary, companion, xyzh, npart, minOrder, refineLevel, R, rays, indices, nrays)
- real, intent(in)     :: primary(3), companion(3), xyzh(:,:), R
- integer, intent(in)  :: minOrder, refineLevel, npart
+!--------------------------------------------------------------------------
+!+
+!  Return all the directions of the rays that need to be traced for the
+!  adaptive ray-tracing scheme
+!+
+!  IN: npart:           The number of SPH particles
+!  IN: primary:         The xyz coordinates of the primary star
+!  IN: companion:       The xyz coordinates of the companion
+!  IN: Rcomp:           The radius of the companion
+!  IN: xyzh:            The array containing the particles position+smooting lenght
+!  IN: minOrder:        The minimal order in which the rays are sampled
+!  IN: refineLevel:     The amount of orders in which the rays can be
+!                       sampled deeper
+!  IN: refineScheme:    The refinement scheme used for adaptive ray selection
+!+
+!  OUT: rays:           A list containing the rays that need to be traced 
+!                       in the adaptive ray-tracing scheme
+!  OUT: indices:        A list containing a link between the index in the
+!                       deepest order and the rays in the adaptive ray-tracing scheme
+!  OUT: nrays:          The number of rays after the ray selection
+!+
+!--------------------------------------------------------------------------
+subroutine get_rays(npart, primary, companion, Rcomp, xyzh, minOrder, refineLevel, refineScheme, rays, indices, nrays)
+ integer, intent(in)  :: npart, minOrder, refineLevel, refineScheme
+ real, intent(in)     :: primary(3), companion(3), xyzh(:,:), Rcomp
  real, allocatable, intent(out)    :: rays(:,:)
  integer, allocatable, intent(out) :: indices(:)
  integer, intent(out) :: nrays
@@ -718,12 +143,12 @@
  integer :: i, j, minNsides, minNrays, ind,n, maxOrder, max, distr(12*4**(minOrder+refineLevel))
  integer, dimension(:,:), allocatable  :: distrs
 
- maxOrder = minOrder+refineLevel
- nrays = 12*4**(maxOrder)!int(12*4**minOrder*(-1+2**(refineLevel) + 2**(refineLevel+1))/2)!
- allocate(rays(3, nrays))
- allocate(indices(12*4**(maxOrder)))
- rays = 0.
- indices = 0
+      maxOrder = minOrder+refineLevel
+      nrays = 12*4**(maxOrder)
+      allocate(rays(3, nrays))
+      allocate(indices(12*4**(maxOrder)))
+      rays = 0.
+      indices = 0
 
  !If there is no refinement, just return the uniform ray distribution
  minNsides = 2**minOrder
@@ -747,7 +172,7 @@
 
  !Make sure the companion is described using the highest refinement
  dist = norm2(primary-companion)
- theta = asin(R/dist)
+ theta = asin(Rcomp/dist)
  phi = atan2(companion(2)-primary(2),companion(1)-primary(1))
  cosphi = cos(phi)
  sinphi = sin(phi)
@@ -778,24 +203,46 @@
 
  !Fill the rays array walking through the orders
  ind=1
- do i=0, refineLevel-1
-    call merge_argsort(distrs(1:12*4**(minOrder+i),refineLevel-i+1), distr)
-    j=1
-    do while (distrs(distr(j),refineLevel-i+1)<npart/(12*4**(minOrder+i)))
-       call pix2vec_nest(2**(minOrder+i), distr(j)-1, rays(:,ind))
-       indices(4**(refineLevel-i)*(distr(j)-1)+1:4**(refineLevel-i)*distr(j)) = ind
-       ind=ind+1
-       distrs(4*(distr(j)-1)+1:4*(distr(j)), refineLevel-i) = max
-       j=j+1
-    enddo
-    do j = j, 12*4**(minOrder+i)
-       if (distrs(distr(j),refineLevel-i+1) == max) then
+
+ ! refine half in each order
+ if (refineScheme == 1) then
+    do i=0, refineLevel-1
+       call merge_argsort(distrs(1:12*4**(minOrder+i),refineLevel-i+1), distr)
+       do j=1, 6*4**minOrder*2**(i)
+          call pix2vec_nest(2**(minOrder+i), distr(j)-1, rays(:,ind))
+          indices(4**(refineLevel-i)*(distr(j)-1)+1:4**(refineLevel-i)*distr(j)) = ind
+          ind=ind+1
           distrs(4*(distr(j)-1)+1:4*(distr(j)), refineLevel-i) = max
-       endif
-    enddo
- enddo
+       enddo
+       do j = j+1, 12*4**(minOrder+i)
+          if (distrs(distr(j),refineLevel-i+1) == max) then
+             distrs(4*(distr(j)-1)+1:4*(distr(j)), refineLevel-i) = max
+          endif
+       enddo
+    enddo
+
+ ! refine overdens regions in each order
+ else if (refineScheme == 2) then
+    do i=0, refineLevel-1
+       call merge_argsort(distrs(1:12*4**(minOrder+i),refineLevel-i+1), distr)
+       j=1
+       do while (distrs(distr(j),refineLevel-i+1)<npart/(12*4**(minOrder+i)))
+          call pix2vec_nest(2**(minOrder+i), distr(j)-1, rays(:,ind))
+          indices(4**(refineLevel-i)*(distr(j)-1)+1:4**(refineLevel-i)*distr(j)) = ind
+          ind=ind+1
+          distrs(4*(distr(j)-1)+1:4*(distr(j)), refineLevel-i) = max
+          j=j+1
+       enddo
+       do j = j, 12*4**(minOrder+i)
+          if (distrs(distr(j),refineLevel-i+1) == max) then
+             distrs(4*(distr(j)-1)+1:4*(distr(j)), refineLevel-i) = max
+          endif
+       enddo
+    enddo
+ endif
+
  do i=1, 12*4**maxOrder
-    if (distrs(i,1)  /=  max) then
+    if (distrs(i,1) .ne. max) then
        call pix2vec_nest(2**maxOrder, i-1, rays(:,ind))
        indices(i) = ind
        ind=ind+1
@@ -804,12 +251,12 @@
  nrays = ind-1
 end subroutine get_rays
 
- !--------------------------------------------------------------------------
- !+
- !  Routine that returns the arguments of the sorted array
- !  Source: https://github.com/Astrokiwi/simple_fortran_argsort/blob/master/sort_test.f90
- !+
- !--------------------------------------------------------------------------
+!--------------------------------------------------------------------------
+!+
+!  Routine that returns the arguments of the sorted array
+!  Source: https://github.com/Astrokiwi/simple_fortran_argsort/blob/master/sort_test.f90
+!+
+!--------------------------------------------------------------------------
 subroutine merge_argsort(r,d)
  integer, intent(in), dimension(:) :: r
  integer, intent(out), dimension(size(r)) :: d
@@ -860,28 +307,29 @@
  enddo
 end subroutine merge_argsort
 
- !*********************************************************************!
- !***************************   OUTWARDS   ****************************!
- !*********************************************************************!
-
- !--------------------------------------------------------------------------
- !+
- !  Calculate the optical depth of each particle, using the uniform outwards
- !  ray-tracing scheme
- !+
- !  IN: npart:           The number of SPH particles
- !  IN: primary:         The xyz coordinates of the primary star
- !  IN: xyzh:            The array containing the particles position+smooting lenght
- !  IN: kappa:           The array containing the kappa of all SPH particles
- !  IN: Rstar:           The radius of the star
- !  IN: order:           The order in which the rays are sampled
- !+
- !  OUT: taus:           The list of optical depths for each particle
- !+
- !  OPT: companion:      The location of the companion
- !  opt: Rcomp:          The radius of the primary star
- !+
- !--------------------------------------------------------------------------
+!*********************************************************************!
+!***************************   OUTWARDS   ****************************!
+!*********************************************************************!
+
+!--------------------------------------------------------------------------
+!+
+!  Calculate the optical depth of each particle, using the uniform outwards
+!  ray-tracing scheme
+!+
+!  IN: npart:           The number of SPH particles
+!  IN: primary:         The xyz coordinates of the primary star
+!  IN: xyzh:            The array containing the particles position+smooting lenght
+!  IN: kappa:           The array containing the kappa of all SPH particles
+!  IN: Rstar:           The radius of the star
+!  IN: order:           The order in which the rays are sampled
+!  IN: raypolation:     The interpolation scheme used for the ray interpolation
+!+
+!  OUT: taus:           The list of optical depths for each particle
+!+
+!  OPT: companion:      The location of the companion
+!  opt: Rcomp:          The radius of the primary star
+!+
+!--------------------------------------------------------------------------
 subroutine get_all_tau_outwards(npart, primary, xyzh, kappa, Rstar, order, raypolation, taus, companion, Rcomp)
  integer, intent(in) :: npart, order, raypolation
  real, intent(in)    :: primary(3), kappa(:), Rstar, xyzh(:,:)
@@ -894,24 +342,25 @@
     call get_all_tau_outwards_single(npart, primary, xyzh, kappa, Rstar, order, raypolation, taus)
  endif
 end subroutine get_all_tau_outwards
-
- !--------------------------------------------------------------------------
- !+
- !  Calculates the optical depth to each SPH particle, using the uniform outwards
- !  ray-tracing scheme for models containing a single star
- !
- !  Relies on healpix, for more information: https://healpix.sourceforge.io/
- !+
- !  IN: npart:           The number of SPH particles
- !  IN: primary:         The xyz coordinates of the primary star
- !  IN: xyzh:            The array containing the particles position+smooting lenght
- !  IN: kappa:           The array containing the kappa of all SPH particles
- !  IN: Rstar:           The radius of the primary star
- !  IN: order:           The healpix order which is used for the uniform ray sampling
- !+
- !  OUT: taus:           The array of optical depths to each SPH particle
- !+
- !--------------------------------------------------------------------------
+   
+!--------------------------------------------------------------------------
+!+
+!  Calculates the optical depth to each SPH particle, using the uniform outwards
+!  ray-tracing scheme for models containing a single star
+!
+!  Relies on healpix, for more information: https://healpix.sourceforge.io/
+!+
+!  IN: npart:           The number of SPH particles
+!  IN: primary:         The xyz coordinates of the primary star
+!  IN: xyzh:            The array containing the particles position+smooting lenght
+!  IN: kappa:           The array containing the kappa of all SPH particles
+!  IN: Rstar:           The radius of the primary star
+!  IN: order:           The healpix order which is used for the uniform ray sampling
+!  IN: raypolation:     The interpolation scheme used for the ray interpolation
+!+
+!  OUT: taus:           The array of optical depths to each SPH particle
+!+
+!--------------------------------------------------------------------------
 subroutine get_all_tau_outwards_single(npart, primary, xyzh, kappa, Rstar, order, raypolation, tau)
  use part, only : isdead_or_accreted
  integer, intent(in) :: npart,order, raypolation
@@ -971,25 +420,26 @@
  !$omp end parallel
 end subroutine get_all_tau_outwards_single
 
- !--------------------------------------------------------------------------
- !+
- !  Calculates the optical depth to each SPH particle, using the uniform outwards
- !  ray-tracing scheme for models containing primary star and a companion
- !
- !  Relies on healpix, for more information: https://healpix.sourceforge.io/
- !+
- !  IN: npart:           The number of SPH particles
- !  IN: primary:         The xyz coordinates of the primary star
- !  IN: xyzh:            The array containing the particles position+smooting lenght
- !  IN: kappa:           The array containing the opacity of all the SPH particles
- !  IN: Rstar:           The radius of the primary star
- !  IN: companion:       The xyz coordinates of the companion
- !  IN: Rcomp:           The radius of the companion
- !  IN: order:           The healpix order which is used for the uniform ray sampling
- !+
- !  OUT: tau:            The array of optical depths for each SPH particle
- !+
- !--------------------------------------------------------------------------
+!--------------------------------------------------------------------------
+!+
+!  Calculates the optical depth to each SPH particle, using the uniform outwards
+!  ray-tracing scheme for models containing primary star and a companion
+!
+!  Relies on healpix, for more information: https://healpix.sourceforge.io/
+!+
+!  IN: npart:           The number of SPH particles
+!  IN: primary:         The xyz coordinates of the primary star
+!  IN: xyzh:            The array containing the particles position+smooting lenght
+!  IN: kappa:           The array containing the opacity of all the SPH particles
+!  IN: Rstar:           The radius of the primary star
+!  IN: companion:       The xyz coordinates of the companion
+!  IN: Rcomp:           The radius of the companion
+!  IN: order:           The healpix order which is used for the uniform ray sampling
+!  IN: raypolation:     The interpolation scheme used for the ray interpolation
+!+
+!  OUT: tau:            The array of optical depths for each SPH particle
+!+
+!--------------------------------------------------------------------------
 subroutine get_all_tau_outwards_companion(npart, primary, xyzh, kappa, Rstar, companion, Rcomp, order, raypolation, tau)
  use part, only : isdead_or_accreted
  integer, intent(in) :: npart, order, raypolation
@@ -1072,26 +522,27 @@
  !$omp end parallel
 end subroutine get_all_tau_outwards_companion
 
- !--------------------------------------------------------------------------
- !+
- !  Calculate the optical depth of a particle.
- !  Search for the four closest rays to a particle, perform four-point
- !  interpolation of the optical depts from these rays. Weighted by the
- !  inverse square of the perpendicular distance to the rays.
- !
- !  Relies on healpix, for more information: https://healpix.sourceforge.io/
- !+
- !  IN: nsides:          The healpix nsides of the simulation
- !  IN: vec:             The vector from the primary to a point
- !  IN: rays_tau:        2-dimensional array containing the cumulative optical
- !                       depts along each ray
- !  IN: rays_dist:       2-dimensional array containing the distances from the
- !                       primary along each ray
- !  IN: rays_dim:        The vector containing the number of points defined along each ray
- !+
- !  OUT: tau:            The interpolated optical depth at the particle's location
- !+
- !--------------------------------------------------------------------------
+!--------------------------------------------------------------------------
+!+
+!  Calculate the optical depth of a particle.
+!  Search for the four closest rays to a particle, perform four-point
+!  interpolation of the optical depts from these rays. Weighted by the
+!  inverse square of the perpendicular distance to the rays.
+!
+!  Relies on healpix, for more information: https://healpix.sourceforge.io/
+!+
+!  IN: nsides:          The healpix nsides of the simulation
+!  IN: vec:             The vector from the primary to a point
+!  IN: rays_tau:        2-dimensional array containing the cumulative optical
+!                       depts along each ray
+!  IN: rays_dist:       2-dimensional array containing the distances from the
+!                       primary along each ray
+!  IN: rays_dim:        The vector containing the number of points defined along each ray
+!  IN: raypolation:     The interpolation scheme used for the ray interpolation
+!+
+!  OUT: tau:            The interpolated optical depth at the particle's location
+!+
+!--------------------------------------------------------------------------
 subroutine interpolate_tau(nsides, vec, rays_tau, rays_dist, rays_dim, raypolation, tau)
  integer, intent(in) :: nsides, rays_dim(:), raypolation
  real, intent(in)    :: vec(:), rays_tau(:,:), rays_dist(:,:)
@@ -1142,7 +593,6 @@
        k       = minloc(tempdist,1,mask)
        mask(k) = .false.
        call get_tau_on_ray(vec_norm2, rays_tau(:,neighbours(k)), &
->>>>>>> 8cd49336
                    rays_dist(:,neighbours(k)), rays_dim(neighbours(k)), tautemp)
        tau    = tau + tautemp/tempdist(k)
        weight = weight + 1./tempdist(k)
@@ -1267,96 +717,13 @@
        mask(k) = .false.
        call get_tau_on_ray(vec_norm2, rays_tau(:,neighbours(k)), &
                    rays_dist(:,neighbours(k)), rays_dim(neighbours(k)), tautemp)
-<<<<<<< HEAD
-            tau    = tau + tautemp/tempdist(k)
-            weight = weight + 1./tempdist(k)
-         enddo
-         tau = tau / weight
-
-      ! 4 rays, cubed interpolation
-      else if (raypolation==5) then
-         vec_norm2 = norm2(vec)
-         !returns rayIndex, the index of the ray vector that points to the particle (direction vec)
-         call vec2pix_nest(nsides, vec, rayIndex)
-         !returns ray(3), the unit vector identifying the ray with index number rayIndex
-         call pix2vec_nest(nsides, rayIndex, ray)
-         vectemp       = vec - vec_norm2*ray
-         distRay_sq    = norm2(vectemp)**3
-         call get_tau_on_ray(vec_norm2, rays_tau(:,rayIndex+1), rays_dist(:,rayIndex+1), rays_dim(rayIndex+1), tautemp)
-         if (distRay_sq > 0.) then
-            tau    = tautemp/distRay_sq
-            weight = 1./distRay_sq
-         else
-            ! the particle sits exactly on the ray, no need to get the neighbours
-            tau    = tautemp
-            return
-         endif
-   
-         !returns the number nneigh and list of vectors (n) neighbouring the ray number index
-         call neighbours_nest(nsides, rayIndex, neighbours, nneigh)
-         !for each neighbouring ray calculate its distance to the particle
-         do i=1,nneigh
-            call pix2vec_nest(nsides, neighbours(i), ray)
-            vectemp     = vec - vec_norm2*ray
-            tempdist(i) = norm2(vectemp)**3
-         enddo
-         neighbours       = neighbours+1
-         mask             = .true.
-         if (nneigh <8) mask(nneigh+1:8) = .false.
-         !take tau contribution from the 3 closest rays
-         do i=1,3
-            k       = minloc(tempdist,1,mask)
-            mask(k) = .false.
-            call get_tau_on_ray(vec_norm2, rays_tau(:,neighbours(k)), &
-                   rays_dist(:,neighbours(k)), rays_dim(neighbours(k)), tautemp)
-            tau    = tau + tautemp/tempdist(k)
-            weight = weight + 1./tempdist(k)
-         enddo
-         tau = tau / weight
-
-      ! 9 rays, cubed interpolation
-      else if (raypolation==6) then
-         vec_norm2 = norm2(vec)
-         !returns rayIndex, the index of the ray vector that points to the particle (direction vec)
-         call vec2pix_nest(nsides, vec, rayIndex)
-         !returns ray(3), the unit vector identifying the ray with index number rayIndex
-         call pix2vec_nest(nsides, rayIndex, ray)
-         vectemp       = vec - vec_norm2*ray
-         distRay_sq    = norm2(vectemp)**3
-         call get_tau_on_ray(vec_norm2, rays_tau(:,rayIndex+1), rays_dist(:,rayIndex+1), rays_dim(rayIndex+1), tautemp)
-         if (distRay_sq > 0.) then
-            tau    = tautemp/distRay_sq
-            weight = 1./distRay_sq
-         else
-            ! the particle sits exactly on the ray, no need to get the neighbours
-            tau    = tautemp
-            return
-         endif
-   
-         !returns the number nneigh and list of vectors (n) neighbouring the ray number index
-         call neighbours_nest(nsides, rayIndex, neighbours, nneigh)
-         !for each neighbouring ray calculate its distance to the particle
-         do i=1,nneigh
-            call pix2vec_nest(nsides, neighbours(i), ray)
-            vectemp     = vec - vec_norm2*ray
-            tempdist(i) = norm2(vectemp)**3
-         enddo
-         neighbours       = neighbours+1
-         mask             = .true.
-         if (nneigh <8) mask(nneigh+1:8) = .false.
-         !take tau contribution from the 3 closest rays
-         do i=1,nneigh
-            k       = minloc(tempdist,1,mask)
-            mask(k) = .false.
-            call get_tau_on_ray(vec_norm2, rays_tau(:,neighbours(k)), &
-=======
        tau    = tau + tautemp/tempdist(k)
        weight = weight + 1./tempdist(k)
     enddo
     tau = tau / weight
 
-    ! 4 rays, cubed interpolation
- elseif (raypolation==3) then
+ ! 4 rays, cubed interpolation
+ else if (raypolation==5) then
     vec_norm2 = norm2(vec)
     !returns rayIndex, the index of the ray vector that points to the particle (direction vec)
     call vec2pix_nest(nsides, vec, rayIndex)
@@ -1390,14 +757,14 @@
        k       = minloc(tempdist,1,mask)
        mask(k) = .false.
        call get_tau_on_ray(vec_norm2, rays_tau(:,neighbours(k)), &
-                   rays_dist(:,neighbours(k)), rays_dim(neighbours(k)), tautemp)
+                rays_dist(:,neighbours(k)), rays_dim(neighbours(k)), tautemp)
        tau    = tau + tautemp/tempdist(k)
        weight = weight + 1./tempdist(k)
     enddo
     tau = tau / weight
 
-    ! 9 rays, cubed interpolation
- elseif (raypolation==4) then
+ ! 9 rays, cubed interpolation
+ else if (raypolation==6) then
     vec_norm2 = norm2(vec)
     !returns rayIndex, the index of the ray vector that points to the particle (direction vec)
     call vec2pix_nest(nsides, vec, rayIndex)
@@ -1431,8 +798,7 @@
        k       = minloc(tempdist,1,mask)
        mask(k) = .false.
        call get_tau_on_ray(vec_norm2, rays_tau(:,neighbours(k)), &
->>>>>>> 8cd49336
-                   rays_dist(:,neighbours(k)), rays_dim(neighbours(k)), tautemp)
+                rays_dist(:,neighbours(k)), rays_dim(neighbours(k)), tautemp)
        tau    = tau + tautemp/tempdist(k)
        weight = weight + 1./tempdist(k)
     enddo
@@ -1441,20 +807,20 @@
 end subroutine interpolate_tau
 
 
- !--------------------------------------------------------------------------
- !+
- !  Interpolation of the optical depth for an arbitrary point on the ray,
- !  with a given distance to the starting point of the ray.
- !+
- !  IN: distance:        The distance from the staring point of the ray to a
- !                       point on the ray
- !  IN: tau_along_ray:   The vector of cumulative optical depths along the ray
- !  IN: dist_along_ray:  The vector of distances from the primary along the ray
- !  IN: len:             The length of listOfTau and listOfDist
- !+
- !  OUT: tau:            The optical depth to the given distance along the ray
- !+
- !--------------------------------------------------------------------------
+!--------------------------------------------------------------------------
+!+
+!  Interpolation of the optical depth for an arbitrary point on the ray,
+!  with a given distance to the starting point of the ray.
+!+
+!  IN: distance:        The distance from the staring point of the ray to a
+!                       point on the ray
+!  IN: tau_along_ray:   The vector of cumulative optical depths along the ray
+!  IN: dist_along_ray:  The vector of distances from the primary along the ray
+!  IN: len:             The length of listOfTau and listOfDist
+!+
+!  OUT: tau:            The optical depth to the given distance along the ray
+!+
+!--------------------------------------------------------------------------
 subroutine get_tau_on_ray(distance, tau_along_ray, dist_along_ray, len, tau)
  real, intent(in)    :: distance, tau_along_ray(:), dist_along_ray(:)
  integer, intent(in) :: len
@@ -1484,24 +850,24 @@
  endif
 end subroutine get_tau_on_ray
 
- !--------------------------------------------------------------------------
- !+
- !  Calculate the optical depth along a given ray
- !+
- !  IN: primary:         The location of the primary star
- !  IN: ray:             The unit vector of the direction in which the
- !                       optical depts will be calculated
- !  IN: xyzh:            The array containing the particles position+smooting lenght
- !  IN: kappa:           The array containing the particles opacity
- !  IN: Rstar:           The radius of the primary star
- !+
- !  OUT: taus:           The distribution of optical depths throughout the ray
- !  OUT: listOfDists:    The distribution of distances throughout the ray
- !  OUT: len:            The length of tau_along_ray and dist_along_ray
- !+
- !  OPT: maxDistance:    The maximal distance the ray needs to be traced
- !+
- !--------------------------------------------------------------------------
+!--------------------------------------------------------------------------
+!+
+!  Calculate the optical depth along a given ray
+!+
+!  IN: primary:         The location of the primary star
+!  IN: ray:             The unit vector of the direction in which the
+!                       optical depts will be calculated
+!  IN: xyzh:            The array containing the particles position+smooting lenght
+!  IN: kappa:           The array containing the particles opacity
+!  IN: Rstar:           The radius of the primary star
+!+
+!  OUT: taus:           The distribution of optical depths throughout the ray
+!  OUT: listOfDists:    The distribution of distances throughout the ray
+!  OUT: len:            The length of tau_along_ray and dist_along_ray
+!+
+!  OPT: maxDistance:    The maximal distance the ray needs to be traced
+!+
+!--------------------------------------------------------------------------
 subroutine ray_tracer(primary, ray, xyzh, kappa, Rstar, tau_along_ray, dist_along_ray, len, maxDistance)
  use linklist, only:getneigh_pos,ifirstincell,listneigh
  use kernel,   only:radkern
@@ -1535,182 +901,6 @@
     i = i + 1
     call getneigh_pos(primary + distance*ray,0.,xyzh(4,inext)*radkern, &
                            3,listneigh,nneigh,xyzh,xyzcache,maxcache,ifirstincell)
-<<<<<<< HEAD
-         call calc_opacity(primary + distance*ray, xyzh, kappa, listneigh, nneigh, nextdtaudr)
-         dtaudr            = (nextdtaudr+previousdtaudr)/2
-         previousdtaudr    = nextdtaudr
-         tau_along_ray(i)  = tau_along_ray(i-1)+(distance-dist_along_ray(i-1))*dtaudr
-         dist_along_ray(i) = distance
-         call find_next(primary, ray, distance, xyzh, listneigh, inext,nneigh)
-      enddo
-      len = i
-      tau_along_ray = tau_along_ray*umass/(udist**2)
-   end subroutine ray_tracer
-
-   logical function hasNext(inext, tau, distance, maxDistance)
-      integer, intent(in) :: inext
-      real, intent(in)    :: distance, tau
-      real, optional      :: maxDistance
-      real, parameter :: tau_max = 99.
-      if (present(maxDistance)) then
-         hasNext = inext /= 0 .and. distance < maxDistance .and. tau < tau_max
-      else
-         hasNext = inext /= 0 .and. tau < tau_max
-      endif
-   end function hasNext
-
-   !*********************************************************************!
-   !****************************   INWARDS   ****************************!
-   !*********************************************************************!
-
-   !--------------------------------------------------------------------------
-   !+
-   !  Calculate the optical depth of each particle, using the inwards ray-
-   !  tracing scheme
-   !+
-   !  IN: npart:           The number of SPH particles
-   !  IN: primary:         The xyz coordinates of the primary star
-   !  IN: xyzh:            The array containing the particles position+smooting lenght
-   !  IN: neighbors:       A list containing the indices of the neighbors of 
-   !                       each particle
-   !  IN: kappa:           The array containing the opacity of all the SPH particles
-   !  IN: Rstar:           The radius of the primary star
-   !+
-   !  OUT: tau:            The array of optical depths for each SPH particle
-   !+
-   !  OPT: companion:      The location of the companion
-   !  OPT: R:              The radius of the companion
-   !+
-   !--------------------------------------------------------------------------
-   subroutine get_all_tau_inwards(npart, primary, xyzh, neighbors, kappa, Rstar, tau, companion, R)
-      real, intent(in)    :: primary(3), kappa(:), Rstar, xyzh(:,:)
-      integer, intent(in) :: npart, neighbors(:,:)
-      real, optional      :: R, companion(3)
-      real, intent(out)   :: tau(:)
-      
-      if (present(companion) .and. present(R)) then
-         call get_all_tau_inwards_companion(npart, primary, xyzh, neighbors, kappa, Rstar, companion, R, tau)
-      else
-         call get_all_tau_inwards_single(npart, primary, xyzh, neighbors, kappa, Rstar, tau)
-      endif
-   end subroutine get_all_tau_inwards
-
-   !--------------------------------------------------------------------------
-   !+
-   !  Calculate the optical depth of each particle, using the inwards ray-
-   !  tracing scheme concerning only a single star
-   !+
-   !  IN: npart:           The number of SPH particles
-   !  IN: primary:         The xyz coordinates of the primary star
-   !  IN: xyzh:            The array containing the particles position+smooting lenght
-   !  IN: neighbors:       A list containing the indices of the neighbors of 
-   !                       each particle
-   !  IN: kappa:           The array containing the opacity of all the SPH particles
-   !  IN: Rstar:           The radius of the primary star
-   !+
-   !  OUT: taus:           The list of optical depths for each particle
-   !+
-   !--------------------------------------------------------------------------
-   subroutine get_all_tau_inwards_single(npart, primary, xyzh, neighbors, kappa, Rstar, tau)
-      real, intent(in)    :: primary(3), kappa(:), Rstar, xyzh(:,:)
-      integer, intent(in) :: npart, neighbors(:,:)
-      real, intent(out)   :: tau(:)
-      
-      integer :: i
-      
-      !$omp parallel do
-      do i = 1, npart
-         call get_tau_inwards(i, primary, xyzh, neighbors, kappa, Rstar, tau(i))
-      enddo
-      !$omp end parallel do
-   end subroutine get_all_tau_inwards_single
-
-   !--------------------------------------------------------------------------
-   !+
-   !  Calculate the optical depth of each particle, using the inwards ray-
-   !  tracing scheme concerning a binary system
-   !+
-   !  IN: npart:           The number of SPH particles
-   !  IN: primary:         The xyz coordinates of the primary star
-   !  IN: xyzh:            The array containing the particles position+smooting lenght
-   !  IN: neighbors:       A list containing the indices of the neighbors of 
-   !                       each particle
-   !  IN: kappa:           The array containing the opacity of all the SPH particles
-   !  IN: Rstar:           The radius of the primary star
-   !  IN: companion:       The xyz coordinates of the companion
-   !  IN: Rcomp:           The radius of the companion
-   !+
-   !  OUT: tau:            The array of optical depths for each SPH particle
-   !+
-   !--------------------------------------------------------------------------
-   subroutine get_all_tau_inwards_companion(npart, primary, xyzh, neighbors, kappa, Rstar, companion, Rcomp, tau)
-      real, intent(in)    :: primary(3), companion(3), kappa(:), Rstar, xyzh(:,:), Rcomp
-      integer, intent(in) :: npart, neighbors(:,:)
-      real, intent(out)   :: tau(:)
-      
-      integer :: i
-      real    :: normCompanion, theta0, uvecCompanion(3), norm, theta, root, norm0
-      
-      uvecCompanion = companion-primary
-      normCompanion = norm2(uvecCompanion)
-      uvecCompanion = uvecCompanion/normCompanion
-      theta0        = asin(Rcomp/normCompanion)
-      
-      !$omp parallel do private(norm,theta,root,norm0)
-      do i = 1, npart
-         norm  = norm2(xyzh(1:3,i)-primary)
-         theta = acos(dot_product(uvecCompanion, xyzh(1:3,i)-primary)/norm)
-         if (theta < theta0) then
-            root = sqrt(normCompanion**2*cos(theta)**2-normCompanion**2+Rcomp**2)
-            norm0 = normCompanion*cos(theta)-root
-            if (norm > norm0) then
-                  tau(i) = 99.
-            else
-               call get_tau_inwards(i, primary, xyzh, neighbors, kappa, Rstar, tau(i))
-            endif
-         else
-            call get_tau_inwards(i, primary, xyzh, neighbors, kappa, Rstar, tau(i))
-         endif
-      enddo
-      !$omp end parallel do
-   end subroutine get_all_tau_inwards_companion
-    
-   !--------------------------------------------------------------------------
-   !+
-   !  Calculate the optical depth for a given particle, using the inwards ray-
-   !  tracing scheme
-   !+
-   !  IN: point:           The index of the point that needs to be calculated
-   !  IN: primary:         The location of the primary star
-   !  IN: xyzh:            The array containing the particles position+smooting lenght
-   !  IN: neighbors:       A list containing the indices of the neighbors of 
-   !                       each particle
-   !  IN: kappa:           The array containing the opacity of all the SPH particles
-   !  IN: Rstar:           The radius of the star
-   !+
-   !  OUT: tau:           The list of optical depth of the given particle
-   !+
-   !--------------------------------------------------------------------------
-   subroutine get_tau_inwards(point, primary, xyzh, neighbors, kappa, Rstar, tau)
-      use linklist, only:getneigh_pos,ifirstincell,listneigh
-      use kernel,   only:radkern
-      use units, only:umass,udist
-      real, intent(in)    :: primary(3), xyzh(:,:), kappa(:), Rstar
-      integer, intent(in) :: point, neighbors(:,:)
-      real, intent(out)   :: tau
-
-      integer :: i, next, previous, nneigh
-      integer, parameter :: nmaxcache = 0
-      real  :: xyzcache(0,nmaxcache)
-      real    :: ray(3), nextDist, previousDist, maxDist, dtaudr, previousdtaudr, nextdtaudr
-
-      ray = primary - xyzh(1:3,point)
-      maxDist = norm2(ray)
-      ray = ray / maxDist
-      maxDist=max(maxDist-Rstar,0.)
-      next=point
-      call getneigh_pos(xyzh(1:3,point),0.,xyzh(4,point)*radkern, &
-=======
     call calc_opacity(primary + distance*ray, xyzh, kappa, listneigh, nneigh, nextdtaudr)
     dtaudr            = (nextdtaudr+previousdtaudr)/2
     previousdtaudr    = nextdtaudr
@@ -1734,29 +924,29 @@
  endif
 end function hasNext
 
- !*********************************************************************!
- !****************************   INWARDS   ****************************!
- !*********************************************************************!
-
- !--------------------------------------------------------------------------
- !+
- !  Calculate the optical depth of each particle, using the inwards ray-
- !  tracing scheme
- !+
- !  IN: npart:           The number of SPH particles
- !  IN: primary:         The xyz coordinates of the primary star
- !  IN: xyzh:            The array containing the particles position+smooting lenght
- !  IN: neighbors:       A list containing the indices of the neighbors of
- !                       each particle
- !  IN: kappa:           The array containing the opacity of all the SPH particles
- !  IN: Rstar:           The radius of the primary star
- !+
- !  OUT: tau:            The array of optical depths for each SPH particle
- !+
- !  OPT: companion:      The location of the companion
- !  OPT: R:              The radius of the companion
- !+
- !--------------------------------------------------------------------------
+!*********************************************************************!
+!****************************   INWARDS   ****************************!
+!*********************************************************************!
+
+!--------------------------------------------------------------------------
+!+
+!  Calculate the optical depth of each particle, using the inwards ray-
+!  tracing scheme
+!+
+!  IN: npart:           The number of SPH particles
+!  IN: primary:         The xyz coordinates of the primary star
+!  IN: xyzh:            The array containing the particles position+smooting lenght
+!  IN: neighbors:       A list containing the indices of the neighbors of
+!                       each particle
+!  IN: kappa:           The array containing the opacity of all the SPH particles
+!  IN: Rstar:           The radius of the primary star
+!+
+!  OUT: tau:            The array of optical depths for each SPH particle
+!+
+!  OPT: companion:      The location of the companion
+!  OPT: R:              The radius of the companion
+!+
+!--------------------------------------------------------------------------
 subroutine get_all_tau_inwards(npart, primary, xyzh, neighbors, kappa, Rstar, tau, companion, R)
  real, intent(in)    :: primary(3), kappa(:), Rstar, xyzh(:,:)
  integer, intent(in) :: npart, neighbors(:,:)
@@ -1770,22 +960,22 @@
  endif
 end subroutine get_all_tau_inwards
 
- !--------------------------------------------------------------------------
- !+
- !  Calculate the optical depth of each particle, using the inwards ray-
- !  tracing scheme concerning only a single star
- !+
- !  IN: npart:           The number of SPH particles
- !  IN: primary:         The xyz coordinates of the primary star
- !  IN: xyzh:            The array containing the particles position+smooting lenght
- !  IN: neighbors:       A list containing the indices of the neighbors of
- !                       each particle
- !  IN: kappa:           The array containing the opacity of all the SPH particles
- !  IN: Rstar:           The radius of the primary star
- !+
- !  OUT: taus:           The list of optical depths for each particle
- !+
- !--------------------------------------------------------------------------
+!--------------------------------------------------------------------------
+!+
+!  Calculate the optical depth of each particle, using the inwards ray-
+!  tracing scheme concerning only a single star
+!+
+!  IN: npart:           The number of SPH particles
+!  IN: primary:         The xyz coordinates of the primary star
+!  IN: xyzh:            The array containing the particles position+smooting lenght
+!  IN: neighbors:       A list containing the indices of the neighbors of 
+!                       each particle
+!  IN: kappa:           The array containing the opacity of all the SPH particles
+!  IN: Rstar:           The radius of the primary star
+!+
+!  OUT: taus:           The list of optical depths for each particle
+!+
+!--------------------------------------------------------------------------
 subroutine get_all_tau_inwards_single(npart, primary, xyzh, neighbors, kappa, Rstar, tau)
  real, intent(in)    :: primary(3), kappa(:), Rstar, xyzh(:,:)
  integer, intent(in) :: npart, neighbors(:,:)
@@ -1793,31 +983,31 @@
 
  integer :: i
 
- !$omp parallel do private(tau)
+ !$omp parallel do
  do i = 1, npart
     call get_tau_inwards(i, primary, xyzh, neighbors, kappa, Rstar, tau(i))
  enddo
  !$omp end parallel do
 end subroutine get_all_tau_inwards_single
 
- !--------------------------------------------------------------------------
- !+
- !  Calculate the optical depth of each particle, using the inwards ray-
- !  tracing scheme concerning a binary system
- !+
- !  IN: npart:           The number of SPH particles
- !  IN: primary:         The xyz coordinates of the primary star
- !  IN: xyzh:            The array containing the particles position+smooting lenght
- !  IN: neighbors:       A list containing the indices of the neighbors of
- !                       each particle
- !  IN: kappa:           The array containing the opacity of all the SPH particles
- !  IN: Rstar:           The radius of the primary star
- !  IN: companion:       The xyz coordinates of the companion
- !  IN: Rcomp:           The radius of the companion
- !+
- !  OUT: tau:            The array of optical depths for each SPH particle
- !+
- !--------------------------------------------------------------------------
+!--------------------------------------------------------------------------
+!+
+!  Calculate the optical depth of each particle, using the inwards ray-
+!  tracing scheme concerning a binary system
+!+
+!  IN: npart:           The number of SPH particles
+!  IN: primary:         The xyz coordinates of the primary star
+!  IN: xyzh:            The array containing the particles position+smooting lenght
+!  IN: neighbors:       A list containing the indices of the neighbors of 
+!                       each particle
+!  IN: kappa:           The array containing the opacity of all the SPH particles
+!  IN: Rstar:           The radius of the primary star
+!  IN: companion:       The xyz coordinates of the companion
+!  IN: Rcomp:           The radius of the companion
+!+
+!  OUT: tau:            The array of optical depths for each SPH particle
+!+
+!--------------------------------------------------------------------------
 subroutine get_all_tau_inwards_companion(npart, primary, xyzh, neighbors, kappa, Rstar, companion, Rcomp, tau)
  real, intent(in)    :: primary(3), companion(3), kappa(:), Rstar, xyzh(:,:), Rcomp
  integer, intent(in) :: npart, neighbors(:,:)
@@ -1839,7 +1029,7 @@
        root = sqrt(normCompanion**2*cos(theta)**2-normCompanion**2+Rcomp**2)
        norm0 = normCompanion*cos(theta)-root
        if (norm > norm0) then
-          tau(i) = 99.
+             tau(i) = 99.
        else
           call get_tau_inwards(i, primary, xyzh, neighbors, kappa, Rstar, tau(i))
        endif
@@ -1849,23 +1039,23 @@
  enddo
  !$omp end parallel do
 end subroutine get_all_tau_inwards_companion
-
- !--------------------------------------------------------------------------
- !+
- !  Calculate the optical depth for a given particle, using the inwards ray-
- !  tracing scheme
- !+
- !  IN: point:           The index of the point that needs to be calculated
- !  IN: primary:         The location of the primary star
- !  IN: xyzh:            The array containing the particles position+smooting lenght
- !  IN: neighbors:       A list containing the indices of the neighbors of
- !                       each particle
- !  IN: opacities:       The list of the opacities of the particles
- !  IN: Rstar:           The radius of the star
- !+
- !  OUT: tau:           The list of optical depth of the given particle
- !+
- !--------------------------------------------------------------------------
+    
+!--------------------------------------------------------------------------
+!+
+!  Calculate the optical depth for a given particle, using the inwards ray-
+!  tracing scheme
+!+
+!  IN: point:           The index of the point that needs to be calculated
+!  IN: primary:         The location of the primary star
+!  IN: xyzh:            The array containing the particles position+smooting lenght
+!  IN: neighbors:       A list containing the indices of the neighbors of 
+!                       each particle
+!  IN: kappa:           The array containing the opacity of all the SPH particles
+!  IN: Rstar:           The radius of the star
+!+
+!  OUT: tau:           The list of optical depth of the given particle
+!+
+!--------------------------------------------------------------------------
 subroutine get_tau_inwards(point, primary, xyzh, neighbors, kappa, Rstar, tau)
  use linklist, only:getneigh_pos,ifirstincell,listneigh
  use kernel,   only:radkern
@@ -1885,7 +1075,6 @@
  maxDist=max(maxDist-Rstar,0.)
  next=point
  call getneigh_pos(xyzh(1:3,point),0.,xyzh(4,point)*radkern, &
->>>>>>> 8cd49336
                         3,listneigh,nneigh,xyzh,xyzcache,nmaxcache,ifirstincell)
  call calc_opacity(xyzh(1:3,point), xyzh, kappa, listneigh, nneigh, nextdtaudr)
  nextDist=0.
@@ -1911,29 +1100,29 @@
  tau = tau*umass/(udist**2)
 end subroutine get_tau_inwards
 
- !*********************************************************************!
- !****************************   COMMON   *****************************!
- !*********************************************************************!
-
- !--------------------------------------------------------------------------
- !+
- !  Find the next point on a ray
- !+
- !  IN: inpoint:         The coordinate of the initial point projected on the
- !                       ray for which the next point will be calculated
- !  IN: ray:             The unit vector of the direction in which the next
- !                       point will be calculated
- !  IN: xyzh:            The array containing the particles position+smoothing length
- !  IN: neighbors:       A list containing the indices of the neighbors of
- !                       the initial point
- !  IN: inext:           The index of the initial point
- !                       (this point will not be considered as possible next point)
- !+
- !  OPT: nneighin:       The amount of neighbors
- !+
- !  OUT: inext:          The index of the next point on the ray
- !+
- !--------------------------------------------------------------------------
+!*********************************************************************!
+!****************************   COMMON   *****************************!
+!*********************************************************************!
+
+!--------------------------------------------------------------------------
+!+
+!  Find the next point on a ray
+!+
+!  IN: inpoint:         The coordinate of the initial point projected on the
+!                       ray for which the next point will be calculated
+!  IN: ray:             The unit vector of the direction in which the next
+!                       point will be calculated
+!  IN: xyzh:            The array containing the particles position+smoothing length
+!  IN: neighbors:       A list containing the indices of the neighbors of
+!                       the initial point
+!  IN: inext:           The index of the initial point
+!                       (this point will not be considered as possible next point)
+!+
+!  OPT: nneighin:       The amount of neighbors
+!+
+!  OUT: inext:          The index of the next point on the ray
+!+
+!--------------------------------------------------------------------------
 subroutine find_next(inpoint, ray, dist, xyzh, neighbors, inext, nneighin)
  integer, intent(in)    :: neighbors(:)
  real, intent(in)       :: xyzh(:,:), inpoint(:), ray(:)
@@ -1976,20 +1165,20 @@
  dist=nextdist
 end subroutine find_next
 
- !--------------------------------------------------------------------------
- !+
- !  Calculate the opacity in a given location
- !+
- !  IN: r0:              The location where the opacity will be calculated
- !  IN: xyzh:            The xyzh of all the particles
- !  IN: opacities:       The list of the opacities of the particles
- !  IN: neighbors:       A list containing the indices of the neighbors of
- !                       the initial point
- !  IN: nneigh:          The amount of neighbors
- !+
- !  OUT: dtaudr:         The local optical depth derivative at the given location (inpoint)
- !+
- !--------------------------------------------------------------------------
+!--------------------------------------------------------------------------
+!+
+!  Calculate the opacity in a given location
+!+
+!  IN: r0:              The location where the opacity will be calculated
+!  IN: xyzh:            The xyzh of all the particles
+!  IN: opacities:       The list of the opacities of the particles
+!  IN: neighbors:       A list containing the indices of the neighbors of
+!                       the initial point
+!  IN: nneigh:          The amount of neighbors
+!+
+!  OUT: dtaudr:         The local optical depth derivative at the given location (inpoint)
+!+
+!--------------------------------------------------------------------------
 subroutine calc_opacity(r0, xyzh, opacities, neighbors, nneigh, dtaudr)
  use kernel,   only:cnormk,wkern
  use part,     only:hfact,rhoh,massoftype,igas
