!--------------------------------------------------------------------------!
! The Phantom Smoothed Particle Hydrodynamics code, by Daniel Price et al. !
! Copyright (c) 2007-2017 The Authors (see AUTHORS)                        !
! See LICENCE file for usage and distribution conditions                   !
! http://users.monash.edu.au/~dprice/phantom                               !
!--------------------------------------------------------------------------!
!+
!  MODULE: energies
!
!  DESCRIPTION:
!   Calculates global quantities on the particles
!   To Developer: See instructions in evwrite.F90 about adding values
!                 to the .ev file
!
!  REFERENCES: None
!
!  OWNER: Daniel Price
!
!  $Id$
!
!  RUNTIME PARAMETERS: None
!
!  DEPENDENCIES: centreofmass, dim, dust, eos, externalforces, io,
!    mpiutils, nicil, options, part, ptmass, viscosity
!+
!--------------------------------------------------------------------------

#define reduce_fn(a,b) reduceall_mpi(a,b)
module energies
 use dim, only: calc_erot, calc_erot_com,ndusttypes
 implicit none

 logical,         public    :: gas_only,track_mass,track_lum
 real,            public    :: ekin,etherm,emag,epot,etot,totmom,angtot
 real,            public    :: vrms,rmsmach,accretedmass,mdust(ndusttypes),mgas
 real,            public    :: xmom,ymom,zmom
 real,            public    :: totlum
 integer,         public    :: iquantities
 integer,         public    :: iev_time,iev_ekin,iev_etherm,iev_emag,iev_epot,iev_etot,iev_totmom,&
                               iev_angmom,iev_rho,iev_dt,iev_entrop,iev_rmsmach,iev_vrms,iev_rhop(6),&
                               iev_alpha,iev_divB,iev_hdivB,iev_beta,iev_temp,iev_etaar,iev_etao(2),iev_etah(4),&
                               iev_etaa(2),iev_vel,iev_vion,iev_vdrift,iev_n(4),iev_nR(5),iev_nT(2),&
                               iev_dtg,iev_ts,iev_momall,iev_angall,iev_maccsink(2),&
                               iev_macc,iev_eacc,iev_totlum,iev_erot(4),iev_viscrat
 integer,         parameter :: inumev  = 150  ! maximum number of quantities to be printed in .ev
 integer,         parameter :: iev_sum = 1    ! array index of the sum of the quantity
 integer,         parameter :: iev_max = 2    ! array index of the maximum of the quantity
 integer,         parameter :: iev_min = 3    ! array index of the minimum of the quantity
 integer,         parameter :: iev_ave = 4    ! array index of the average of the quantity
 ! Subroutines
 public  :: compute_energies,get_erot_com,ev_data_update
 private :: get_erot,initialise_ev_data,collate_ev_data,finalise_ev_data
 ! Arrays
 real,             public :: ev_data(4,0:inumev),erot_com(6)

contains

!----------------------------------------------------------------
!+
!  Subroutine to compute global quantities on the particles
!+
!----------------------------------------------------------------
subroutine compute_energies(t)
 use dim,  only:maxp,maxvxyzu,maxalpha,maxtypes,use_dustfrac,mhd_nonideal,lightcurve
 use part, only:rhoh,xyzh,vxyzu,massoftype,npart,maxphase,iphase,npartoftype, &
                alphaind,Bxyz,Bevol,divcurlB,iamtype,igas,idust,iboundary,istar,idarkmatter,ibulge, &
                nptmass,xyzmh_ptmass,vxyz_ptmass,isdeadh,isdead_or_accreted,epot_sinksink,&
                imacc,ispinx,ispiny,ispinz,mhd,maxvecp,gravity,poten,dustfrac,&
                n_R,n_electronT,ionfrac_eta
 use eos,            only:polyk,utherm,gamma,equationofstate,get_temperature_from_ponrho,gamma_pwp
 use io,             only:id,fatal,master
 use externalforces, only:externalforce,externalforce_vdependent,was_accreted,accradius1
 use options,        only:iexternalforce,alpha,alphaB,ieos
 use mpiutils,       only:reduceall_mpi
 use ptmass,         only:get_accel_sink_gas
 use viscosity,      only:irealvisc,shearfunc
 use nicil,          only:nicil_get_eta,nicil_get_vion,use_ohm,use_hall,use_ambi,ion_rays,ion_thermal, &
                     nelements_max,nelements,nlevels
#ifdef DUST
 use dust,           only:get_ts,graindens,grainsize,idrag
 integer :: iregime
 real    :: tsi(ndusttypes)
#endif
#ifdef LIGHTCURVE
 use part,         only:luminosity
#endif
 real, intent(in) :: t
 real    :: ev_data_thread(4,0:inumev)
 real    :: xi,yi,zi,hi,vxi,vyi,vzi,v2i,Bxi,Byi,Bzi,rhoi,angx,angy,angz
 real    :: xmomacc,ymomacc,zmomacc,angaccx,angaccy,angaccz
 real    :: epoti,pmassi,acci,dnptot,dnpgas
 real    :: xmomall,ymomall,zmomall,angxall,angyall,angzall,rho1i,vsigi
 real    :: ponrhoi,spsoundi,B2i,dumx,dumy,dumz,divBi,hdivBonBi,alphai,valfven2i,betai
 real    :: n_total,n_total1,n_ion,shearparam_art,shearparam_phys,ratio_phys_to_av
 real    :: gasfrac,rhogasi,dustfracisum,dustfraci(ndusttypes),dust_to_gas(ndusttypes)
 real    :: temperature,etaart,etaart1,etaohm,etahall,etaambi,vion,vdrift
 real    :: curlBi(3),vioni(3),data_out(17+nelements_max*nlevels-3)
 real    :: erotxi,erotyi,erotzi,fdum(3)
 integer :: i,j,itype,ierr
 integer(kind=8) :: np,npgas,nptot,np_rho(maxtypes),np_rho_thread(maxtypes)

 ! initialise values
 itype  = igas
 pmassi = massoftype(igas)
 ekin   = 0.
 etherm = 0.
 if (maxvxyzu < 4 .and. gamma < 1.0001 .and. ieos/=9) etherm = 1.5*polyk
 epot = 0.
 emag = 0.
 etot = 0.
 xmom = 0.
 ymom = 0.
 zmom = 0.
 angx = 0.
 angy = 0.
 angz = 0.
 np   = 0
 npgas   = 0
 xmomacc = 0.
 ymomacc = 0.
 zmomacc = 0.
 angaccx = 0.
 angaccy = 0.
 angaccz = 0.
 mgas    = 0.
 mdust   = 0.
 mgas    = 0.
 if (maxalpha==maxp) then
    alphai = 0.
 else
    alphai = alpha
 endif
 ionfrac_eta = 0.
 np_rho      = 0
 call initialise_ev_data(ev_data)
!
!$omp parallel default(none) &
!$omp shared(xyzh,vxyzu,iexternalforce,npart,t,id,npartoftype) &
!$omp shared(alphaind,massoftype,irealvisc) &
!$omp shared(ieos,gamma,nptmass,xyzmh_ptmass,vxyz_ptmass) &
!$omp shared(Bxyz,Bevol,divcurlB,alphaB,iphase,poten,dustfrac) &
!$omp shared(use_ohm,use_hall,use_ambi,ion_rays,ion_thermal,nelements,n_R,n_electronT,ionfrac_eta) &
!$omp shared(ev_data,np_rho,erot_com,calc_erot,gas_only,track_mass) &
!$omp shared(iev_rho,iev_dt,iev_entrop,iev_rmsmach,iev_vrms,iev_rhop,iev_alpha) &
!$omp shared(iev_divB,iev_hdivB,iev_beta,iev_temp,iev_etaar,iev_etao,iev_etah) &
!$omp shared(iev_etaa,iev_vel,iev_vion,iev_vdrift,iev_n,iev_nR,iev_nT) &
!$omp shared(iev_dtg,iev_ts,iev_macc,iev_totlum,iev_erot,iev_viscrat) &
!$omp private(i,j,xi,yi,zi,hi,rhoi,vxi,vyi,vzi,Bxi,Byi,Bzi,epoti,vsigi,v2i) &
!$omp private(ponrhoi,spsoundi,B2i,dumx,dumy,dumz,acci,valfven2i,divBi,hdivBonBi,curlBi) &
!$omp private(rho1i,shearparam_art,shearparam_phys,ratio_phys_to_av,betai) &
!$omp private(gasfrac,rhogasi,dustfracisum,dustfraci,dust_to_gas,n_total,n_total1,n_ion) &
!$omp private(ierr,temperature,etaart,etaart1,etaohm,etahall,etaambi,vioni,vion,vdrift,data_out) &
!$omp private(erotxi,erotyi,erotzi,fdum) &
!$omp private(ev_data_thread,np_rho_thread) &
!$omp firstprivate(alphai,itype,pmassi) &
#ifdef DUST
!$omp shared(grainsize,graindens,idrag) &
!$omp private(tsi,iregime) &
#endif
#ifdef LIGHTCURVE
!$omp shared(luminosity,track_lum) &
#endif
!$omp reduction(+:np,npgas,xmom,ymom,zmom,angx,angy,angz,mdust,mgas) &
!$omp reduction(+:xmomacc,ymomacc,zmomacc,angaccx,angaccy,angaccz) &
!$omp reduction(+:ekin,etherm,emag,epot)
 call initialise_ev_data(ev_data_thread)
 np_rho_thread = 0
!$omp do
 do i=1,npart
    xi = xyzh(1,i)
    yi = xyzh(2,i)
    zi = xyzh(3,i)
    hi = xyzh(4,i)
    if (.not.isdead_or_accreted(hi)) then
       if (maxphase==maxp) then
          itype = iamtype(iphase(i))
          if (itype <= 0) call fatal('energies','particle type <= 0')
          pmassi = massoftype(itype)
       endif

       rhoi = rhoh(hi,pmassi)
       call ev_data_update(ev_data_thread,iev_rho,rhoi)
       if (.not.gas_only) then
          select case(itype)
          case(igas)
             call ev_data_update(ev_data_thread,iev_rhop(1), rhoi)
             np_rho_thread(igas) =  np_rho_thread(igas) + 1
          case(idust)
             call ev_data_update(ev_data_thread,iev_rhop(2),rhoi)
             np_rho_thread(idust) =  np_rho_thread(idust) + 1
          case(iboundary)
             call ev_data_update(ev_data_thread,iev_rhop(3), rhoi)
             np_rho_thread(iboundary) =  np_rho_thread(iboundary) + 1
          case(istar)
             call ev_data_update(ev_data_thread,iev_rhop(4),rhoi)
             np_rho_thread(istar) =  np_rho_thread(istar) + 1
          case(idarkmatter)
             call ev_data_update(ev_data_thread,iev_rhop(5),  rhoi)
             np_rho_thread(idarkmatter) =  np_rho_thread(idarkmatter) + 1
          case(ibulge)
             call ev_data_update(ev_data_thread,iev_rhop(6), rhoi)
             np_rho_thread(ibulge) =  np_rho_thread(ibulge) + 1
          end select
       endif

       np   = np + 1

       vxi  = vxyzu(1,i)
       vyi  = vxyzu(2,i)
       vzi  = vxyzu(3,i)

       !  linear momentum
       xmom = xmom + pmassi*vxi
       ymom = ymom + pmassi*vyi
       zmom = zmom + pmassi*vzi

       ! angular momentum
       angx = angx + pmassi*(yi*vzi - zi*vyi)
       angy = angy + pmassi*(zi*vxi - xi*vzi)
       angz = angz + pmassi*(xi*vyi - yi*vxi)

       ! kinetic energy & rms velocity
       v2i  = vxi*vxi + vyi*vyi + vzi*vzi
       ekin = ekin + pmassi*v2i
       call ev_data_update(ev_data_thread,iev_vrms,v2i)        ! vrms = vrms + v2i

       ! rotational energy around each axis through the Centre of mass
       ! note: centre of mass is updated only when dumpfiles are created
       if (calc_erot) then
          call get_erot(xi,yi,zi,vxi,vyi,vzi,pmassi,erotxi,erotyi,erotzi)
          call ev_data_update(ev_data_thread,iev_erot(1),erotxi)
          call ev_data_update(ev_data_thread,iev_erot(2),erotyi)
          call ev_data_update(ev_data_thread,iev_erot(3),erotzi)
       endif

       if (iexternalforce > 0) then
          dumx = 0.
          dumy = 0.
          dumz = 0.
          call externalforce(iexternalforce,xi,yi,zi,hi,t,dumx,dumy,dumz,epoti,ii=i)
          call externalforce_vdependent(iexternalforce,xyzh(1:3,i),vxyzu(1:3,i),fdum,epoti)
          epot = epot + pmassi*epoti
       endif
       if (nptmass > 0) then
          dumx = 0.
          dumy = 0.
          dumz = 0.
          call get_accel_sink_gas(nptmass,xi,yi,zi,hi,xyzmh_ptmass,dumx,dumy,dumz,epoti)
          epot = epot + pmassi*epoti
       endif
       if (gravity) epot = epot + poten(i)
       !
       ! the following apply ONLY to gas particles
       !
       isgas: if (itype==igas) then

          npgas = npgas + 1
          if (use_dustfrac) then
<<<<<<< HEAD
             dustfraci(:)   = dustfrac(:,i)
             dustfracisum   = sum(dustfraci)
             gasfrac        = 1. - dustfracisum
             dust_to_gas(:) = dustfraci(:)/gasfrac
             do j = 1,ndusttypes
                call ev_data_update(ev_data_thread,'dust/gas',dust_to_gas(j))
             enddo
             mgas     = mgas     + pmassi*gasfrac
             mdust(:) = mdust(:) + pmassi*dustfraci(:)
=======
             dustfraci   = dustfrac(i)
             gasfrac     = 1. - dustfraci
             dust_to_gas = dustfraci/gasfrac
             call ev_data_update(ev_data_thread,iev_dtg,dust_to_gas)
             mgas  = mgas  + pmassi*gasfrac
             mdust = mdust + pmassi*dustfraci
>>>>>>> b1e5acc9
          else
             dustfraci(:) = 0.
             dustfracisum = 0.
             gasfrac      = 1.
          endif

          ! thermal energy
          if (maxvxyzu >= 4) then
             etherm = etherm + pmassi*utherm(vxyzu(4,i),rhoi)*gasfrac
             call equationofstate(ieos,ponrhoi,spsoundi,rhoi,xi,yi,zi,vxyzu(4,i))
          else
             call equationofstate(ieos,ponrhoi,spsoundi,rhoi,xi,yi,zi)
             if (ieos==2 .and. gamma > 1.001) then
                !--thermal energy using polytropic equation of state
                etherm = etherm + pmassi*ponrhoi/(gamma-1.)*gasfrac
             else if (ieos==9) then
                !--thermal energy using piecewise polytropic equation of state
                etherm = etherm + pmassi*ponrhoi/(gamma_pwp(rhoi)-1.)*gasfrac
             endif
          endif
          vsigi = spsoundi
          ! entropy
          call ev_data_update(ev_data_thread,iev_entrop,pmassi*ponrhoi*rhoi**(1.-gamma))

#ifdef DUST
          ! min and mean stopping time
          if (use_dustfrac) then
<<<<<<< HEAD
             rhogasi = rhoi*gasfrac
             do j = 1,ndusttypes
                call get_ts(idrag,grainsize(j),graindens,rhogasi,rhoi*dustfracisum,spsoundi,0.,tsi(j),iregime)
                call ev_data_update(ev_data_thread,'t_s',tsi(j))
             enddo
=======
             call get_ts(idrag,grainsize,graindens,rhoi*gasfrac,rhoi*dustfraci,spsoundi,0.,tsi,iregime)
             call ev_data_update(ev_data_thread,iev_ts,tsi)
>>>>>>> b1e5acc9
          endif
#endif

#ifdef LIGHTCURVE
          if (track_lum) call ev_data_update(ev_data_thread,iev_totlum,real(luminosity(i)))
#endif

          ! rms mach number (rmsmach = rmsmach + v2i/spsoundi**2)
          if (spsoundi > 0.) call ev_data_update(ev_data_thread,iev_rmsmach,v2i/spsoundi**2)

          ! max of dissipation parameters
          if (maxalpha==maxp) then
             alphai = alphaind(1,i)
             call ev_data_update(ev_data_thread,iev_alpha,alphai)
          endif

          ! physical viscosity
          if (irealvisc /= 0) then
             shearparam_art  = 0.1*alphai*hi*vsigi
             shearparam_phys = shearfunc(xi,yi,zi,spsoundi)
             if (shearparam_art > 0.) then
                ratio_phys_to_av = shearparam_phys/shearparam_art
             else
                ratio_phys_to_av = 0.
             endif
             call ev_data_update(ev_data_thread,iev_viscrat,ratio_phys_to_av)
          endif

          ! mhd parameters
          if (mhd) then
             if (maxvecp==maxp) then
                Bxi = Bxyz(1,i)
                Byi = Bxyz(2,i)
                Bzi = Bxyz(3,i)
             else
                Bxi = Bevol(1,i)
                Byi = Bevol(2,i)
                Bzi = Bevol(3,i)
             endif
             B2i       = Bxi*Bxi + Byi*Byi + Bzi*Bzi
             rho1i     = 1./rhoi
             valfven2i = B2i*rho1i
             vsigi     = sqrt(valfven2i + spsoundi*spsoundi)
             emag      = emag + pmassi*B2i*rho1i

             divBi     = abs(divcurlB(1,i))
             if (B2i > 0.) then
                hdivBonBi = hi*divBi/sqrt(B2i)
                betai     = 2.0*ponrhoi*rhoi/B2i ! plasma beta
             else
                hdivBonBi = 0.
                betai     = 0.
             endif
             call ev_data_update(ev_data_thread,iev_divB,   divBi    )
             call ev_data_update(ev_data_thread,iev_hdivB,hdivBonBi)
             call ev_data_update(ev_data_thread,iev_beta,   betai    )

             if ( mhd_nonideal ) then
                temperature = get_temperature_from_ponrho(ponrhoi)
                call nicil_get_eta(etaohm,etahall,etaambi,sqrt(B2i),rhoi,temperature, &
                                   n_R(:,i),n_electronT(i),ierr,data_out)
                curlBi = divcurlB(2:4,i)
                call nicil_get_vion(etaambi,vxi,vyi,vzi,Bxi,Byi,Bzi,curlBi,vioni,ierr)
                etaart  = 0.5*hi*vsigi*alphaB
                if (etaart > 0.) then
                   etaart1 = 1.0/etaart
                else
                   etaart1 = 0.0
                endif
                call ev_data_update(ev_data_thread,iev_temp, temperature)
                call ev_data_update(ev_data_thread,iev_etaar,etaart     )
                if (use_ohm) then
                   call ev_data_update(ev_data_thread,iev_etao(1),etaohm              )
                   call ev_data_update(ev_data_thread,iev_etao(2),etaohm*etaart1      )
                endif
                if (use_hall) then
                   call ev_data_update(ev_data_thread,iev_etah(1),etahall             )
                   call ev_data_update(ev_data_thread,iev_etah(2),abs(etahall)        )
                   call ev_data_update(ev_data_thread,iev_etah(3),etahall*etaart1     )
                   call ev_data_update(ev_data_thread,iev_etah(4),abs(etahall)*etaart1)
                endif
                if (use_ambi) then
                   vion   = sqrt( dot_product(vioni,vioni) )
                   vdrift = sqrt( (vioni(1)-vxi)**2 + (vioni(2)-vyi)**2 + (vioni(3)-vzi)**2)
                   call ev_data_update(ev_data_thread,iev_etaa(1),etaambi        )
                   call ev_data_update(ev_data_thread,iev_etaa(2),etaambi*etaart1)
                   call ev_data_update(ev_data_thread,iev_vel,    sqrt(v2i)      )
                   call ev_data_update(ev_data_thread,iev_vion,   vion           )
                   call ev_data_update(ev_data_thread,iev_vdrift, vdrift         )
                endif
                n_ion   = data_out(8) + data_out(9) + data_out(10) + data_out(11)
                n_total = n_ion + data_out(7)
                if (n_total > 0.) then
                   n_total1 = 1.0/n_total
                else
                   n_total1 = 0.0         ! only possible if eta_constant = .true.
                endif
                call ev_data_update(ev_data_thread,iev_n(1),n_ion*n_total1)
                call ev_data_update(ev_data_thread,iev_n(2),data_out(6)*n_total1)
                ionfrac_eta(1,i) = real(n_ion*n_total1,kind=4)
                ionfrac_eta(2,i) = real(etaohm, kind=4)       ! Save eta_OR for the dump file
                ionfrac_eta(3,i) = real(etahall,kind=4)       ! Save eta_HE for the dump file
                ionfrac_eta(4,i) = real(etaambi,kind=4)       ! Save eta_AD for the dump file
                call ev_data_update(ev_data_thread,   iev_n(3),  data_out( 6))
                call ev_data_update(ev_data_thread,   iev_n(4),  data_out( 7))
                if (ion_rays) then
                   call ev_data_update(ev_data_thread,iev_nR(1),data_out( 8))
                   call ev_data_update(ev_data_thread,iev_nR(2),data_out( 9))
                   call ev_data_update(ev_data_thread,iev_nR(3),data_out(12))
                   call ev_data_update(ev_data_thread,iev_nR(4),data_out(13))
                   call ev_data_update(ev_data_thread,iev_nR(5),data_out(14))
                endif
                if (ion_thermal) then
                   call ev_data_update(ev_data_thread,iev_nT(1),data_out(10))
                   call ev_data_update(ev_data_thread,iev_nT(2),data_out(11))
                endif
             endif
          endif
       endif isgas

    elseif (was_accreted(iexternalforce,hi)) then
!
!--count accretion onto fixed potentials (external forces) separately
!
       vxi = vxyzu(1,i)
       vyi = vxyzu(2,i)
       vzi = vxyzu(3,i)
       if (maxphase==maxp) then
          pmassi = massoftype(iamtype(iphase(i)))
       else
          pmassi = massoftype(igas)
       endif
       xmomacc = xmomacc + pmassi*vxi
       ymomacc = ymomacc + pmassi*vyi
       zmomacc = zmomacc + pmassi*vzi

       angaccx = angaccx + pmassi*(yi*vzi - zi*vyi)
       angaccy = angaccy + pmassi*(zi*vxi - xi*vzi)
       angaccz = angaccz + pmassi*(xi*vyi - yi*vxi)

       if (track_mass) call ev_data_update(ev_data_thread,iev_macc,pmassi)

    endif
 enddo
!$omp enddo
!
!--add contribution from sink particles
!

!$omp do
 do i=1,nptmass
    xi     = xyzmh_ptmass(1,i)
    yi     = xyzmh_ptmass(2,i)
    zi     = xyzmh_ptmass(3,i)
    pmassi = xyzmh_ptmass(4,i)
    !--acci is the accreted mass on the sink
    acci   = xyzmh_ptmass(imacc,i)
    if (track_mass) call ev_data_update(ev_data_thread,iev_macc,acci)

    vxi    = vxyz_ptmass(1,i)
    vyi    = vxyz_ptmass(2,i)
    vzi    = vxyz_ptmass(3,i)

    !phii   = fxyz_ptmass(4,i)

    xmom   = xmom + pmassi*vxi
    ymom   = ymom + pmassi*vyi
    zmom   = zmom + pmassi*vzi

    angx = angx + pmassi*(yi*vzi - zi*vyi)
    angy = angy + pmassi*(zi*vxi - xi*vzi)
    angz = angz + pmassi*(xi*vyi - yi*vxi)

    angx   = angx + xyzmh_ptmass(ispinx,i)
    angy   = angy + xyzmh_ptmass(ispiny,i)
    angz   = angz + xyzmh_ptmass(ispinz,i)

    v2i    = vxi*vxi + vyi*vyi + vzi*vzi
    ekin   = ekin + pmassi*v2i

    ! rotational energy around each axis through the origin
    if (calc_erot) then
       call get_erot(xi,yi,zi,vxi,vyi,vzi,pmassi,erotxi,erotyi,erotzi)
       call ev_data_update(ev_data_thread,iev_erot(1),erotxi)
       call ev_data_update(ev_data_thread,iev_erot(2),erotyi)
       call ev_data_update(ev_data_thread,iev_erot(3),erotzi)
    endif
 enddo
!$omp enddo
!$omp critical(collatedata)
 call collate_ev_data(ev_data_thread,ev_data)
 if (.not.gas_only) then
    do i = 1,maxtypes
       np_rho(i) = np_rho(i) + np_rho_thread(i)
    enddo
 endif
!$omp end critical(collatedata)
!$omp end parallel

 !--Determing the number of active gas particles
 nptot     = reduce_fn('+',np)
 npgas     = reduce_fn('+',npgas)
 if (nptot > 0) then
    dnptot = 1./real(nptot)
 else
    dnptot = 0.
 endif
 if (npgas > 0) then
    dnpgas = 1./real(npgas)
 else
    dnpgas = 0.
 endif
 !--Finalise the arrays & correct as necessary;
 !  Almost all of the average quantities are over gas particles only
 call finalise_ev_data(ev_data,dnpgas)
 ekin = 0.5*ekin
 emag = 0.5*emag
 ekin = reduce_fn('+',ekin)
 if (maxvxyzu >= 4 .or. gamma >= 1.0001) etherm = reduce_fn('+',etherm)
 emag = reduce_fn('+',emag)
 epot = reduce_fn('+',epot)
 if (nptmass > 1) epot = epot + epot_sinksink

 etot = ekin + etherm + emag + epot

 xmom = reduce_fn('+',xmom)
 ymom = reduce_fn('+',ymom)
 zmom = reduce_fn('+',zmom)
 totmom = sqrt(xmom*xmom + ymom*ymom + zmom*zmom)

 angx = reduce_fn('+',angx)
 angy = reduce_fn('+',angy)
 angz = reduce_fn('+',angz)
 angtot = sqrt(angx*angx + angy*angy + angz*angz)

 !--fill in the relevant array elements for energy & momentum
 ev_data(iev_sum,iev_time  ) = t
 ev_data(iev_sum,iev_ekin  ) = ekin
 ev_data(iev_sum,iev_etherm) = etherm
 ev_data(iev_sum,iev_emag  ) = emag
 ev_data(iev_sum,iev_epot  ) = epot
 ev_data(iev_sum,iev_etot  ) = etot
 ev_data(iev_sum,iev_totmom) = totmom
 ev_data(iev_sum,iev_angmom) = angtot

 if (calc_erot) then
    ev_data(iev_sum,iev_erot(1)) = 0.5*ev_data(iev_sum,iev_erot(1))
    ev_data(iev_sum,iev_erot(2)) = 0.5*ev_data(iev_sum,iev_erot(2))
    ev_data(iev_sum,iev_erot(3)) = 0.5*ev_data(iev_sum,iev_erot(3))
    ev_data(iev_sum,iev_erot(4)) = sqrt(ev_data(iev_sum,iev_erot(1))**2 &
                                 +      ev_data(iev_sum,iev_erot(2))**2 &
                                 +      ev_data(iev_sum,iev_erot(3))**2)
 endif

 if (use_dustfrac) then
    mgas  = reduce_fn('+',mgas)
    mdust = reduce_fn('+',mdust)
 endif

 if (.not. gas_only) then
    do i = 1,maxtypes
       np_rho(i) = reduce_fn('+',np_rho(i))
    enddo
    ! correct the average densities so that division is by n_p and not n_gas
    ev_data(iev_ave,iev_rho) = ev_data(iev_ave,iev_rho)*real(npgas)*dnptot
    if (np_rho(idust)       > 0) ev_data(iev_ave,iev_rhop(2)) = ev_data(iev_ave,iev_rhop(2))*real(npgas)/real(np_rho(idust))
    if (np_rho(iboundary)   > 0) ev_data(iev_ave,iev_rhop(3)) = ev_data(iev_ave,iev_rhop(3))*real(npgas)/real(np_rho(iboundary))
    if (np_rho(istar)       > 0) ev_data(iev_ave,iev_rhop(4)) = ev_data(iev_ave,iev_rhop(4))*real(npgas)/real(np_rho(istar))
    if (np_rho(idarkmatter) > 0) ev_data(iev_ave,iev_rhop(5)) = ev_data(iev_ave,iev_rhop(5))*real(npgas)/real(np_rho(idarkmatter))
    if (np_rho(ibulge)      > 0) ev_data(iev_ave,iev_rhop(6)) = ev_data(iev_ave,iev_rhop(6))*real(npgas)/real(np_rho(ibulge))
 endif
 ev_data(iev_sum,iev_vrms   ) = ev_data(iev_sum,iev_vrms   )*dnptot
 ev_data(iev_sum,iev_rmsmach) = ev_data(iev_sum,iev_rmsmach)*dnpgas
 vrms    = ev_data(iev_sum,iev_vrms)
 rmsmach = ev_data(iev_sum,iev_rmsmach)

 if (iexternalforce > 0) then
    xmomacc   = reduce_fn('+',xmomacc)
    ymomacc   = reduce_fn('+',ymomacc)
    zmomacc   = reduce_fn('+',zmomacc)

    xmomall   = xmom + xmomacc
    ymomall   = ymom + ymomacc
    zmomall   = zmom + zmomacc
    ev_data(iev_sum,iev_momall) = sqrt(xmomall*xmomall + ymomall*ymomall + zmomall*zmomall)

    angaccx = reduce_fn('+',angaccx)
    angaccy = reduce_fn('+',angaccy)
    angaccz = reduce_fn('+',angaccz)
    angxall = angx + angaccx
    angyall = angy + angaccy
    angzall = angz + angaccz
    ev_data(iev_sum,iev_angall) = sqrt(angxall*angxall + angyall*angyall + angzall*angzall)
 endif

 if (track_mass) then
    accretedmass = ev_data(iev_sum,iev_macc)
    ev_data(iev_sum,iev_eacc) = accretedmass/accradius1 ! total accretion energy
 endif
 if (track_lum) totlum = ev_data(iev_sum,iev_totlum)

 return
end subroutine compute_energies
!----------------------------------------------------------------
!+
!  calculates the centre of mass for use in rotational energy
!+
!----------------------------------------------------------------
subroutine get_erot_com(npart,xyzh,vxyzu,nptmass,xyzmh_ptmass,vxyz_ptmass)
 use centreofmass, only: get_centreofmass
 integer, intent(in) :: npart,nptmass
 real,    intent(in) :: xyzh(:,:),vxyzu(:,:),xyzmh_ptmass(:,:),vxyz_ptmass(:,:)
 real :: xcom(3),vcom(3)

 if (calc_erot_com) then
    call get_centreofmass(xcom,vcom,npart,xyzh,vxyzu,nptmass,xyzmh_ptmass,vxyz_ptmass)
    erot_com(1:3) = real(xcom(1:3))
    erot_com(4:6) = real(vcom(1:3))
 endif

end subroutine get_erot_com
!----------------------------------------------------------------
!+
!  calculates rotational energy
!+
!----------------------------------------------------------------
subroutine get_erot(xi,yi,zi,vxi,vyi,vzi,pmassi,erotxi,erotyi,erotzi)
 real, intent(in)  :: xi,yi,zi,vxi,vyi,vzi,pmassi
 real, intent(out) :: erotxi,erotyi,erotzi
 real              :: dx,dy,dz,dvx,dvy,dvz
 real              :: rcrossvx,rcrossvy,rcrossvz,radxy2,radyz2,radxz2
 !
 erotxi = 0.0
 erotyi = 0.0
 erotzi = 0.0

 dx  = xi  - erot_com(1)
 dy  = yi  - erot_com(2)
 dz  = zi  - erot_com(3)
 dvx = vxi - erot_com(4)
 dvy = vyi - erot_com(5)
 dvz = vzi - erot_com(6)

 rcrossvx = (dy*dvz - dz*dvy)
 rcrossvy = (dz*dvx - dx*dvz)
 rcrossvz = (dx*dvy - dy*dvx)

 radxy2 = dx*dx + dy*dy
 radyz2 = dy*dy + dz*dz
 radxz2 = dx*dx + dz*dz

 if (radyz2 > 0.) erotxi = pmassi*rcrossvx*rcrossvx/radyz2
 if (radxz2 > 0.) erotyi = pmassi*rcrossvy*rcrossvy/radxz2
 if (radxy2 > 0.) erotzi = pmassi*rcrossvz*rcrossvz/radxy2
 !
end subroutine get_erot
!----------------------------------------------------------------
!+
!  initiallised the ev_data array
!+
!----------------------------------------------------------------
subroutine initialise_ev_data(evdata)
 real,    intent(inout) :: evdata(4,0:inumev)
 !
 evdata            = 0.0
 evdata(iev_max,:) = -huge(evdata(iev_max,:))
 evdata(iev_min,:) =  huge(evdata(iev_min,:))
 !
end subroutine initialise_ev_data
!----------------------------------------------------------------
!+
!  update the ev_data_array
!+
!----------------------------------------------------------------
subroutine ev_data_update(evdata,itag,val)
 integer, intent(in)    :: itag
 real,    intent(in)    :: val
 real,    intent(inout) :: evdata(4,0:inumev)

 evdata(iev_sum,itag) =     evdata(iev_sum,itag)+val
 evdata(iev_max,itag) = max(evdata(iev_max,itag),val)
 evdata(iev_min,itag) = min(evdata(iev_min,itag),val)

end subroutine ev_data_update
!----------------------------------------------------------------
!+
!  combines the ev_data from the various threads
!+
!----------------------------------------------------------------
subroutine collate_ev_data(evdata_thread,evdata)
 real,            intent(in)    :: evdata_thread(4,0:inumev)
 real,            intent(inout) :: evdata(4,0:inumev)
 integer                        :: i

 do i = 1,iquantities
    evdata(iev_sum,i) =     evdata(iev_sum,i)+evdata_thread(iev_sum,i)
    evdata(iev_max,i) = max(evdata(iev_max,i),evdata_thread(iev_max,i))
    evdata(iev_min,i) = min(evdata(iev_min,i),evdata_thread(iev_min,i))
 enddo

end subroutine collate_ev_data
!----------------------------------------------------------------
!+
!  Performs final generic housekeeping on the ev_data array
!+
!----------------------------------------------------------------
subroutine finalise_ev_data(evdata,dnptot)
 use mpiutils, only:reduceall_mpi
 real,            intent(inout) :: evdata(4,0:inumev)
 real,            intent(in)    :: dnptot
 integer                        :: i

 do i = 1,iquantities
    evdata(iev_sum,i) = reduce_fn('+',  evdata(iev_sum,i))
    evdata(iev_max,i) = reduce_fn('max',evdata(iev_max,i))
    evdata(iev_min,i) = reduce_fn('min',evdata(iev_min,i))
    evdata(iev_ave,i) = evdata(iev_sum,i)*dnptot
 enddo

end subroutine finalise_ev_data

!----------------------------------------------------------------
end module energies<|MERGE_RESOLUTION|>--- conflicted
+++ resolved
@@ -256,24 +256,15 @@
 
           npgas = npgas + 1
           if (use_dustfrac) then
-<<<<<<< HEAD
              dustfraci(:)   = dustfrac(:,i)
              dustfracisum   = sum(dustfraci)
              gasfrac        = 1. - dustfracisum
              dust_to_gas(:) = dustfraci(:)/gasfrac
              do j = 1,ndusttypes
-                call ev_data_update(ev_data_thread,'dust/gas',dust_to_gas(j))
+                call ev_data_update(ev_data_thread,iev_dtg,dust_to_gas(j))
              enddo
              mgas     = mgas     + pmassi*gasfrac
              mdust(:) = mdust(:) + pmassi*dustfraci(:)
-=======
-             dustfraci   = dustfrac(i)
-             gasfrac     = 1. - dustfraci
-             dust_to_gas = dustfraci/gasfrac
-             call ev_data_update(ev_data_thread,iev_dtg,dust_to_gas)
-             mgas  = mgas  + pmassi*gasfrac
-             mdust = mdust + pmassi*dustfraci
->>>>>>> b1e5acc9
           else
              dustfraci(:) = 0.
              dustfracisum = 0.
@@ -301,16 +292,11 @@
 #ifdef DUST
           ! min and mean stopping time
           if (use_dustfrac) then
-<<<<<<< HEAD
              rhogasi = rhoi*gasfrac
              do j = 1,ndusttypes
                 call get_ts(idrag,grainsize(j),graindens,rhogasi,rhoi*dustfracisum,spsoundi,0.,tsi(j),iregime)
-                call ev_data_update(ev_data_thread,'t_s',tsi(j))
+                call ev_data_update(ev_data_thread,iev_ts,tsi(j))
              enddo
-=======
-             call get_ts(idrag,grainsize,graindens,rhoi*gasfrac,rhoi*dustfraci,spsoundi,0.,tsi,iregime)
-             call ev_data_update(ev_data_thread,iev_ts,tsi)
->>>>>>> b1e5acc9
           endif
 #endif
 
