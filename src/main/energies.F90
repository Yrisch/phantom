--- conflicted
+++ resolved
@@ -335,21 +335,16 @@
 
           ! thermal energy
           if (maxvxyzu >= 4) then
-<<<<<<< HEAD
              ethermi = pmassi*utherm(vxyzu(4,i),rhoi)*gasfrac
 #ifdef GR
              ethermi = (alpha_gr/lorentzi)*ethermi
 #endif
              etherm = etherm + ethermi
-             call equationofstate(ieos,ponrhoi,spsoundi,rhoi,xi,yi,zi,vxyzu(4,i))
-=======
-             etherm = etherm + pmassi*utherm(vxyzu(4,i),rhoi)*gasfrac
              if (store_temperature) then
                 call equationofstate(ieos,ponrhoi,spsoundi,rhoi,xi,yi,zi,vxyzu(4,i),temperature(i))
              else
                 call equationofstate(ieos,ponrhoi,spsoundi,rhoi,xi,yi,zi,vxyzu(4,i))
              endif
->>>>>>> 17b37499
           else
              call equationofstate(ieos,ponrhoi,spsoundi,rhoi,xi,yi,zi)
              if (ieos==2 .and. gamma > 1.001) then
