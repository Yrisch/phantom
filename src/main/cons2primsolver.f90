--- conflicted
+++ resolved
@@ -125,6 +125,7 @@
 
 subroutine conservative2primitive(x,metrici,v,dens,u,P,rho,pmom,en,ierr,ien_type)
  use eos,     only:ieos
+ use io,      only:fatal
  real, intent(in)     :: x(1:3),metrici(:,:,:)
  real, intent(inout)  :: dens,P,u
  real, intent(out)    :: v(1:3)
@@ -135,6 +136,9 @@
 
  select case (ieos)
  case (12)
+    if (ien_type == ien_entropy) then
+       call fatal('cons2primsolver','gasplusrad (ieos=12) only works with ien_type=ien_etotal for the moment')
+    endif
     call conservative2primitive_var_gamma(x,metrici,v,dens,u,P,rho,pmom,en,ierr,ien_type)
  case default
     gamma = 5./3.
@@ -349,25 +353,7 @@
        p = max(rho*sqrtg_inv*(enth*lorentz_LEO*alpha-en-pm_dot_b),0.)
     endif
 
-<<<<<<< HEAD
     f = 1. + gamfac*P/dens - enth_old
-=======
-    enth = 0.
-    if (p > 0.) then
-       ucgs = u*unit_ergg
-       Pcgs = P*unit_pressure
-       denscgs = dens*unit_density
-
-       call calc_temp_and_ene(denscgs,Pcgs,ucgs,temp,ierr,guesseint=ucgs)
-       u = ucgs/unit_ergg
-
-       enth = 1. + u + P/dens
-       gamma = 1. + P/(u*dens)
-       gamfac = gamma/(gamma-1.)
-    endif
-
-    f = enth-enth_old
->>>>>>> 79470ff6
 
     !This line is unique to the equation of state - implemented for adiabatic at the moment
     if (ien_type == ien_entropy) then
