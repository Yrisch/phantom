--- conflicted
+++ resolved
@@ -151,12 +151,7 @@
 !+
 !-----------------------------------------------------------------------
 subroutine write_options_inject(iunit)
-<<<<<<< HEAD
- use infile_utils, only: write_inopt
-=======
- use physcon,      only: au, solarm, years
  use infile_utils, only:write_inopt
->>>>>>> d374aa63
  integer, intent(in) :: iunit
 
  !call write_inopt(dt_sn,'dt_sn','time between supernovae injections',iunit)
