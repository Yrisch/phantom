--- conflicted
+++ resolved
@@ -46,11 +46,7 @@
                 remove_particle_from_npartoftype
  use eos,             only:gamma,polyk,eos_is_non_ideal
  use centreofmass,    only:get_centreofmass
-<<<<<<< HEAD
- use options,         only:ieos,icooling,iexternalforce,use_dustfrac,calc_gravitwaves!added for gws part
-=======
- use options,         only:ieos,icooling,iexternalforce,use_dustfrac,use_hybrid
->>>>>>> cbef20c1
+ use options,         only:ieos,icooling,iexternalforce,use_dustfrac,use_hybrid,calc_gravitwaves
  use io,              only:id,master
  use externalforces,  only:accrete_particles,accradius1,iext_star,iext_corotate
  use timestep,        only:time
