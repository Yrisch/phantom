!--------------------------------------------------------------------------!
! The Phantom Smoothed Particle Hydrodynamics code, by Daniel Price et al. !
! Copyright (c) 2007-2025 The Authors (see AUTHORS)                        !
! See LICENCE file for usage and distribution conditions                   !
! http://phantomsph.github.io/                                             !
!--------------------------------------------------------------------------!
module radiation_implicit
!
! Implicit scheme for radiative transfer in flux limited diffusion
! approximation
!
! :References:
!   Whitehouse, Bate & Monaghan (2005), MNRAS 364, 1367-1377
!   Whitehouse & Bate (2004), MNRAS 353, 1078-1094
!   Bate & Keto (2015), MNRAS 449, 2643-2667
!
! :Owner: Mike Lau
!
! :Runtime parameters: None
!
! :Dependencies: boundary, derivutils, dim, eos, implicit, io, kdtree,
!   kernel, neighkdtree, part, physcon, quartic, radiation_utils, timing,
!   units
!
 use part,            only:ikappa,ilambda,iedd,idkappa,iradxi,icv,ifluxx,ifluxy,ifluxz,igas,rhoh,massoftype,imu
<<<<<<< HEAD
 use eos,             only:iopacity_type
 use radiation_utils, only:get_kappa,get_1overmu,tol_rad,itsmax_rad,cv_type
 use eos,             only:get_cv
=======
 use eos,             only:iopacity_type,get_cv,eos_outputs_mu
 use radiation_utils, only:get_kappa
>>>>>>> cb32c757
 implicit none
 integer, parameter :: ierr_failed_to_converge = 1,&
                       ierr_negative_opacity = 2, &
                       ierr_neighbourlist_empty = 3
 integer, parameter :: gas_dust_collisional_term_type = 0

 ! options for Bate & Keto ISM radiative transfer (not working yet)
 logical, parameter :: dustRT = .false.
 logical, parameter :: H2formation_heating = .false.
 logical, parameter :: use_cosmic_ray_heating = .false.
 logical, parameter :: use_photoelectric_heating = .false.
 real, parameter    :: Tdust_threshold = 100.

 character(len=*), parameter :: label = 'radiation_implicit'

 private
 public :: do_radiation_implicit,ierr_failed_to_converge
 public :: tol_rad ! so that use radiation_implicit, only:tol_rad works

contains

!---------------------------------------------------------
!+
!  main subroutine
!+
!---------------------------------------------------------
subroutine do_radiation_implicit(dt,npart,rad,xyzh,vxyzu,radprop,drad,ierr)
 use io,         only:fatal,warning
 use timing,     only:get_timings
 use derivutils, only:do_timing
 integer, intent(in)  :: npart
 real, intent(in)     :: dt,xyzh(:,:)
 real, intent(inout)  :: radprop(:,:),rad(:,:),vxyzu(:,:),drad(:,:)
 integer, intent(out) :: ierr
 integer              :: nsubsteps,i,nit
 logical              :: failed,moresweep
 real                 :: dtsub,errorE,errorU
 real(kind=4)         :: tlast,tcpulast
 real, allocatable    :: origEU(:,:),EU0(:,:)

 ierr = 0

 allocate(origEU(2,npart),EU0(6,npart),stat=ierr)
 if (ierr/=0) call fatal('radiation_implicit','could not allocate memory to origEU and EU0')

 call get_timings(tlast,tcpulast)
 call save_radiation_energies(npart,rad,xyzh,vxyzu,radprop,drad,origEU,.false.)
 call do_timing('radsave',tlast,tcpulast,start=.true.)

 nsubsteps = 1
 moresweep = .true.
 do while (moresweep)
    moresweep = .false.
    dtsub = dt/nsubsteps
    over_substeps: do i = 1,nsubsteps
       call do_radiation_onestep(dtsub,npart,rad,xyzh,vxyzu,radprop,origEU,EU0,failed,nit,errorE,errorU,moresweep,ierr)
       if (failed .or. moresweep) then
          ierr = ierr_failed_to_converge
          call warning('radiation_implicit','integration failed - using U and E values anyway')
          moresweep = .false.
          !exit over_substeps
       endif
       if (i /= nsubsteps) then
          call get_timings(tlast,tcpulast)
          call save_radiation_energies(npart,rad,xyzh,vxyzu,radprop,drad,origEU,.true.)
          call do_timing('radsave',tlast,tcpulast)
       endif
    enddo over_substeps

    !if (moresweep) then
    !    call restore_radiation_energies(npart,rad,xyzh,vxyzu,radprop,origEU,.true.)
    !    nsubsteps = nsubsteps*2
    !endif
 enddo

 deallocate(origEU,EU0)

end subroutine do_radiation_implicit


!---------------------------------------------------------
!+
!  save values of E, U
!+
!---------------------------------------------------------
subroutine save_radiation_energies(npart,rad,xyzh,vxyzu,radprop,drad,origEU,save_cv)
 integer, intent(in) :: npart
 real, intent(in)    :: rad(:,:),xyzh(:,:),vxyzu(:,:)
 logical, intent(in) :: save_cv
 real, intent(inout) :: radprop(:,:)
 real, intent(out)   :: origEU(:,:),drad(:,:)
 integer             :: i
 real                :: rhoi

 !$omp parallel do schedule(static) default(none) &
 !$omp shared(rad,origeu,vxyzu,xyzh,npart,radprop,save_cv,iopacity_type,massoftype,drad,cv_type) &
 !$omp private(i,rhoi)
 do i = 1,npart
    origEU(1,i) = rad(iradxi,i)
    origEU(2,i) = vxyzu(4,i)
    if (save_cv) then
       rhoi = rhoh(xyzh(4,i),massoftype(igas))
       radprop(icv,i) = get_cv(cv_type,rhoi,vxyzu(4,i))
       radprop(ikappa,i) = get_kappa(iopacity_type,vxyzu(4,i),radprop(icv,i),rhoi)
    endif
    drad(:,i) = 0.  ! Set dxi/dt = 0 for implicit scheme
 enddo
 !$omp end parallel do

end subroutine save_radiation_energies

!---------------------------------------------------------
!+
!  perform single iteration
!+
!---------------------------------------------------------
subroutine do_radiation_onestep(dt,npart,rad,xyzh,vxyzu,radprop,origEU,EU0,failed,nit,errorE,errorU,moresweep,ierr)
 use io,      only:fatal,error,iverbose,warning
 use part,    only:hfact
 use part,    only:pdvvisc=>luminosity,dvdx,nucleation,dust_temp,eos_vars,drad,iradxi,fxyzu
 use kernel,  only:radkern
 use timing,  only:get_timings
 use derivutils, only:do_timing
 use implicit,   only:allocate_memory_implicit,icompactmax,ivar,ijvar,ncompact,ncompactlocal,&
                      varij,varij2,varinew,vari,mask
 use radiation_utils, only:implicit_radiation_store_drad
 real, intent(in)     :: dt,xyzh(:,:),origEU(:,:)
 integer, intent(in)  :: npart
 real, intent(inout)  :: radprop(:,:),rad(:,:),vxyzu(:,:)
 logical, intent(out) :: failed,moresweep
 integer, intent(out) :: nit,ierr
 real, intent(out)    :: errorE,errorU,EU0(6,npart)
 integer              :: its_global,its
 real                 :: maxerrE2,maxerrU2,maxerrE2last,maxerrU2last
 real(kind=4)         :: tlast,tcpulast,t1,tcpu1
 logical :: converged

 call get_timings(tlast,tcpulast)

 failed = .false.
 errorE = 0.
 errorU = 0.
 ierr = 0

 call allocate_memory_implicit(npart,radkern,hfact,ierr)

 !dtimax = dt/imaxstep
 call get_compacted_neighbour_list(xyzh,ivar,ijvar,ncompact,ncompactlocal)

 ! check for errors
 if (ncompact <= 0 .or. ncompactlocal <= 0) then
    call error('radiation_implicit','empty neighbour list - need to call build_tree first?')
    ierr = ierr_neighbourlist_empty
    return
 endif

 call do_timing('radneighlist',tlast,tcpulast,start=.true.)

 !$omp parallel default(none) &
 !$omp shared(tlast,tcpulast,ncompact,ncompactlocal,npart,icompactmax,dt,its_global) &
 !$omp shared(xyzh,vxyzu,ivar,ijvar,varinew,radprop,rad,vari,varij,varij2,origEU,EU0,mask) &
 !$omp shared(pdvvisc,dvdx,nucleation,dust_temp,eos_vars,drad,fxyzu,implicit_radiation_store_drad) &
 !$omp shared(converged,maxerrE2,maxerrU2,maxerrE2last,maxerrU2last,itsmax_rad,moresweep,tol_rad,iverbose,ierr) &
 !$omp private(t1,tcpu1,its)
 call fill_arrays(ncompact,ncompactlocal,npart,icompactmax,dt,&
                  xyzh,vxyzu,ivar,ijvar,rad,vari,varij,varij2,EU0)

 !$omp single
 call do_timing('radarrays',tlast,tcpulast)
 !$omp end single

 !$omp single
 maxerrE2last = huge(0.)
 maxerrU2last = huge(0.)
 mask = .true.
 !$omp end single

 iterations: do its=1,itsmax_rad

    !$omp single
    call get_timings(t1,tcpu1)
    !$omp end single
    call compute_flux(ivar,ijvar,ncompact,npart,icompactmax,varij2,vari,EU0,varinew,radprop,mask=mask)
    !$omp single
    call do_timing('radflux',t1,tcpu1)
    !$omp end single
    call calc_diffusion_term(ivar,ijvar,varij,ncompact,npart,icompactmax,vari,EU0,varinew,mask,ierr)
    !$omp single
    call do_timing('raddiff',t1,tcpu1)
    !$omp end single

    call update_gas_radiation_energy(ivar,vari,npart,ncompactlocal,&
                                     radprop,rad,origEU,varinew,EU0,&
                                     pdvvisc,dvdx,nucleation,dust_temp,eos_vars,drad,fxyzu,&
                                     mask,implicit_radiation_store_drad,moresweep,maxerrE2,maxerrU2)

    !$omp single
    call do_timing('radupdate',t1,tcpu1)
    !$omp end single

    !$omp single
    if (iverbose >= 2) then
       print*,'iteration: ',its,' error = ',maxerrE2,maxerrU2,count(mask)
    endif
    converged = (maxerrE2 <= tol_rad .and. maxerrU2 <= tol_rad)
    maxerrU2last = maxerrU2
    !$omp end single

    if (converged) exit iterations

 enddo iterations

 !$omp single
 its_global = its    ! save the iteration count, should be same on all threads
 !$omp end single

 !$omp end parallel

 if (converged) then
    if (iverbose >= 0) print "(1x,a,i4,a,es10.3,a,es10.3)", &
          trim(label)//': succeeded with ',its_global,' iterations: xi err:',maxerrE2,' u err:',maxerrU2
 else
    call warning('radiation_implicit','maximum iterations reached')
    moresweep = .true.
 endif

 nit = its
 call do_timing('radits',tlast,tcpulast)
 call store_radiation_results(ncompactlocal,npart,ivar,EU0,rad,radprop,vxyzu)
 call do_timing('radstore',tlast,tcpulast)

end subroutine do_radiation_onestep


!---------------------------------------------------------
!+
!  get compacted neighbour list
!+
!---------------------------------------------------------
subroutine get_compacted_neighbour_list(xyzh,ivar,ijvar,ncompact,ncompactlocal)
 use dim,         only:periodic,maxphase,maxp,maxpsph
 use neighkdtree, only:ncells,get_neighbour_list,listneigh,leaf_is_active
 use kdtree,      only:inodeparts,inoderange
 use boundary,    only:dxbound,dybound,dzbound
 use part,        only:iphase,igas,iboundary,get_partinfo,isdead_or_accreted
 use kernel,      only:radkern2
 use io,          only:fatal
 real, intent(in)                  :: xyzh(:,:)
 integer, intent(out)              :: ivar(:,:),ijvar(:)
 integer, intent(out)              :: ncompact,ncompactlocal
 integer                           :: icell,nneigh,i,j,k,n,ip,ncompact_private
 integer                           :: icompact_private,icompact,icompactmax,iamtypei,nneigh_trial
 integer, parameter                :: maxcellcache = 10000
 integer, save, allocatable        :: neighlist(:)
 real                              :: dx,dy,dz,xi,yi,zi,hi,hi21,hj1,rij2,q2i,q2j
 real, save, allocatable           :: xyzcache(:,:)
 !$omp threadprivate(xyzcache,neighlist)
 logical                           :: iactivei,iamdusti,iamgasi

 if (.not. allocated(neighlist)) then
    !$omp parallel
    allocate(neighlist(size(xyzh(1,:))),xyzcache(maxcellcache,4))
    !$omp end parallel
 endif

 ncompact = 0
 ncompactlocal = 0
 icompact = 0
 icompactmax = size(ijvar)
 !$omp parallel do default(none) schedule(runtime)&
 !$omp shared(ncells,xyzh,inodeparts,inoderange,iphase,dxbound,dybound,dzbound,leaf_is_active)&
 !$omp shared(ivar,ijvar,ncompact,icompact,icompactmax,maxphase,maxp,maxpsph)&
 !$omp private(icell,i,j,k,n,ip,iactivei,iamgasi,iamdusti,iamtypei,dx,dy,dz,rij2,q2i,q2j)&
 !$omp private(hi,xi,yi,zi,hi21,hj1,ncompact_private,icompact_private,nneigh_trial,nneigh)

 over_cells: do icell=1,int(ncells)

    !--skip empty cells AND inactive cells
    if (leaf_is_active(icell) <= 0) cycle over_cells

    !
    !--get the neighbour list and fill the cell cache
    !
    call get_neighbour_list(icell,listneigh,nneigh_trial,xyzh,xyzcache,maxcellcache,getj=.true.)

    over_parts: do ip = inoderange(1,icell),inoderange(2,icell)
       i = inodeparts(ip)

       if (i > maxpsph) cycle over_parts

       if (maxphase==maxp) then
          call get_partinfo(iphase(i),iactivei,iamgasi,iamdusti,iamtypei)
       else
          iactivei = .true.
          iamtypei = igas
          iamdusti = .false.
          iamgasi  = .true.
       endif

       if ((.not.iactivei .or. .not.iamgasi) .and. .not. iamtypei==iboundary) then ! skip if particle is inactive or not gas, do not skip boundaries
          cycle over_parts
       endif

       xi = xyzh(1,i)
       yi = xyzh(2,i)
       zi = xyzh(3,i)
       hi = xyzh(4,i)
       if (isdead_or_accreted(hi)) then
          cycle over_parts
       endif
       nneigh = 0
       hi21 = 1./hi**2

       loop_over_neigh: do n = 1,nneigh_trial

          j = listneigh(n)
          !--do self contribution separately to avoid problems with 1/sqrt(0.)
          if (j==i .or. j>maxpsph) cycle loop_over_neigh

          if (n <= maxcellcache) then
             ! positions from cache are already mod boundary
             dx = xi - xyzcache(n,1)
             dy = yi - xyzcache(n,2)
             dz = zi - xyzcache(n,3)
             hj1 = xyzcache(n,4)
          else
             dx = xi - xyzh(1,j)
             dy = yi - xyzh(2,j)
             dz = zi - xyzh(3,j)
             hj1 = 1./xyzh(4,j)
          endif
          if (periodic) then
             if (abs(dx) > 0.5*dxbound) dx = dx - dxbound*SIGN(1.0,dx)
             if (abs(dy) > 0.5*dybound) dy = dy - dybound*SIGN(1.0,dy)
             if (abs(dz) > 0.5*dzbound) dz = dz - dzbound*SIGN(1.0,dz)
          endif
          rij2 = dx*dx + dy*dy + dz*dz
          q2i = rij2*hi21
          q2j = rij2*hj1*hj1
          !
          !--do interaction if r/h < compact support size
          !
          is_sph_neighbour: if (q2i < radkern2 .or. q2j < radkern2) then
             nneigh = nneigh + 1
             neighlist(nneigh) = j
          endif is_sph_neighbour

       enddo loop_over_neigh

       !$omp critical(listcompact)
       ncompact = ncompact + 1
       ncompact_private = ncompact
       icompact_private = icompact
       icompact = icompact + nneigh
       !$omp end critical (listcompact)
       if (icompact_private+nneigh > icompactmax) then
          print*,'i=',i,'nneigh=',nneigh,'desired size=',icompact_private+nneigh,' actual size=',icompactmax
          call fatal('radiation-implicit','not enough memory allocated for neighbour list', &
                     var='icompactmax',ival=icompactmax)
       endif
       ivar(1,ncompact_private) = nneigh
       ivar(2,ncompact_private) = icompact_private
       ivar(3,ncompact_private) = i

       do k = 1, nneigh
          j = neighlist(k)
          ijvar(icompact_private + k) = j
       enddo
    enddo over_parts
 enddo over_cells
 !$omp end parallel do

 ncompactlocal = ncompact

end subroutine get_compacted_neighbour_list


!---------------------------------------------------------
!+
!  fill arrays
!+
!---------------------------------------------------------
subroutine fill_arrays(ncompact,ncompactlocal,npart,icompactmax,dt,xyzh,vxyzu,ivar,ijvar,rad,vari,varij,varij2,EU0)
 use dim,             only:periodic,ind_timesteps
 use boundary,        only:dxbound,dybound,dzbound
 use part,            only:dust_temp,nucleation,gradh
 use units,           only:get_c_code
 use kernel,          only:grkern,cnormk
 integer, intent(in) :: ncompact,ncompactlocal,icompactmax,npart
 integer, intent(in) :: ivar(:,:),ijvar(:)
 real, intent(in)    :: dt,xyzh(:,:),vxyzu(:,:),rad(:,:)
 real, intent(out)   :: vari(:,:),EU0(6,npart),varij(2,icompactmax),varij2(4,icompactmax)
 integer             :: n,i,j,k,icompact
 real :: pmi,hi,hi21,hi41,rhoi,dx,dy,dz,rij2,rij,rij1,dr,dti,&
         pmj,rhoj,hj,hj21,hj41,v2i,vi,v2j,vj,dWi,dWj,&
         c_code,dWidrlightrhorhom,dWjdrlightrhorhom,&
         xi,yi,zi,gradhi,pmjdWrijrhoi,pmjdWrunix,pmjdWruniy,pmjdWruniz,&
         dust_kappai,dust_cooling,heatingISRi,dust_gas

 c_code = get_c_code()
 !$omp do &
 !$omp private(n,i,j,k,rhoi,icompact,pmi,dti) &
 !$omp private(dx,dy,dz,rij2,rij,rij1,dr,pmj,rhoj,hi,hj,hi21,hj21,hi41,hj41) &
 !$omp private(v2i,vi,v2j,vj,dWi,dWj) &
 !$omp private(xi,yi,zi,gradhi,dWidrlightrhorhom,pmjdWrijrhoi,dWjdrlightrhorhom) &
 !$omp private(pmjdWrunix,pmjdWruniy,pmjdWruniz,dust_kappai,dust_cooling,heatingISRi,dust_gas)

 do n = 1,ncompact
    dti = dt
    i = ivar(3,n)

    if (.true.) then
       pmi = massoftype(igas)
       xi = xyzh(1,i)
       yi = xyzh(2,i)
       zi = xyzh(3,i)
       hi = xyzh(4,i)
       hi21 = 1./(hi*hi)
       hi41 = hi21*hi21
       rhoi = rhoh(hi, massoftype(igas))
       gradhi = gradh(1,i)

       EU0(1,i) = rad(iradxi,i)
       EU0(2,i) = vxyzu(4,i)
       EU0(3,i) = get_cv(cv_type,rhoi,vxyzu(4,i))
       EU0(4,i) = get_kappa(iopacity_type,vxyzu(4,i),EU0(3,i),rhoi)
       !
       !--Diffuse ISM: Set dust temperature and opacity
       !
       if (dustRT .and. n<=ncompactlocal) then
          dust_temp(i) = dust_temperature(rad(iradxi,i),vxyzu(4,i),rhoi,dust_kappai,dust_cooling,heatingISRi,dust_gas)
          nucleation(idkappa,i) = dust_kappai
       endif

       do k = 1,ivar(1,n) ! Looping from 1 to nneigh
          icompact = ivar(2,n) + k
          j = ijvar(icompact)
          !dti = dt
          !
          !--Calculate other quantities
          !
          dx = xi - xyzh(1,j)
          dy = yi - xyzh(2,j)
          dz = zi - xyzh(3,j)
          hj = xyzh(4,j)

          if (periodic) then
             if (abs(dx) > 0.5*dxbound) dx = dx - dxbound*SIGN(1.0,dx)
             if (abs(dy) > 0.5*dybound) dy = dy - dybound*SIGN(1.0,dy)
             if (abs(dz) > 0.5*dzbound) dz = dz - dzbound*SIGN(1.0,dz)
          endif
          rij2 = dx*dx + dy*dy + dz*dz + tiny(0.)
          rij = sqrt(rij2)
          rij1 = 1./rij
          dr = rij

          pmj = massoftype(igas)
          rhoj = rhoh(hj, pmj)
          !
          !--Need to make sure that E and U values are loaded for non-active neighbours
          !
          if (ind_timesteps) then
             EU0(1,j) = rad(iradxi,j)
             EU0(2,j) = vxyzu(4,j)
             EU0(3,j) = get_cv(cv_type,rhoj,vxyzu(4,j))
             EU0(4,j) = get_kappa(iopacity_type,vxyzu(4,j),EU0(3,j),rhoj)
          endif

          hj21 = 1./(hj*hj)
          hj41 = hj21*hj21

          v2i = rij2*hi21
          vi = rij/hi

          v2j = rij2*hj21
          vj = rij/hj

          dWi = grkern(v2i,vi)*hi41*cnormk*gradhi
          dWj = grkern(v2j,vj)*hj41*cnormk*gradh(1,j)

          ! Coefficients for p(div(v))/rho term in gas energy equation (e.g. eq 26, Whitehouse & Bate 2004)
          dWidrlightrhorhom = c_code*dWi/dr*pmj/(rhoi*rhoj)
          dWjdrlightrhorhom = c_code*dWj/dr*pmj/(rhoi*rhoj)

          pmjdWrijrhoi = pmj*dWi*rij1/rhoi
          pmjdWrunix = pmjdWrijrhoi*dx
          pmjdWruniy = pmjdWrijrhoi*dy
          pmjdWruniz = pmjdWrijrhoi*dz

          varij(1,icompact) = rhoj
          varij(2,icompact) = 0.5*(dWidrlightrhorhom+dWjdrlightrhorhom)

          varij2(1,icompact) = pmjdWrunix
          varij2(2,icompact) = pmjdWruniy
          varij2(3,icompact) = pmjdWruniz
          varij2(4,icompact) = rhoj
       enddo

       vari(1,n) = dti
       vari(2,n) = rhoi
    endif
 enddo
 !$omp enddo

end subroutine fill_arrays


!---------------------------------------------------------
!+
!  compute radiative flux
!+
!---------------------------------------------------------
subroutine compute_flux(ivar,ijvar,ncompact,npart,icompactmax,varij2,vari,EU0,varinew,radprop,mask)
 use io,              only:error
 use part,            only:dust_temp,nucleation
 use radiation_utils, only:get_rad_R,limit_radiation_flux
 integer, intent(in) :: ivar(:,:),ijvar(:),ncompact,npart,icompactmax
 real, intent(in)    :: varij2(4,icompactmax),vari(2,npart)
 logical, intent(in) :: mask(npart)
 real, intent(inout) :: radprop(:,:),EU0(6,npart)
 real, intent(out)   :: varinew(3,npart)  ! we use this parallel loop to set varinew to zero
 integer             :: i,j,k,n,icompact
 real                :: rhoi,rhoj,pmjdWrunix,pmjdWruniy,pmjdWruniz,dedx(3),dradenij,rhoiEU0
 real                :: opacity,radRi,EU01i

 !$omp do schedule(runtime)&
 !$omp private(i,j,k,n,dedx,rhoi,rhoj,icompact)&
 !$omp private(pmjdWrunix,pmjdWruniy,pmjdWruniz,dradenij)&
 !$omp private(opacity,radRi,EU01i)

 do n = 1,ncompact
    i = ivar(3,n)
    varinew(1,i) = 0.
    varinew(2,i) = 0.
    if (mask(i)) then
       dedx(1) = 0.
       dedx(2) = 0.
       dedx(3) = 0.

       rhoi = vari(2,n)
       EU01i = EU0(1,i)
       rhoiEU0 = rhoi*EU01i

       do k = 1,ivar(1,n)
          icompact = ivar(2,n) + k
          j = ijvar(icompact)
          pmjdWrunix = varij2(1,icompact)
          pmjdWruniy = varij2(2,icompact)
          pmjdWruniz = varij2(3,icompact)
          rhoj = varij2(4,icompact)

          ! Calculates the gradient of E (where E=rho*e, and e is xi)
          dradenij = rhoj*EU0(1,j) - rhoiEU0
          dedx(1) = dedx(1) + dradenij*pmjdWrunix
          dedx(2) = dedx(2) + dradenij*pmjdWruniy
          dedx(3) = dedx(3) + dradenij*pmjdWruniz
       enddo

       radprop(ifluxx,i) = dedx(1)
       radprop(ifluxy,i) = dedx(2)
       radprop(ifluxz,i) = dedx(3)

       ! Calculate lambda and eddington
       opacity = EU0(4,i)
       if (dustRT) then
          if (dust_temp(i) < Tdust_threshold) opacity = nucleation(idkappa,i)
       endif
       !  if (opacity < 0.) then
       !     ierr = max(ierr,ierr_negative_opacity)
       !     call error(label,'Negative opacity',val=opacity)
       !  endif

       if (limit_radiation_flux) then
          radRi = get_rad_R(rhoi,EU01i,dedx,opacity)
       else
          radRi = 0.
       endif
       EU0(5,i) = (2. + radRi ) / (6. + 3.*radRi + radRi**2)  ! Levermore & Pomraning's flux limiter (e.g. eq 12, Whitehouse & Bate 2004)
       EU0(6,i) = EU0(5,i) + EU0(5,i)**2 * radRi**2  ! e.g., eq 11, Whitehouse & Bate (2004)
    endif
 enddo
 !$omp enddo

end subroutine compute_flux


!---------------------------------------------------------
!+
!  calculate diffusion coefficients
!+
!---------------------------------------------------------
subroutine calc_diffusion_term(ivar,ijvar,varij,ncompact,npart,icompactmax, &
                               vari,EU0,varinew,mask,ierr)
 use io,   only:error
 use part, only:dust_temp,nucleation
 integer, intent(in)  :: ivar(:,:),ijvar(:),ncompact,npart,icompactmax
 real, intent(in)     :: vari(:,:),varij(2,icompactmax),EU0(6,npart)
 logical, intent(in)  :: mask(npart)
 integer, intent(out) :: ierr
 real, intent(inout)  :: varinew(3,npart)
 integer              :: n,i,j,k,icompact
 real                 :: rhoi,rhoj,opacityi,opacityj,Ej,bi,bj,b1,dWdrlightrhorhom
 real                 :: diffusion_numerator,diffusion_denominator

 ierr = 0
 !$omp do schedule(runtime)&
 !$omp private(i,j,k,n,rhoi,rhoj,opacityi,opacityj,Ej,bi,bj,b1,diffusion_numerator,diffusion_denominator)&
 !$omp private(dWdrlightrhorhom,icompact)&
 !$omp reduction(max:ierr)
 do n = 1,ncompact
    i = ivar(3,n)
    if (mask(i)) then
       rhoi = vari(2,n)
       opacityi = EU0(4,i)
       bi = EU0(5,i)/(opacityi*rhoi)
       !
       !--NOTE: Needs to do this loop even for boundaryparticles because active
       !     boundary particles will need to contribute to the varinew()
       !     quantities (i.e. diffusion terms) of particle j due to the way that
       !     particle j only finds neighbours inside h_j or non-active particles
       !     inside h_i.  The varinew() quantities of a boundaryparticle are
       !     not used, but its contributions to j are.
       !
       !--Initialising counters to zero for this particle
       !
       diffusion_numerator = 0.
       diffusion_denominator = 0.
       !
       !--All the neighbours loop
       !
       do k = 1,ivar(1,n)
          icompact = ivar(2,n) + k
          j = ijvar(icompact)
          rhoj = varij(1,icompact)
          dWdrlightrhorhom = varij(2,icompact)
          !
          !--Set c*lambda/kappa*rho term (radiative diffusion coefficient) for current quantities
          !
          Ej = EU0(1,j)
          opacityj = EU0(4,j)
          if (dustRT) then
             if (dust_temp(i) < Tdust_threshold) opacityi = nucleation(idkappa,i)
             if (dust_temp(j) < Tdust_threshold) opacityj = nucleation(idkappa,j)
          endif
          !  if ((opacityi <= 0.) .or. (opacityj <= 0.)) then
          !     ierr = max(ierr,ierr_negative_opacity)
          !     call error(label,'Negative or zero opacity',val=min(opacityi,opacityj))
          !  endif
          bj = EU0(5,j)/(opacityj*rhoj)
          !
          !--Choose the 'average' diffusion value.  The (bi+bj) quantity biased in
          !     favour of the particle with the lowest opacity.  The other average
          !     is that original recommended in Cleary & Monaghan for heat diffusion.
          b1 = bi + bj
          !
          !--Diffusion numerator and denominator
          !
          diffusion_numerator = diffusion_numerator - dWdrlightrhorhom*b1*Ej*rhoj
          diffusion_denominator = diffusion_denominator + dWdrlightrhorhom*b1*rhoi
       enddo
       varinew(1,i) = varinew(1,i) + diffusion_numerator
       varinew(2,i) = varinew(2,i) + diffusion_denominator
    endif
 enddo
 !$omp enddo

end subroutine calc_diffusion_term

!---------------------------------------------------------
!+
!  update gas and radiation energy
!+
!---------------------------------------------------------
subroutine update_gas_radiation_energy(ivar,vari,npart,ncompactlocal,&
                                       radprop,rad,origEU,varinew,EU0,&
                                       pdvvisc,dvdx,nucleation,dust_temp,eos_vars,drad,fxyzu, &
                                       mask,store_drad,moresweep,maxerrE2,maxerrU2)
 use io,      only:fatal,error
 use units,   only:get_radconst_code,get_c_code,unit_density
 use physcon, only:mass_proton_cgs
 use eos,     only:metallicity=>Z_in
 use part,    only:iphase,iamtype,iboundary
 integer, intent(in) :: ivar(:,:),npart,ncompactlocal
 real, intent(in)    :: vari(:,:),varinew(3,npart),rad(:,:),origEU(:,:)
 real(kind=4), intent(in) :: pdvvisc(:),dvdx(:,:)
 real, intent(in)    :: eos_vars(:,:)
 real, intent(inout) :: drad(:,:),fxyzu(:,:),nucleation(:,:),dust_temp(:)
 real, intent(inout) :: radprop(:,:),EU0(6,npart)
 real, intent(out)   :: maxerrE2,maxerrU2
 logical, intent(in) :: store_drad
 logical, intent(out):: moresweep
 logical, intent(inout):: mask(npart)
 integer             :: i,n,ieqtype,ierr
 logical             :: moresweep2,skip_quartic
 real                :: dti,rhoi,diffusion_numerator,diffusion_denominator,gradEi2,gradvPi,rpdiag,rpall
 real                :: radpresdenom,stellarradiation,gas_temp,xnH2,betaval,gammaval,tfour,betaval_d,chival
 real                :: gas_dust_val,dust_tempi,dust_kappai,a_code,c_code,dustgammaval,gas_dust_cooling
 real                :: cosmic_ray,cooling_line,photoelectric,h2form,dust_heating,dust_term,e_planetesimali
 real                :: u4term,u1term,u0term,pcoleni,dust_cooling,heatingISRi,dust_gas
 real                :: pres_numerator,pres_denominator,mui,U1i,E1i,Tgas,dUcomb,dEcomb
 real                :: residualE,residualU,maxerrU2old,Tgas4,Trad4,ck,ack
 real                :: Ei,Ui,cvi,opacityi,eddi
 real                :: maxerrE2i,maxerrU2i

 a_code = get_radconst_code()
 c_code = get_c_code()
 moresweep = .false.
 !$omp single
 maxerrE2 = 0.
 maxerrU2 = 0.
 !$omp end single

 !$omp do schedule(runtime)&
 !$omp private(i,n,rhoi,dti,diffusion_numerator,diffusion_denominator,U1i,skip_quartic,Tgas,E1i,dUcomb,dEcomb) &
 !$omp private(gradEi2,gradvPi,rpdiag,rpall,radpresdenom,stellarradiation,dust_tempi,dust_kappai,xnH2) &
 !$omp private(dust_cooling,heatingISRi,dust_gas,gas_dust_val,dustgammaval,gas_dust_cooling,cosmic_ray) &
 !$omp private(cooling_line,photoelectric,h2form,dust_heating,dust_term,betaval,chival,gammaval,betaval_d,tfour) &
 !$omp private(e_planetesimali,u4term,u1term,u0term,pcoleni,pres_numerator,pres_denominator,moresweep2,mui,ierr) &
 !$omp private(residualE,residualU,maxerrU2old,gas_temp,ieqtype,unit_density,Tgas4,Trad4,ck,ack) &
 !$omp private(maxerrE2i,maxerrU2i) &
 !$omp reduction(max:maxerrE2,maxerrU2)
 main_loop: do n = 1,ncompactlocal
    i = ivar(3,n)

    if (mask(i)) then
       dti = vari(1,n)
       rhoi = vari(2,n)
       diffusion_numerator = varinew(1,i)
       diffusion_denominator = varinew(2,i)
       pres_numerator = pdvvisc(i)/massoftype(igas) ! in phantom pdvvisc->luminosity which is m*du/dt not du/dt
       pres_denominator = 0.
       Ei = EU0(1,i)
       Ui = EU0(2,i)
       cvi = EU0(3,i)
       opacityi = EU0(4,i)
       eddi = EU0(6,i)
       !
       !--Radiation pressure...
       !
       gradEi2 = dot_product(radprop(ifluxx:ifluxz,i),radprop(ifluxx:ifluxz,i))

       if (gradEi2 < tiny(0.)) then
          gradvPi = 0.
       else
          rpdiag = 0.5*(1.-eddi)  ! Diagonal component of Eddington tensor (eq 10, Whitehouse & Bate 2004)
          rpall = 0.5*(3.*eddi-1.)/gradEi2  ! n,n-component of Eddington tensor, where n is the direction of grad(E) (or -ve flux)
          gradvPi = (((rpdiag+rpall*radprop(ifluxx,i)**2)*dvdx(1,i))+ &
                    ((rpall*radprop(ifluxx,i)*radprop(ifluxy,i))*dvdx(2,i))+ &
                    ((rpall*radprop(ifluxx,i)*radprop(ifluxz,i))*dvdx(3,i))+ &
                    ((rpall*radprop(ifluxy,i)*radprop(ifluxx,i))*dvdx(4,i))+ &
                    ((rpdiag+rpall*radprop(ifluxy,i)**2)*dvdx(5,i))+ &
                    ((rpall*radprop(ifluxy,i)*radprop(ifluxz,i))*dvdx(6,i))+ &
                    ((rpall*radprop(ifluxz,i)*radprop(ifluxx,i))*dvdx(7,i))+ &
                    ((rpall*radprop(ifluxz,i)*radprop(ifluxy,i))*dvdx(8,i))+ &
                    ((rpdiag+rpall*radprop(ifluxz,i)**2)*dvdx(9,i)))  ! e.g. eq 23, Whitehouse & Bate (2004)
       endif

       radpresdenom = gradvPi * Ei

       stellarradiation = 0. ! set to zero
       e_planetesimali = 0.
       pcoleni = 0. ! specific collision energy from planetesimals
       !
       !--For idustRT>0, replace the gas-dust coupling term in the u equation
       !     by the dust-radiation term, but keep the T_d rather than T_g
       !
       if (dustRT) then
          radprop(ikappa,i) = get_kappa(iopacity_type,Ui,cvi,rhoi)
          dust_tempi = dust_temperature(rad(iradxi,i),Ui,rhoi,dust_kappai,dust_cooling,heatingISRi,dust_gas)
          gas_temp = Ui/cvi
          mui = eos_vars(imu,i)
          xnH2 = rhoi*unit_density/(mui*mass_proton_cgs)  ! Mike: Check units
       endif

       skip_quartic = .false.
       if (dustRT .and. &
           ( abs(dust_tempi-(rhoi*EU0(1,i)/a_code)**0.25) > 1. .and. xnH2 < 1.e11/metallicity) ) then
          !--For low densities and temperatures, use the form of the equations that
          !     includes the gas-dust coupling term.  Also explicitly set the gas
          !     opacity to zero (i.e. betaval=gammaval=tfour=0).  This works well
          !     until the gas-dust coupling term gets very large, where upon the
          !     convergence fails because even a small difference (<1 K) in the
          !     gas and dust temperatures results in a large term.  The gas-dust
          !     coupling term potentially becomes large for high densities, but
          !     a density criterion alone is not sufficient.  What we really want
          !     to see is that the matter is well coupled with the radiation field
          !     already.  So if we have high densities AND the difference between
          !     the temperatures of the dust and local radiation field is small
          !     (<1 K), then we abandon the gas-dust coupling term.
          !
          call set_heating_cooling_low_rhoT(i,EU0(1,i),EU0(2,i),origEU(1,i),origEU(2,i),&
                                            EU0(3,i),dti,diffusion_denominator,pres_numerator,radpresdenom,&
                                            rhoi,xnH2,heatingISRi,e_planetesimali,metallicity,gas_temp,ieqtype,&
                                            betaval,betaval_d,gammaval,chival,tfour,dust_tempi,gas_dust_val,&
                                            dustgammaval,gas_dust_cooling,cosmic_ray,cooling_line,photoelectric,&
                                            h2form,dust_heating,dust_term,skip_quartic,U1i,ierr)
          if (ierr > 0) then
             !$omp critical (moresweepset)
             moresweep = .true.
             !$omp end critical (moresweepset)
             cycle main_loop
          endif

       elseif (dustRT) then
          !--Replaces the gas-dust coupling term in the u equation by the dust-radiation
          !     term and assumes that T_g=T_d so that the dust-radiation term is
          !     actually the gas-radiation term (i.e. uses kappa from opacity tables
          !     which is based on the gas temperature, and uses (u/cv) rather than T_d.)
          call set_heating_cooling(i,EU0(2,i),radprop(icv,i),rhoi,mui,heatingISRi,metallicity,ieqtype,dust_tempi,&
                                   gas_dust_val,dustgammaval,gas_dust_cooling,&
                                   cosmic_ray,cooling_line,photoelectric,h2form,dust_heating,dust_term)

       else
          !--Else, this is the original version of radiative transfer
          !     (Whitehouse & Bate 2006), which does not include the
          !     diffuse ISM model of Bate (2015).
          call turn_heating_cooling_off(ieqtype,dust_tempi,gas_dust_val,dustgammaval,gas_dust_cooling,&
                                        cosmic_ray,cooling_line,photoelectric,h2form,dust_heating,dust_term)
       endif
       !
       !--Now solve those equations... (these are eqns 22 in Whitehouse, Bate & Monaghan 2005)
       !
       Tgas = Ui/cvi
       Tgas4 = Tgas**4
       Trad4 = rhoi*Ei/a_code
       ck  = c_code*opacityi
       ack = a_code*ck

       betaval  = ck*rhoi*dti
       chival   = dti*(diffusion_denominator-radpresdenom/Ei)-betaval
       gammaval = ack/cvi**4
       tfour    = ack*(Trad4 - Tgas4)
       u4term   = gammaval*dti*(dti*(diffusion_denominator-radpresdenom/Ei) - 1.)
       u1term   = (chival-1.)*(1.-dti*pres_denominator + dti*gas_dust_val/cvi) &
                   - betaval*dti*gas_dust_val/cvi
       u0term   = betaval*(origEU(1,i) - dti*gas_dust_val*dust_tempi + dti*dust_heating) + &
                  (chival-1.)*(-origEU(2,i) - dti*pres_numerator - dti*e_planetesimali &
                  - dti*gas_dust_val*dust_tempi - dti*cosmic_ray + dti*cooling_line - dti*photoelectric &
                  - dti*h2form + dti*dust_term) + dti*diffusion_numerator*betaval &
                  + stellarradiation*betaval - (chival-1.)*pcoleni

       if ((u1term > 0. .and. u0term > 0. .or. u1term < 0. .and. u0term < 0.) .or. isnan(u0term)) then
          !$omp critical(quart)
          print *,"ngs ",u4term,u1term,u0term,betaval,chival,gammaval
          print *,"    ",EU0(4,i),rhoi,dti
          print *,"    ",diffusion_denominator,diffusion_numerator
          print *,"    ",pres_denominator,pres_numerator !,uradconst
          print *,"    ",radpresdenom,Ei,Ui
          print *,"    ",c_code,origEU(1,i),origEU(2,i)
          !$omp end critical(quart)
          !$omp critical (moresweepset)
          moresweep = .true.
          !$omp end critical (moresweepset)
          cycle main_loop
       endif

       if (.not. skip_quartic) then
          u1term = u1term/u4term
          u0term = u0term/u4term
          moresweep2 = .false.
          call solve_quartic(u1term,u0term,Ui,U1i,moresweep2,ierr)  ! U1i is the quartic solution
          if (ierr /= 0) then
             print*,'Error in solve_quartic'
             print*,'i=',i,'u1term=',u1term,'u0term=',u0term,'EU0(2,i)=',Ui,'U1i=',U1i,'moresweep=',moresweep
             print*,"info: ",Tgas
             print*,"info2: ",u0term,u1term,u4term,gammaval,opacityi,cvi
             print*,"info3: ",chival,betaval,dti,rhoi
             print*,"info4: ",pres_denominator,origEU(1,i),pres_numerator
             print*,"info5: ",diffusion_numerator,stellarradiation,diffusion_denominator
             print*,"info6: ",radpresdenom,Ei
             print*,"Tgas: ",Tgas," Trad:",Trad4**0.25,' ack*(Tgas^4 - Trad^4): ',tfour

             call fatal('solve_quartic','Fail to solve')
          endif

          if (moresweep2) then
             !$omp critical (moresweepset)
             moresweep = .true.
             print*,"info: ",Tgas
             print*,"info2: ",u0term,u1term,u4term,gammaval,opacityi,cvi
             print*,"info3: ",chival,betaval,dti
             print*,"info4: ",pres_denominator,origeu(1,i),pres_numerator
             print*,"info5: ",diffusion_numerator,stellarradiation,diffusion_denominator
             print*,"info6: ",radpresdenom,Ei
             print*,"info7: ",cosmic_ray,heatingisri
             print*,"info8: ",cooling_line,photoelectric,h2form
             !$omp end critical (moresweepset)
             cycle main_loop
          endif
       endif

       E1i = (origEU(1,i) + dti*diffusion_numerator &
                          + gammaval*dti*U1i**4 &
                          + dustgammaval*dti &
                          + dti*gas_dust_val*(U1i/cvi - dust_tempi) &
                          + dti*dust_heating &
                          + stellarradiation)/(1.-chival)
       dUcomb = pres_numerator + pres_denominator*Ui + tfour &
              - gas_dust_cooling + cosmic_ray - cooling_line &
              + photoelectric + h2form + e_planetesimali + pcoleni
       dEcomb = diffusion_numerator + diffusion_denominator * Ei &
                - tfour - radpresdenom + stellarradiation + dust_heating + gas_dust_cooling
       !
       !--Tests for negativity
       !
       if (U1i <= 0.) then
          !$omp critical (moresweepset)
          print*, "radiation_implicit: u has gone negative ",i,u1term,u0term,u4term,Ui,U1i,moresweep,ierr
          moresweep=.true.
          print*, "radiation_implicit: u has gone negative ",i,U1i
          print*,'Error in solve_quartic'
          print*,'i=',i,'u1term=',u1term,'u0term=',u0term,'EU0(2,i)=',Ui,'U1i=',U1i,'moresweep=',moresweep
          print*,"info: ",Tgas
          print*,"info2: ",u0term,u1term,u4term,gammaval,opacityi,cvi
          print*,"info3: ",chival,betaval,dti
          print*,"info4: ",pres_denominator,origEU(1,i),pres_numerator
          print*,"info5: ",diffusion_numerator,stellarradiation,diffusion_denominator
          print*,"info6: ",radpresdenom,Ei
          !$omp end critical (moresweepset)
       endif
       if (E1i <= 0.) then
          !$omp critical (moresweepset)
          moresweep=.true.
          call error(label,'e has gone negative',i)
          !$omp end critical (moresweepset)
       endif
       !
       ! And the error is...
       !
       if (Tgas >= 0.) then
          maxerrE2i = abs((Ei - E1i)/E1i)
          residualE = 0.
       else
          maxerrE2i = abs((origEU(1,i) + (dEcomb)*dti - E1i)/E1i)
          residualE = origEU(1,i) + (dEcomb)*dti - E1i
       endif
       maxerrE2 = max(maxerrE2, maxerrE2i)

       if (Tgas >= 2000.) then
          maxerrU2i = abs((Ui - U1i)/U1i)
          residualU = 0.
       else
          maxerrU2old = maxerrU2
          maxerrU2i = abs((origEU(2,i)+(dUcomb)* dti - U1i)/U1i)
          residualU = origEU(2,i)+(dUcomb)*dti - U1i
       endif
       maxerrU2 = max(maxerrU2, maxerrU2i)
       !
       ! Record convergence of individual particles
       !
       if ((maxerrE2i < tol_rad .and. maxerrU2i < tol_rad) .or. (iamtype(iphase(i))==iboundary)) then
          mask(i) = .false.
       else
          mask(i) = .true.
       endif
       !
       !--Copy values
       !
       if (.not. iamtype(iphase(i))==iboundary) then
          EU0(1,i) = E1i
          EU0(2,i) = U1i
          EU0(3,i) = get_cv(cv_type,rhoi,U1i)
          EU0(4,i) = get_kappa(iopacity_type,U1i,EU0(3,i),rhoi)
       endif

       if (store_drad) then  ! use this for testing
          drad(iradxi,i) = (E1i - origEU(1,i))/dti  ! dxi/dt
          fxyzu(4,i) = (U1i - origEU(2,i))/dti      ! du/dt
       endif

       if (dustRT) then
          dust_temp(i) = dust_temperature(rad(iradxi,i),U1i,rhoi,dust_kappai,&
                                          dust_cooling,heatingISRi,dust_gas)
          nucleation(idkappa,i) = dust_kappai
       endif
    endif
 enddo main_loop
!$omp enddo

end subroutine update_gas_radiation_energy

!---------------------------------------------------------
!+
!  set heating and cooling for low-density,
!  low-temperature regime
!+
!---------------------------------------------------------
subroutine set_heating_cooling_low_rhoT(i,eradi,ugasi,orig_eradi,orig_ugasi,cvi,dti,&
           diffusion_denominator,pres_numerator,radpresdenom,rhoi,xnH2,heatingISRi,&
           e_planetesimali,metallicity,gas_temp,ieqtype,betaval,betaval_d,gammaval,&
           chival,tfour,dust_tempi,gas_dust_val,dustgammaval,gas_dust_cooling,&
           cosmic_ray,cooling_line,photoelectric,h2form,dust_heating,dust_term,skip_quartic,U1i,ierr)
 use units,   only:unit_pressure,unit_ergg,utime
 use physcon, only:eV
 use eos,     only:get_u_from_rhoT,ieos
 integer, intent(in)  :: i
 real, intent(in)     :: eradi,ugasi,orig_eradi,orig_ugasi,xnH2,metallicity,gas_temp,rhoi
 real, intent(in)     :: heatingISRi,dti,diffusion_denominator,radpresdenom,pres_numerator,e_planetesimali
 real, intent(inout)  :: cvi
 logical, intent(out) :: skip_quartic
 integer, intent(out) :: ieqtype,ierr
 real, intent(inout)  :: dust_tempi
 real, intent(out)    :: betaval,betaval_d,gammaval,tfour,gas_dust_val,dustgammaval,chival,&
                         gas_dust_cooling,cosmic_ray,cooling_line,photoelectric,h2form,dust_heating,dust_term,U1i
 integer              :: itry,iterationloop
 real                 :: u_found,t_found,t_orig,u_last,t_last,t_plus,u_plus
 real                 :: tdiff,cooling_line1,cooling_line2,dline_du,h2form1,h2form2,dh2form_dt
 real                 :: photoelectric1,photoelectric2,dphoto_du,func,derivative,func_old,gas_dust_dustT,cv1,h2fraci

 skip_quartic = .false.
 ierr = 0
 U1i = 0.
 ieqtype = 3
 gammaval = 0.
 tfour = 0.
 betaval = 0.
 betaval_d = 0.
 chival = dti*(diffusion_denominator - radpresdenom/eradi) -betaval - betaval_d  ! eradi = EU0(1,i)
 gas_dust_val = 0.
 gas_dust_val = gas_dust_collisional_term(xnH2,metallicity,gas_temp) / rhoi / unit_pressure*utime
 !
 !--Implement crude effect of dust sublimation on gas-dust thermal coupling
 !
 if (gas_temp > 1000.) gas_dust_val = max(gas_dust_val*(1500.-gas_temp)/500., 0.)
 gas_dust_cooling = gas_dust_val*(gas_temp - dust_tempi)
 gas_dust_dustT = gas_dust_val*dust_tempi
 cosmic_ray = cosmic_ray_heating(xnH2) / rhoi / unit_pressure*utime
 !
 !--This adds the dust heating term into the equations.
 !
 dust_heating = heatingISRi/unit_ergg*utime
 cooling_line = cooling_line_rate(i,gas_temp,xnH2,metallicity) / rhoi / unit_pressure*utime
 !
 !--H_2 formation heating
 !
 if (H2formation_heating) then
    h2form = h2_formation(h2fraci,gas_temp,dust_tempi,xnH2,metallicity)*4.48*eV / rhoi / unit_pressure*utime
    !
    !--Potentially add heating from UV destruction and pumping of H_2
    !     (see Bate 2015) for effect of this.
    !
    !     &                 + h2_destruction(i,xnH2,.FALSE.) *
    !     &            (0.4 + 2.0/(1.0+criticaln(i,gas_temp)/(2.0*xnH2)))*
    !     &                 eleccharge/rhoi/uergcc*utime
 else
    h2form = 0.
 endif
 dustgammaval = 0.
 dust_term = 0.
 photoelectric = photoelectric_heating(i,gas_temp,xnH2,metallicity) / rhoi / unit_pressure*utime

 !--In the low-density regime, the line cooling term (and sometimes
 !     other terms) can be very large, so need to solve for U1i using
 !     Newton-Raphson so that it doesn't go negative
 if (.true.) then
    try_loop: do itry = 1,2
       u_found = ugasi  ! ugasi = EU0(2,i)
       t_found = ugasi/get_cv(cv_type,rhoi,u_found)
       t_orig = t_found
       do iterationloop = 1,100
          u_last = u_found
          t_last = t_found

          u_found = get_u_from_rhoT(rhoi,t_found,ieos)
          cv1 = get_cv(cv_type,rhoi,u_found)
          t_found = u_found/cv1
          !
          !--For calculating numerical derivative with gas temperature,
          !     set t_plus to be 1 K higher, or 1% higher if temperature is small
          !
          if (t_found > 10.) then
             t_plus = t_found + 1.
          else
             t_plus = t_found * 1.01
          endif
          tdiff = t_plus - t_found
          u_plus = get_u_from_rhoT(rhoi,t_plus,ieos)
          !--Molecular line cooling.  NOTE that because cooling_line_rate() sets the
          !     abundances of carbon (in the chemistry() array) it it important that
          !     the t_found call is done after the t_plus call otherwise the carbon
          !     abundance that is stored in the chemistry() array is produced using
          !     the wrong temperature!
          cooling_line2 = cooling_line_rate(i,t_plus,xnH2,metallicity)/rhoi/unit_pressure*utime
          cooling_line1 = cooling_line_rate(i,t_found,xnH2,metallicity)/rhoi/unit_pressure*utime

          dline_du = (cooling_line2-cooling_line1)/tdiff
          !
          !--H_2 formation heating
          !
          if (H2formation_heating) then
             h2form1 = h2_formation(h2fraci,t_found,dust_tempi,xnH2,metallicity) * 4.48*eV/rhoi/unit_pressure*utime
             !
             !--Potentially add heating from UV destruction and pumping of H_2
             !     (see Bate 2015) for effect of this.
             !
             !     &                          + h2_destruction(i,xnH2,.FALSE.) *
             !     &               (0.4 + 2.0/(1.0+criticaln(i,t_found)/(2.0*xnH2)))*
             !     &                          eleccharge/rhoi/uergcc*utime
             h2form2 = h2_formation(h2fraci,t_plus,dust_tempi,xnH2,metallicity) * 4.48*eV/rhoi/unit_pressure*utime
             !
             !--Potentially add heating from UV destruction and pumping of H_2
             !     (see Bate 2015) for effect of this.
             !
             !     &                          + h2_destruction(i,xnH2,.FALSE.) *
             !     &               (0.4 + 2.0/(1.0+criticaln(i,t_plus)/(2.0*xnH2)))*
             !     &                          eleccharge/rhoi/uergcc*utime
             dh2form_dt = (h2form2-h2form1)/tdiff
          else
             h2form1 = 0.
             h2form2 = 0.
             dh2form_dt = 0.
          endif
          !
          !--Photoelectric heating
          !
          photoelectric1 = photoelectric_heating(i,t_found,xnH2,metallicity)/rhoi/unit_pressure*utime
          photoelectric2 = photoelectric_heating(i,t_plus,xnH2,metallicity)/rhoi/unit_pressure*utime
          dphoto_du = (photoelectric2-photoelectric1)/tdiff
          !
          !--Now perform Newton-Raphson iteration
          !
          func = u_found + dti*gas_dust_val*(u_found/cv1 - dust_tempi) - orig_ugasi - dti*pres_numerator &  ! orig_ugasi = origEU(2,i)
                           - dti*e_planetesimali - dti*cosmic_ray + dti*cooling_line1 - dti*photoelectric1 &
                           + dti*dust_term - dti*h2form1

          derivative = (u_plus - u_found)/tdiff + dti*gas_dust_val + dti*dline_du - dti*dphoto_du - dti*dh2form_dt
          !
          !--If failed, do it again, but this time print out diagnostics
          !
          if (itry == 2) then
!$omp critical(nrprint)
             print*,'N-R',iterationloop,i,t_orig,rhoi
             print*,'t_f,t_p',t_found,t_plus
             print*,'u_f,u_l,u_p',u_found,u_last,u_plus,cv1
             print*,dti*gas_dust_val*(u_found/cv1 - dust_tempi),orig_ugasi,-dti*cosmic_ray, & ! orig_ugasi = origEU(2,i)
                    dti*cooling_line1,-dti*photoelectric1,dust_tempi,-dti*pres_numerator,dust_term,func,derivative
             print*,u_plus,u_found,tdiff,(u_plus - u_found)/tdiff,dti*gas_dust_val,dti*dline_du, &
                    -dti*dphoto_du,photoelectric2,photoelectric1
!$omp end critical(nrprint)
          endif
          !
          !--Limit the change to be no larger than a certain fraction each iteration
          !
          func_old = func
          if (func/derivative / t_found > 0.3) then
             func = 0.3*derivative * t_found
          elseif (func/derivative / t_found < -0.3) then
             func = -0.3*derivative * t_found
          endif
          t_found = t_found - func/derivative

          if (t_found < 1.) t_found = 1.

          u_found = get_u_from_rhoT(rhoi,t_found,ieos)
          !
          !--Test for success
          !
          if (abs((t_found - t_last)/t_orig) < 1.e-3) then
             U1i = get_u_from_rhoT(rhoi,t_found,ieos)
             cvi = cv1
             photoelectric = photoelectric1
             cooling_line = cooling_line1
             h2form = h2form1
             skip_quartic = .true.
             return
          endif
       enddo
!$omp critical(quart)
       print *,"N-R failed for ieqtype=3, try again"
       !  print *,"ngs ",u4term,u1term,u0term,betaval,chival,gammaval
       !  print *,"    ",rhoi,dti
       !  print *,"    ",diffusion_denominator,diffusion_numerator
       !  print *,"    ",pres_denominator,pres_numerator,uradconst
       !  print *,"    ",radpresdenom,eradi,egasi,cvi
       print *,"    ",orig_eradi,orig_ugasi
       !  print *,"    ",dti*gas_dust_val*dust_tempi
       !  print *,"    ",dti*dust_heating,dti*gas_dust_val*dust_tempi
       !  print *,"    ",dti*cosmic_ray,dti*cooling_line
       !  print *,"    ",dti*photoelectric,dti*dust_term
       !  print *,"    ",ieqtype,u_found,u_last,u_plus,cv1
       !  print *,"    ",cooling_line1,cooling_line2,dline_du,func
       !  print *,"    ",derivative,h2form1,h2form2,dh2form_dt
!$omp end critical(quart)
       if (itry == 2) ierr = 1  ! if itry=1, try again, otherwise quit
    enddo try_loop
 endif  !-turn on/off n-r solve

end subroutine set_heating_cooling_low_rhoT

!---------------------------------------------------------
!+
!  set heating and cooling for high-density,
!  high-temperature regime
!+
!---------------------------------------------------------
subroutine set_heating_cooling(i,ugasi,cvi,rhoi,mui,heatingISRi,metallicity,ieqtype, &
           dust_tempi,gas_dust_val,dustgammaval,gas_dust_cooling, &
           cosmic_ray,cooling_line,photoelectric,h2form,dust_heating,dust_term)
 use units, only:unit_ergg,utime,unit_pressure,unit_density
 use physcon, only:eV,mass_proton_cgs
 integer, intent(in)  :: i
 real, intent(in)     :: ugasi,rhoi,cvi,heatingISRi,metallicity,mui
 integer, intent(out) :: ieqtype
 real, intent(inout)  :: dust_tempi
 real, intent(out)    :: gas_dust_val,dustgammaval,gas_dust_cooling,cosmic_ray,cooling_line,&
                         photoelectric,h2form,dust_heating,dust_term
 real                 :: gas_temp,xnH2,h2fraci

 ieqtype = 2
 gas_temp = ugasi/cvi
 xnH2 = rhoi*unit_density/(mui*mass_proton_cgs)
 !--Use existing values of betaval, gammaval, chival, tfour
 !     because the values from getkappa include both
 !     the gas and dust opacities already.
 gas_dust_val = 0.
 dustgammaval = 0.
 gas_dust_cooling = 0.
 dust_heating = 0.
 dust_term = 0.

 cosmic_ray = cosmic_ray_heating(xnH2) / rhoi / unit_pressure*utime

 !--This adds the dust heating term into the equations.  However, because the
 !     above assumption is that T_g=T_d, this makes the low-density gas
 !     as hot as the dust whereas in fact it should be a lot cooler.
 cosmic_ray = cosmic_ray + heatingISRi/unit_ergg*utime
 cooling_line = cooling_line_rate(i,gas_temp,xnH2,metallicity) / rhoi / unit_pressure*utime
 !
 !--H_2 formation heating
 !
 if (H2formation_heating) then
    h2form = h2_formation(h2fraci,gas_temp,dust_tempi,xnH2,metallicity)*4.48*eV / rhoi / unit_pressure*utime
    !
    !--Potentially add heating from UV destruction and pumping of H_2
    !     (see Bate 2015) for effect of this.
    !c
    !c     &                 + h2_destruction(i,xnH2,.FALSE.) *
    !c     &              (0.4 + 2.0/(1.0+criticaln(i,gas_temp)/(2.0*xnH2)))*
    !c     &                 eleccharge/rhoi/uergcc*utime
 else
    h2form = 0.
 endif

 photoelectric = photoelectric_heating(i,gas_temp,xnH2,metallicity) / rhoi / unit_pressure*utime

end subroutine set_heating_cooling

!---------------------------------------------------------
!+
!  turn off heating and cooling
!+
!---------------------------------------------------------
subroutine turn_heating_cooling_off(ieqtype,dust_tempi,gas_dust_val,dustgammaval,gas_dust_cooling,&
                                    cosmic_ray,cooling_line,photoelectric,h2form,dust_heating,dust_term)
 integer, intent(out) :: ieqtype
 real, intent(out)    :: dust_tempi,gas_dust_val,dustgammaval,gas_dust_cooling,cosmic_ray,cooling_line,&
                         photoelectric,h2form,dust_heating,dust_term

 ieqtype = 0

 dust_tempi = 0.
 gas_dust_val = 0.
 dustgammaval = 0.
 gas_dust_cooling = 0.

 cosmic_ray = 0.
 cooling_line = 0.
 photoelectric = 0.
 h2form = 0.

 dust_heating = 0.
 dust_term = 0.

end subroutine turn_heating_cooling_off

!---------------------------------------------------------
!+
!  store results of radiation implicit solve into arrays
!+
!---------------------------------------------------------
subroutine store_radiation_results(ncompactlocal,npart,ivar,EU0,rad,radprop,vxyzu)
 integer, intent(in) :: ncompactlocal,npart,ivar(:,:)
 real, intent(in)    :: EU0(6,npart)
 real, intent(out)   :: rad(:,:),radprop(:,:),vxyzu(:,:)
 integer :: i,n

 !$omp parallel do default(none) &
 !$omp shared(ncompactlocal,ivar,vxyzu,EU0,rad,radprop) &
 !$omp private(n,i)
 do n = 1,ncompactlocal
    i = ivar(3,n)
    rad(iradxi,i) = EU0(1,i)
    vxyzu(4,i) = EU0(2,i)
    radprop(icv,i) = EU0(3,i)
    radprop(ikappa,i) = EU0(4,i)
    radprop(ilambda,i) = EU0(5,i)
    radprop(iedd,i) = EU0(6,i)
 enddo
!$omp end parallel do

end subroutine store_radiation_results

!---------------------------------------------------------
!+
!  dummy function for dust temperature
!+
!---------------------------------------------------------
real function dust_temperature(xi,u,rho,dust_kappa,dust_cooling,heatingISR,dust_gas)
 real, intent(in)    :: xi,u,rho
 real, intent(out)   :: dust_kappa,dust_cooling,heatingISR,dust_gas

 dust_temperature = 0.
 dust_cooling = 0.
 heatingISR = 0.
 dust_gas = 0.
 dust_kappa = 0.

end function dust_temperature

!---------------------------------------------------------
!+
!  Following Goldsmith et al. (2001), we set the cosmic ray heating rate to be
!  Gamma_cr = 1.0E-27 * n_H2  in erg/cm^3/s.
!+
!---------------------------------------------------------
real function cosmic_ray_heating(xnH2)
 real, intent(in) :: xnH2
 if (use_cosmic_ray_heating) then
    cosmic_ray_heating = 1.e-27*xnH2
 else
    cosmic_ray_heating = 0.
 endif
end function cosmic_ray_heating

real function cooling_line_rate(ipart,gas_temp,xnH2,metallicity)
 integer, intent(in) :: ipart
 real, intent(in)    :: gas_temp,xnH2,metallicity

 cooling_line_rate = 0.

end function cooling_line_rate

!---------------------------------------------------------
!+
!  Based on Glover et al. 2010 (rate 165 in appendix)
!+
!---------------------------------------------------------
real function h2_formation(h2fraci,gas_temp,dust_temp,xnH2,metallicity)
 real, intent(in) :: h2fraci,gas_temp,dust_temp,xnH2,metallicity
 real             :: grain_formation_rate,G0,fA,fB,xnH

 !--nH is twice nH2, where nH is actually the number density of protons from
 !     hydrogen (i.e. it does not depend on the fractions of H and H_2 )
 xnH = 2.*xnH2
 G0 = 1.
 !
 !--Partial rate from Glover et al. 2010 (rate 165 in appendix)
 !
 if (dust_temp > 20.) then
    fA = 1./(1. + 1.e4*exp(-600./dust_temp))
 else
    fA = 1.
 endif
 fB = 1/(1 + 0.04*sqrt(gas_temp + dust_temp) + 0.002*gas_temp + 8e-6*gas_temp**2)
 grain_formation_rate = 3.E-18*sqrt(gas_temp) * fA * fB * ((1. - 2.*h2fraci)*xnH)**2 * metallicity
 h2_formation = grain_formation_rate
 !-Energy released is 4.48eV times the formation rate (eV in erg),
 ! with H_2 formation *heating* the gas

end function h2_formation

!---------------------------------------------------------
!+
!  Following Young et al. (2004) we set the photoelectric heating rate
!  of the gas by electrons liberated from grains as
!
!     Gamma_pe = 1E-24 * 0.05 * G(r) * n_H
!
!  and we take n_H = 2*n_H2 + 4*n_He = 2.66 nH2
!
!  The units are erg/cm^3/s and the function G(r) is the attenuation
!  factor for high energy photons (=1 for no extinction).
!+
!---------------------------------------------------------
real function photoelectric_heating(ipart,gas_temp,xnH2,metallicity)
 integer, intent(in) :: ipart
 real, intent(in)    :: xnH2,gas_temp,metallicity
!  real                :: xne,phiPAH,xnH,G0,ep,electron_fraction

 photoelectric_heating = 0. ! Mike: Set to zero for now
!  xnH = 2.heatingISR(2,ipart)  ! Mike: Where does heatingISR come from?
! ! G0 = 1.

!  ep = 0.049/(1.+0.004*(G0*sqrt(gas_temp)/xne/phiPAH)**0.73) +&
!      0.037*(gas_temp/1.e+4)**0.7/&
!      (1. + 2.e-4*(G0*sqrt(gas_temp)/xne/phiPAH))
! ! ep = 0.05

!  if (use_photoelectric_heating) then
!     photoelectric_heating = 1.3e-24*ep*g0*xnh*metallicity
!  else
!     photoelectric_heating = 0.
!  endif*xnH2
!  xne = electron_fraction(xnH,phiPAH)
!  G0 = hea

end function photoelectric_heating

!---------------------------------------------------------
!+
!  Need to approximate electron density (approximation from Fig 10 of
!  Wolfire et al. 2003).  Note that this needs n(H) rather than
!  n(H2).
!+
!---------------------------------------------------------
real function electron_fraction(xnH,phiPAH_opt)
 real, intent(in)           :: xnH
 real, intent(in), optional :: phiPAH_opt
 real                       :: xne_over_nH,phiPAH

 if (present(phiPAH_opt)) then
    phiPAH = phiPAH_opt
 else
    !--Need to set phiPAH (Wolfire et al. use 0.5, but I use 0.55 to get
    !     closer to 10^4 K at very low ISM densities (<1 cm^-3)
    phiPAH = 0.55
 endif

 xne_over_nH = 0.008/xnH
 if (xne_over_nH < 1.e-4) xne_over_nH = 1.e-4
 if (xne_over_nH > 1.) xne_over_nH = 1.
 electron_fraction = xne_over_nH*xnH

end function electron_fraction

!---------------------------------------------------------
!+
!  Returns the first bit of the gas-dust collisional heating/cooling
!  term used by Keto & Field (2005), which is
!  Lambda_gd = 1.0E-33 * n_H2**2 * sqrt(T_gas) * (T_gas - T_dust)
!  or the coupling term used by Glover & Clark (2012), which is
!  Lambda_gd = 1.5E-32 * n_H2**2 * sqrt(T_gas) * (T_gas - T_dust) *
!              (1.0 + 0.8*exp(-75.0/T_gas)
!  in erg/cm^3/s.  This function also includes a metallicity term
!  which essentially assumes that the dust number density depends
!  linearly on the metallicity.
!
!  The value is calculated in cgs units and excludes the
!  (T_gas-T_dust) term because of the need for derivatives w.r.t.
!  T_gas in solving the system of equations.
!+
!---------------------------------------------------------
real function gas_dust_collisional_term(xnH2,metallicity,gas_temp)
 real, intent(in) :: xnH2,metallicity,gas_temp
 real             :: expfac

 if (gas_dust_collisional_term_type == 1) then
    gas_dust_collisional_term = 1.e-33*(xnH2**2)*sqrt(gas_temp)*metallicity
 elseif (gas_dust_collisional_term_type == 2) then
    if (gas_temp > 4.) then
       expfac = 1.-0.8*exp(-75./gas_temp)
    else
       expfac = 1.
    endif
    gas_dust_collisional_term = 1.5e-32*(xnH2**2)*sqrt(gas_temp)*expfac*metallicity
 else
    gas_dust_collisional_term = 0.
 endif

end function gas_dust_collisional_term

!---------------------------------------------------------
!+
!  solve quartic (eq 22, Whitehouse et al. 2005)
!+
!---------------------------------------------------------
subroutine solve_quartic(u1term,u0term,uold,soln,moresweep,ierr)
 use quartic, only:quarticsolve
 real, intent(in) :: u1term,u0term,uold
 integer, intent(out)   :: ierr
 logical, intent(inout) :: moresweep
 real,    intent(out)   :: soln
 real :: a(0:3)

 ! Between eq 22 & 23
 ! a4 = 1. but this is already assumed in the solver
 a(3) = 0.
 a(2) = 0.
 a(1) = u1term
 a(0) = u0term

 call quarticsolve(a,uold,soln,moresweep,ierr)

end subroutine solve_quartic

end module radiation_implicit<|MERGE_RESOLUTION|>--- conflicted
+++ resolved
@@ -23,14 +23,8 @@
 !   units
 !
  use part,            only:ikappa,ilambda,iedd,idkappa,iradxi,icv,ifluxx,ifluxy,ifluxz,igas,rhoh,massoftype,imu
-<<<<<<< HEAD
- use eos,             only:iopacity_type
- use radiation_utils, only:get_kappa,get_1overmu,tol_rad,itsmax_rad,cv_type
- use eos,             only:get_cv
-=======
  use eos,             only:iopacity_type,get_cv,eos_outputs_mu
- use radiation_utils, only:get_kappa
->>>>>>> cb32c757
+ use radiation_utils, only:get_kappa,tol_rad,itsmax_rad,cv_type
  implicit none
  integer, parameter :: ierr_failed_to_converge = 1,&
                        ierr_negative_opacity = 2, &
