!--------------------------------------------------------------------------!
! The Phantom Smoothed Particle Hydrodynamics code, by Daniel Price et al. !
! Copyright (c) 2007-2024 The Authors (see AUTHORS)                        !
! See LICENCE file for usage and distribution conditions                   !
! http://phantomsph.bitbucket.io/                                          !
!--------------------------------------------------------------------------!
module radiation_implicit
!
! Implicit scheme for radiative transfer in flux limited diffusion
! approximation
!
! :References:
!   Whitehouse, Bate & Monaghan (2005), MNRAS 364, 1367-1377
!   Whitehouse & Bate (2004), MNRAS 353, 1078-1094
!   Bate & Keto (2015), MNRAS 449, 2643-2667
!
! :Owner: Mike Lau
!
! :Runtime parameters: None
!
! :Dependencies: boundary, derivutils, dim, eos, implicit, io, kdtree,
!   kernel, linklist, options, part, physcon, quartic, radiation_utils,
!   timing, units
!
 use part,            only:ikappa,ilambda,iedd,idkappa,iradxi,icv,ifluxx,ifluxy,ifluxz,igas,rhoh,massoftype,imu
 use eos,             only:iopacity_type
 use radiation_utils, only:get_kappa,get_1overmu
 use eos,             only:get_cv
 implicit none
 integer, parameter :: ierr_failed_to_converge = 1,&
                       ierr_negative_opacity = 2, &
                       ierr_neighbourlist_empty = 3
 integer, parameter :: gas_dust_collisional_term_type = 0

 ! options for Bate & Keto ISM radiative transfer (not working yet)
 logical, parameter :: dustRT = .false.
 logical, parameter :: H2formation_heating = .false.
 logical, parameter :: use_cosmic_ray_heating = .false.
 logical, parameter :: use_photoelectric_heating = .false.
 real, parameter    :: Tdust_threshold = 100.

 ! options for the input file, with default values
 real, public       :: tol_rad = 1.e-4
 integer, public    :: itsmax_rad = 250
 integer, public    :: cv_type = 0

 character(len=*), parameter :: label = 'radiation_implicit'

 private
 public :: do_radiation_implicit,ierr_failed_to_converge,calc_lambda_hybrid

contains

!---------------------------------------------------------
!+
!  main subroutine
!+
!---------------------------------------------------------
subroutine do_radiation_implicit(dt,npart,rad,xyzh,vxyzu,radprop,drad,ierr)
 use io, only:fatal,warning
 integer, intent(in)  :: npart
 real, intent(in)     :: dt,xyzh(:,:)
 real, intent(inout)  :: radprop(:,:),rad(:,:),vxyzu(:,:),drad(:,:)
 integer, intent(out) :: ierr
 integer              :: nsubsteps,i,nit
 logical              :: failed,moresweep
 real                 :: dtsub,errorE,errorU
 real, allocatable    :: origEU(:,:),EU0(:,:)

 ierr = 0

 allocate(origEU(2,npart),EU0(6,npart),stat=ierr)
 if (ierr/=0) call fatal('radiation_implicit','could not allocate memory to origEU and EU0')

 call save_radiation_energies(npart,rad,xyzh,vxyzu,radprop,drad,origEU,.false.)

 nsubsteps = 1
 moresweep = .true.
 do while (moresweep)
    moresweep = .false.
    dtsub = dt/nsubsteps
    over_substeps: do i = 1,nsubsteps
       call do_radiation_onestep(dtsub,rad,xyzh,vxyzu,radprop,origEU,EU0,failed,nit,errorE,errorU,moresweep,ierr)
       if (failed .or. moresweep) then
          ierr = ierr_failed_to_converge
          call warning('radiation_implicit','integration failed - using U and E values anyway')
          moresweep = .false.
          !exit over_substeps
       endif
       if (i /= nsubsteps) call save_radiation_energies(npart,rad,xyzh,vxyzu,radprop,drad,origEU,.true.)
    enddo over_substeps

    !if (moresweep) then
    !    call restore_radiation_energies(npart,rad,xyzh,vxyzu,radprop,origEU,.true.)
    !    nsubsteps = nsubsteps*2
    !endif
 enddo

 deallocate(origEU,EU0)

end subroutine do_radiation_implicit


!---------------------------------------------------------
!+
!  save values of E, U
!+
!---------------------------------------------------------
subroutine save_radiation_energies(npart,rad,xyzh,vxyzu,radprop,drad,origEU,save_cv)
 integer, intent(in) :: npart
 real, intent(in)    :: rad(:,:),xyzh(:,:),vxyzu(:,:)
 logical, intent(in) :: save_cv
 real, intent(inout) :: radprop(:,:)
 real, intent(out)   :: origEU(:,:),drad(:,:)
 integer             :: i
 real                :: rhoi

 !$omp parallel do schedule(static) default(none) &
 !$omp shared(rad,origeu,vxyzu,xyzh,npart,radprop,save_cv,iopacity_type,massoftype,drad,cv_type) &
 !$omp private(i,rhoi)
 do i = 1,npart
    origEU(1,i) = rad(iradxi,i)
    origEU(2,i) = vxyzu(4,i)
    if (save_cv) then
       rhoi = rhoh(xyzh(4,i),massoftype(igas))
       radprop(icv,i) = get_cv(rhoi,vxyzu(4,i),cv_type)
       radprop(ikappa,i) = get_kappa(iopacity_type,vxyzu(4,i),radprop(icv,i),rhoi)
    endif
    drad(:,i) = 0.  ! Set dxi/dt = 0 for implicit scheme
 enddo
 !$omp end parallel do

end subroutine save_radiation_energies

!---------------------------------------------------------
!+
!  perform single iteration
!+
!---------------------------------------------------------
subroutine do_radiation_onestep(dt,rad,xyzh,vxyzu,radprop,origEU,EU0,failed,nit,errorE,errorU,moresweep,ierr)
 use io,      only:fatal,error,iverbose,warning
 use part,    only:hfact
<<<<<<< HEAD
 use physcon, only:pi
 use kernel,  only:radkern
=======
 use part,    only:pdvvisc=>luminosity,dvdx,nucleation,dust_temp,eos_vars,drad,iradxi,fxyzu
 use kernel,  only:radkern
 use timing,  only:get_timings
 use derivutils, only:do_timing
 use options,    only:implicit_radiation_store_drad
 use implicit,   only:allocate_memory_implicit,icompactmax,ivar,ijvar,ncompact,ncompactlocal,&
                      varij,varij2,varinew,vari,mask
>>>>>>> c022941a
 real, intent(in)     :: dt,xyzh(:,:),origEU(:,:)
 real, intent(inout)  :: radprop(:,:),rad(:,:),vxyzu(:,:)
 logical, intent(out) :: failed,moresweep
 integer, intent(out) :: nit,ierr
<<<<<<< HEAD
 real, intent(out)    :: errorE,errorU,EU0(:,:)
 integer, allocatable :: ivar(:,:),ijvar(:)
 integer              :: ncompact,ncompactlocal,npart,icompactmax,nneigh_average,its
 real, allocatable    :: vari(:,:),varij(:,:),varij2(:,:),varinew(:,:)
 real :: maxerrE2,maxerrU2,maxerrE2last,maxerrU2last
=======
 real, intent(out)    :: errorE,errorU,EU0(6,npart)
 integer              :: its_global,its
 real                 :: maxerrE2,maxerrU2,maxerrE2last,maxerrU2last
 real(kind=4)         :: tlast,tcpulast,t1,tcpu1
>>>>>>> c022941a
 logical :: converged

 failed = .false.
 errorE = 0.
 errorU = 0.
 ierr = 0

<<<<<<< HEAD
 npart = size(xyzh(1,:))
 nneigh_average = int(4./3.*pi*(radkern*hfact)**3) + 1
 icompactmax = int(1.2*nneigh_average*npart)
 allocate(ivar(3,npart),stat=ierr)
 if (ierr/=0) call fatal('radiation_implicit','cannot allocate memory for ivar')
 allocate(ijvar(icompactmax),stat=ierr)
 if (ierr/=0) call fatal('radiation_implicit','cannot allocate memory for ijvar')
 allocate(vari(2,npart),varij(4,icompactmax),varij2(3,icompactmax),varinew(3,npart),stat=ierr)
 if (ierr/=0) call fatal('radiation_implicit','cannot allocate memory for vari, varij, varij2, varinew')
=======
 call allocate_memory_implicit(npart,radkern,hfact,ierr)
>>>>>>> c022941a

 !dtimax = dt/imaxstep
 call get_compacted_neighbour_list(xyzh,ivar,ijvar,ncompact,ncompactlocal)
 ! check for errors
 if (ncompact <= 0 .or. ncompactlocal <= 0) then
    call error('radiation_implicit','empty neighbour list - need to call set_linklist first?')
    ierr = ierr_neighbourlist_empty
    return
 endif
<<<<<<< HEAD
=======

 call do_timing('radneighlist',tlast,tcpulast,start=.true.)

 !$omp parallel default(none) &
 !$omp shared(tlast,tcpulast,ncompact,ncompactlocal,npart,icompactmax,dt,its_global) &
 !$omp shared(xyzh,vxyzu,ivar,ijvar,varinew,radprop,rad,vari,varij,varij2,origEU,EU0,mask) &
 !$omp shared(pdvvisc,dvdx,nucleation,dust_temp,eos_vars,drad,fxyzu,implicit_radiation_store_drad) &
 !$omp shared(converged,maxerrE2,maxerrU2,maxerrE2last,maxerrU2last,itsmax_rad,moresweep,tol_rad,iverbose,ierr) &
 !$omp private(t1,tcpu1,its)
>>>>>>> c022941a
 call fill_arrays(ncompact,ncompactlocal,npart,icompactmax,dt,&
                  xyzh,vxyzu,ivar,ijvar,rad,vari,varij,varij2,EU0)

 maxerrE2last = huge(0.)
 maxerrU2last = huge(0.)
<<<<<<< HEAD

 iterations: do its=1,itsmax_rad
    call compute_flux(ivar,ijvar,ncompact,npart,icompactmax,varij,varij2,vari,EU0,varinew,radprop)
    call calc_lambda_and_eddington(ivar,ncompactlocal,npart,vari,EU0,radprop,ierr)
    call calc_diffusion_term(ivar,ijvar,varij,ncompact,npart,icompactmax,radprop,vari,EU0,varinew,ierr)
    call update_gas_radiation_energy(ivar,ijvar,vari,ncompact,npart,ncompactlocal,&
                                     vxyzu,radprop,rad,origEU,varinew,EU0,moresweep,maxerrE2,maxerrU2)
=======
 mask = .true.
 !$omp end single

 iterations: do its=1,itsmax_rad

    !$omp master
    call get_timings(t1,tcpu1)
    !$omp end master
    call compute_flux(ivar,ijvar,ncompact,npart,icompactmax,varij2,vari,EU0,varinew,radprop,mask=mask)
    !$omp master
    call do_timing('radflux',t1,tcpu1)
    !$omp end master
    call calc_diffusion_term(ivar,ijvar,varij,ncompact,npart,icompactmax,vari,EU0,varinew,mask,ierr)
    !$omp master
    call do_timing('raddiff',t1,tcpu1)
    !$omp end master

    call update_gas_radiation_energy(ivar,vari,npart,ncompactlocal,&
                                     radprop,rad,origEU,varinew,EU0,&
                                     pdvvisc,dvdx,nucleation,dust_temp,eos_vars,drad,fxyzu,&
                                     mask,implicit_radiation_store_drad,moresweep,maxerrE2,maxerrU2)

    !$omp master
    call do_timing('radupdate',t1,tcpu1)
    !$omp end master

    !$omp single
    if (iverbose >= 2) then
       print*,'iteration: ',its,' error = ',maxerrE2,maxerrU2,count(mask)
    endif
    converged = (maxerrE2 <= tol_rad .and. maxerrU2 <= tol_rad)
    maxerrU2last = maxerrU2
    !$omp end single
>>>>>>> c022941a

    if (iverbose >= 2) print*,'iteration: ',its,' error = ',maxerrE2,maxerrU2
    converged = (maxerrE2 <= tol_rad .and. maxerrU2 <= tol_rad)
    if (converged) exit iterations

    maxerrU2last = maxerrU2
 enddo iterations

 if (converged) then
    if (iverbose >= 0) print "(1x,a,i4,a,es10.3,a,es10.3)", &
          trim(label)//': succeeded with ',its,' iterations: xi err:',maxerrE2,' u err:',maxerrU2
 else
    call warning('radiation_implicit','maximum iterations reached')
    moresweep = .true.
 endif

<<<<<<< HEAD
 call store_radiation_results(ncompactlocal,npart,ivar,EU0,rad,vxyzu)
=======
 nit = its
 call do_timing('radits',tlast,tcpulast)
 call store_radiation_results(ncompactlocal,npart,ivar,EU0,rad,radprop,vxyzu)
 call do_timing('radstore',tlast,tcpulast)
>>>>>>> c022941a

end subroutine do_radiation_onestep


!---------------------------------------------------------
!+
!  get compacted neighbour list
!+
!---------------------------------------------------------
subroutine get_compacted_neighbour_list(xyzh,ivar,ijvar,ncompact,ncompactlocal)
 use dim,      only:periodic,maxphase,maxp
 use linklist, only:ncells,get_neighbour_list,listneigh,ifirstincell
 use kdtree,   only:inodeparts,inoderange
 use boundary, only:dxbound,dybound,dzbound
 use part,     only:iphase,igas,get_partinfo,isdead_or_accreted
 use kernel,   only:radkern2
 use io,       only:fatal
 real, intent(in)                  :: xyzh(:,:)
 integer, intent(out)              :: ivar(:,:),ijvar(:)
 integer, intent(out)              :: ncompact,ncompactlocal
 integer                           :: icell,nneigh,i,j,k,n,ip,ncompact_private
 integer                           :: icompact_private,icompact,icompactmax,iamtypei,nneigh_trial
 integer, parameter                :: maxcellcache = 10000
 integer, save, allocatable        :: neighlist(:)
<<<<<<< HEAD
 real                              :: dx,dy,dz,hi21,rij2,q2i
=======
 real                              :: dx,dy,dz,xi,yi,zi,hi,hi21,hj1,rij2,q2i,q2j
>>>>>>> c022941a
 real, save, allocatable           :: xyzcache(:,:)
 !real, save                        :: xyzcache(maxcellcache,3)
 !$omp threadprivate(xyzcache,neighlist)
 logical                           :: iactivei,iamdusti,iamgasi

 if (.not. allocated(neighlist)) then
    !$omp parallel
    allocate(neighlist(size(xyzh(1,:))),xyzcache(maxcellcache,3))
    !$omp end parallel
 endif

 ncompact = 0
 ncompactlocal = 0
 icompact = 0
 icompactmax = size(ijvar)
 !$omp parallel do schedule(runtime)&
 !$omp shared(ncells,xyzh,inodeparts,inoderange,iphase,dxbound,dybound,dzbound,ifirstincell)&
<<<<<<< HEAD
 !$omp shared(ncompact,icompact,icompactmax)&
 !$omp private(icell,i,j,k,n,ip,iactivei,iamgasi,iamdusti,iamtypei,dx,dy,dz,rij2,q2i)&
 !$omp private(hi21,ncompact_private,icompact_private,nneigh_trial,nneigh)
=======
 !$omp shared(ivar,ijvar,ncompact,icompact,icompactmax,maxphase,maxp)&
 !$omp private(icell,i,j,k,n,ip,iactivei,iamgasi,iamdusti,iamtypei,dx,dy,dz,rij2,q2i,q2j)&
 !$omp private(hi,xi,yi,zi,hi21,hj1,ncompact_private,icompact_private,nneigh_trial,nneigh)
>>>>>>> c022941a

 over_cells: do icell=1,int(ncells)
    i = ifirstincell(icell)

    !--skip empty cells AND inactive cells
    if (i <= 0) cycle over_cells

    !
    !--get the neighbour list and fill the cell cache
    !
    call get_neighbour_list(icell,listneigh,nneigh_trial,xyzh,xyzcache,maxcellcache)

    over_parts: do ip = inoderange(1,icell),inoderange(2,icell)
       i = inodeparts(ip)

       if (maxphase==maxp) then
          call get_partinfo(iphase(i),iactivei,iamgasi,iamdusti,iamtypei)
       else
          iactivei = .true.
          iamtypei = igas
          iamdusti = .false.
          iamgasi  = .true.
       endif

       if (.not.iactivei .or. .not.iamgasi) then ! skip if particle is inactive or not gas
          cycle over_parts
       endif

       xi = xyzh(1,i)
       yi = xyzh(2,i)
       zi = xyzh(3,i)
       hi = xyzh(4,i)
       if (isdead_or_accreted(hi)) then
          cycle over_parts
       endif
       nneigh = 0
       hi21 = 1./hi**2

       loop_over_neigh: do n = 1,nneigh_trial

          j = listneigh(n)
          !--do self contribution separately to avoid problems with 1/sqrt(0.)
          if (j==i) cycle loop_over_neigh

          if (n <= maxcellcache) then
             ! positions from cache are already mod boundary
<<<<<<< HEAD
             dx = xyzh(1,i) - xyzcache(n,1)
             dy = xyzh(2,i) - xyzcache(n,2)
             dz = xyzh(3,i) - xyzcache(n,3)
          else
             dx = xyzh(1,i) - xyzh(1,j)
             dy = xyzh(2,i) - xyzh(2,j)
             dz = xyzh(3,i) - xyzh(3,j)
=======
             dx = xi - xyzcache(n,1)
             dy = yi - xyzcache(n,2)
             dz = zi - xyzcache(n,3)
             hj1 = xyzcache(n,4)
          else
             dx = xi - xyzh(1,j)
             dy = yi - xyzh(2,j)
             dz = zi - xyzh(3,j)
             hj1 = 1./xyzh(4,j)
>>>>>>> c022941a
          endif
          if (periodic) then
             if (abs(dx) > 0.5*dxbound) dx = dx - dxbound*SIGN(1.0,dx)
             if (abs(dy) > 0.5*dybound) dy = dy - dybound*SIGN(1.0,dy)
             if (abs(dz) > 0.5*dzbound) dz = dz - dzbound*SIGN(1.0,dz)
          endif
          rij2 = dx*dx + dy*dy + dz*dz
          q2i = rij2*hi21
          !
          !--do interaction if r/h < compact support size
          !
          is_sph_neighbour: if (q2i < radkern2) then ! .or. q2j < radkern2) then
             nneigh = nneigh + 1
             neighlist(nneigh) = j
          endif is_sph_neighbour

       enddo loop_over_neigh

       !$omp critical(listcompact)
       ncompact = ncompact + 1
       ncompact_private = ncompact
       icompact_private = icompact
       icompact = icompact + nneigh
       !$omp end critical (listcompact)
       if (icompact_private+nneigh > icompactmax) then
          print*,'i=',i,'nneigh=',nneigh,'desired size=',icompact_private+nneigh,' actual size=',icompactmax
          call fatal('radiation-implicit','not enough memory allocated for neighbour list', &
                     var='icompactmax',ival=icompactmax)
       endif
       ivar(1,ncompact_private) = nneigh
       ivar(2,ncompact_private) = icompact_private
       ivar(3,ncompact_private) = i

       do k = 1, nneigh
          j = neighlist(k)
          ijvar(icompact_private + k) = j
       enddo
    enddo over_parts
 enddo over_cells
 !$omp end parallel do

 ncompactlocal = ncompact

end subroutine get_compacted_neighbour_list


!---------------------------------------------------------
!+
!  fill arrays
!+
!---------------------------------------------------------
subroutine fill_arrays(ncompact,ncompactlocal,npart,icompactmax,dt,xyzh,vxyzu,ivar,ijvar,rad,vari,varij,varij2,EU0)
 use dim,             only:periodic,ind_timesteps
 use boundary,        only:dxbound,dybound,dzbound
 use part,            only:dust_temp,nucleation,gradh
 use units,           only:get_c_code
 use kernel,          only:grkern,cnormk
 integer, intent(in) :: ncompact,ncompactlocal,icompactmax,npart
 integer, intent(in) :: ivar(:,:),ijvar(:)
 real, intent(in)    :: dt,xyzh(:,:),vxyzu(:,:),rad(:,:)
<<<<<<< HEAD
 real, intent(inout) :: radprop(:,:)
 real, intent(out)   :: vari(:,:),EU0(2,npart),varij(4,icompactmax),varij2(3,icompactmax)
 integer             :: n,i,j,k,icompact
 real :: cv_effective,pmi,hi,hi21,hi41,rhoi,dx,dy,dz,rij2,rij,rij1,dr,dti,&
         dvxdxi,dvxdyi,dvxdzi,dvydxi,dvydyi,dvydzi,dvzdxi,dvzdyi,dvzdzi,&
         pmj,rhoj,hj,hj21,hj41,v2i,vi,v2j,vj,dWi,dWj,dvx,dvy,dvz,rhomean,&
         dvdotdr,dv,vmu,dvdWimj,dvdWimi,dvdWjmj,c_code,&
         dWidrlightrhorhom,dWiidrlightrhorhom,dWjdrlightrhorhom,&
         pmjdWrijrhoi,pmjdWrunix,pmjdWruniy,pmjdWruniz,&
         dust_kappai,dust_cooling,heatingISRi,dust_gas

 c_code = get_c_code()
 dti = dt
 !$omp parallel do default(none) &
 !$omp shared(EU0,radprop,rad,xyzh,vxyzu,c_code,vari,ivar,ijvar,varij,varij2,dvdx,dxbound,dybound,dzbound) &
 !$omp shared(dust_temp,ncompactlocal,ncompact,massoftype,iopacity_type,nucleation,dt,gradh,cv_type) &
 !$omp firstprivate(dti) &
 !$omp private(n,i,j,k,rhoi,icompact,pmi,dvxdxi,dvxdyi,dvxdzi,dvydxi,dvydyi,dvydzi) &
 !$omp private(dvzdxi,dvzdyi,dvzdzi,dx,dy,dz,rij2,rij,rij1,dr,pmj,rhoj,hi,hj,hi21,hj21,hi41,hj41) &
 !$omp private(v2i,vi,v2j,vj,dWi,dWj,dvx,dvy,dvz,rhomean,dvdotdr,dv,vmu,dvdWimj,dvdWimi,dvdWjmj) &
 !$omp private(dWidrlightrhorhom,pmjdWrijrhoi,dWjdrlightrhorhom,dWiidrlightrhorhom,cv_effective) &
=======
 real, intent(out)   :: vari(:,:),EU0(6,npart),varij(2,icompactmax),varij2(4,icompactmax)
 integer             :: n,i,j,k,icompact
 real :: pmi,hi,hi21,hi41,rhoi,dx,dy,dz,rij2,rij,rij1,dr,dti,&
         pmj,rhoj,hj,hj21,hj41,v2i,vi,v2j,vj,dWi,dWj,&
         c_code,dWidrlightrhorhom,dWjdrlightrhorhom,&
         xi,yi,zi,gradhi,pmjdWrijrhoi,pmjdWrunix,pmjdWruniy,pmjdWruniz,&
         dust_kappai,dust_cooling,heatingISRi,dust_gas

 c_code = get_c_code()
 !$omp do &
 !$omp private(n,i,j,k,rhoi,icompact,pmi,dti) &
 !$omp private(dx,dy,dz,rij2,rij,rij1,dr,pmj,rhoj,hi,hj,hi21,hj21,hi41,hj41) &
 !$omp private(v2i,vi,v2j,vj,dWi,dWj) &
 !$omp private(xi,yi,zi,gradhi,dWidrlightrhorhom,pmjdWrijrhoi,dWjdrlightrhorhom) &
>>>>>>> c022941a
 !$omp private(pmjdWrunix,pmjdWruniy,pmjdWruniz,dust_kappai,dust_cooling,heatingISRi,dust_gas)

 do n = 1,ncompact
    i = ivar(3,n)

    if (.true.) then
       pmi = massoftype(igas)
       xi = xyzh(1,i)
       yi = xyzh(2,i)
       zi = xyzh(3,i)
       hi = xyzh(4,i)
       hi21 = 1./(hi*hi)
       hi41 = hi21*hi21
       rhoi = rhoh(hi, massoftype(igas))
       gradhi = gradh(1,i)

       EU0(1,i) = rad(iradxi,i)
       EU0(2,i) = vxyzu(4,i)
       EU0(3,i) = get_cv(rhoi,vxyzu(4,i),cv_type)
       EU0(4,i) = get_kappa(iopacity_type,vxyzu(4,i),EU0(3,i),rhoi)
       !
       !--Diffuse ISM: Set dust temperature and opacity
       !
       if (dustRT .and. n<=ncompactlocal) then
          dust_temp(i) = dust_temperature(rad(iradxi,i),vxyzu(4,i),rhoi,dust_kappai,dust_cooling,heatingISRi,dust_gas)
          nucleation(idkappa,i) = dust_kappai
       endif

       do k = 1,ivar(1,n) ! Looping from 1 to nneigh
          icompact = ivar(2,n) + k
          j = ijvar(icompact)
          !
          !--Need to make sure that E and U values are loaded for non-active neighbours
          !
          if (ind_timesteps) then
             EU0(1,j) = rad(iradxi,j)
             EU0(2,j) = vxyzu(4,j)
             EU0(3,j) = get_cv(rhoj,vxyzu(4,j),cv_type)
             EU0(4,j) = get_kappa(iopacity_type,vxyzu(4,j),EU0(3,j),rhoj)
          endif
          !dti = dt
          !
          !--Calculate other quantities
          !
          dx = xi - xyzh(1,j)
          dy = yi - xyzh(2,j)
          dz = zi - xyzh(3,j)
          hj = xyzh(4,j)

          if (periodic) then
             if (abs(dx) > 0.5*dxbound) dx = dx - dxbound*SIGN(1.0,dx)
             if (abs(dy) > 0.5*dybound) dy = dy - dybound*SIGN(1.0,dy)
             if (abs(dz) > 0.5*dzbound) dz = dz - dzbound*SIGN(1.0,dz)
          endif
          rij2 = dx*dx + dy*dy + dz*dz + tiny(0.)
          rij = sqrt(rij2)
          rij1 = 1./rij
          dr = rij

          pmj = massoftype(igas)
          rhoj = rhoh(hj, pmj)

          hj21 = 1./(hj*hj)
          hj41 = hj21*hj21

          v2i = rij2*hi21
          vi = rij/hi

          v2j = rij2*hj21
          vj = rij/hj

          dWi = grkern(v2i,vi)*hi41*cnormk*gradhi
          dWj = grkern(v2j,vj)*hj41*cnormk*gradh(1,j)

<<<<<<< HEAD
       rhomean = 0.5*(rhoi+rhoj)

       dvdotdr = dvx*dx + dvy*dy + dvz*dz
       dv = dvdotdr/dr
=======
          ! Coefficients for p(div(v))/rho term in gas energy equation (e.g. eq 26, Whitehouse & Bate 2004)
          dWidrlightrhorhom = c_code*dWi/dr*pmj/(rhoi*rhoj)
          dWjdrlightrhorhom = c_code*dWj/dr*pmj/(rhoi*rhoj)
>>>>>>> c022941a

          pmjdWrijrhoi = pmj*dWi*rij1/rhoi
          pmjdWrunix = pmjdWrijrhoi*dx
          pmjdWruniy = pmjdWrijrhoi*dy
          pmjdWruniz = pmjdWrijrhoi*dz

          varij(1,icompact) = rhoj
          varij(2,icompact) = 0.5*(dWidrlightrhorhom+dWjdrlightrhorhom)

<<<<<<< HEAD
       ! Coefficients for p(div(v))/rho term in gas energy equation (e.g. eq 26, Whitehouse & Bate 2004)
       dWidrlightrhorhom = c_code*dWi/dr*pmj/(rhoi*rhoj)
       dWiidrlightrhorhom = c_code*dWi/dr*pmi/(rhoi*rhoj)
       dWjdrlightrhorhom = c_code*dWj/dr*pmj/(rhoi*rhoj)

       pmjdWrijrhoi = pmj*dWi*rij1/rhoi
       pmjdWrunix = pmjdWrijrhoi*dx
       pmjdWruniy = pmjdWrijrhoi*dy
       pmjdWruniz = pmjdWrijrhoi*dz
       !
       !--Calculates density(i) times the gradient of velocity
       !
       dvxdxi = dvxdxi - dvx*pmjdWrunix
       dvxdyi = dvxdyi - dvx*pmjdWruniy
       dvxdzi = dvxdzi - dvx*pmjdWruniz
       dvydxi = dvydxi - dvy*pmjdWrunix
       dvydyi = dvydyi - dvy*pmjdWruniy
       dvydzi = dvydzi - dvy*pmjdWruniz
       dvzdxi = dvzdxi - dvz*pmjdWrunix
       dvzdyi = dvzdyi - dvz*pmjdWruniy
       dvzdzi = dvzdzi - dvz*pmjdWruniz

       varij(1,icompact) = rhoj
       varij(2,icompact) = dWiidrlightrhorhom
       varij(3,icompact) = dWidrlightrhorhom
       varij(4,icompact) = dWjdrlightrhorhom

       varij2(1,icompact) = pmjdWrunix
       varij2(2,icompact) = pmjdWruniy
       varij2(3,icompact) = pmjdWruniz
    enddo
    dvdx(1,i) = real(dvxdxi,kind=kind(dvdx)) ! convert to real*4 explicitly to avoid warnings
    dvdx(2,i) = real(dvxdyi,kind=kind(dvdx))
    dvdx(3,i) = real(dvxdzi,kind=kind(dvdx))
    dvdx(4,i) = real(dvydxi,kind=kind(dvdx))
    dvdx(5,i) = real(dvydyi,kind=kind(dvdx))
    dvdx(6,i) = real(dvydzi,kind=kind(dvdx))
    dvdx(7,i) = real(dvzdxi,kind=kind(dvdx))
    dvdx(8,i) = real(dvzdyi,kind=kind(dvdx))
    dvdx(9,i) = real(dvzdzi,kind=kind(dvdx))

    vari(1,n) = dti
    vari(2,n) = rhoi
    ! endif
=======
          varij2(1,icompact) = pmjdWrunix
          varij2(2,icompact) = pmjdWruniy
          varij2(3,icompact) = pmjdWruniz
          varij2(4,icompact) = rhoj
       enddo

       vari(1,n) = dti
       vari(2,n) = rhoi
    endif
>>>>>>> c022941a
 enddo
 !$omp end parallel do

end subroutine fill_arrays


!---------------------------------------------------------
!+
!  compute radiative flux
!+
!---------------------------------------------------------
<<<<<<< HEAD
subroutine compute_flux(ivar,ijvar,ncompact,npart,icompactmax,varij,varij2,vari,EU0,varinew,radprop)
 integer, intent(in) :: ivar(:,:),ijvar(:),ncompact,npart,icompactmax
 real, intent(in)    :: varij(4,icompactmax),varij2(3,icompactmax),vari(2,npart),EU0(2,npart)
 real, intent(inout) :: radprop(:,:)
 real, intent(out)   :: varinew(3,npart)  ! we use this parallel loop to set varinew to zero
 integer             :: i,j,k,n,icompact
 real                :: rhoi,rhoj,pmjdWrunix,pmjdWruniy,pmjdWruniz,dedxi,dedyi,dedzi,dradenij

 !$omp parallel do default(none)&
 !$omp shared(vari,ivar,EU0,varij2,ijvar,varij,ncompact,radprop,varinew)&
 !$omp private(i,j,k,n,dedxi,dedyi,dedzi,rhoi,rhoj,icompact)&
 !$omp private(pmjdWrunix,pmjdWruniy,pmjdWruniz,dradenij)
=======
subroutine compute_flux(ivar,ijvar,ncompact,npart,icompactmax,varij2,vari,EU0,varinew,radprop,mask)
 use io,              only:error
 use part,            only:dust_temp,nucleation
 use radiation_utils, only:get_rad_R
 use options,         only:limit_radiation_flux
 integer, intent(in) :: ivar(:,:),ijvar(:),ncompact,npart,icompactmax
 real, intent(in)    :: varij2(4,icompactmax),vari(2,npart)
 logical, intent(in) :: mask(npart)
 real, intent(inout) :: radprop(:,:),EU0(6,npart)
 real, intent(out)   :: varinew(3,npart)  ! we use this parallel loop to set varinew to zero
 integer             :: i,j,k,n,icompact
 real                :: rhoi,rhoj,pmjdWrunix,pmjdWruniy,pmjdWruniz,dedx(3),dradenij,rhoiEU0
 real                :: opacity,radRi,EU01i

 !$omp do schedule(runtime)&
 !$omp private(i,j,k,n,dedx,rhoi,rhoj,icompact)&
 !$omp private(pmjdWrunix,pmjdWruniy,pmjdWruniz,dradenij)&
 !$omp private(opacity,radRi,EU01i)
>>>>>>> c022941a

 do n = 1,ncompact
    i = ivar(3,n)
    varinew(1,i) = 0.
    varinew(2,i) = 0.
<<<<<<< HEAD
    !varinew(3,i) = 0.
    !          if (iphase(i)==0) then
    dedxi = 0.
    dedyi = 0.
    dedzi = 0.

    rhoi = vari(2,n)

    do k = 1,ivar(1,n)
       icompact = ivar(2,n) + k
       j = ijvar(icompact)
       rhoj = varij(1,icompact)
       pmjdWrunix = varij2(1,icompact)
       pmjdWruniy = varij2(2,icompact)
       pmjdWruniz = varij2(3,icompact)

       ! Calculates the gradient of E (where E=rho*e, and e is xi)
       dradenij = rhoj*EU0(1,j) - rhoi*EU0(1,i)
       dedxi = dedxi + dradenij*pmjdWrunix
       dedyi = dedyi + dradenij*pmjdWruniy
       dedzi = dedzi + dradenij*pmjdWruniz
    enddo

    radprop(ifluxx,i) = dedxi
    radprop(ifluxy,i) = dedyi
    radprop(ifluxz,i) = dedzi
 enddo
 !$omp end parallel do

end subroutine compute_flux


!---------------------------------------------------------
!+
!  calculate flux limiter (lambda) and eddington factor
!+
!---------------------------------------------------------
subroutine calc_lambda_and_eddington(ivar,ncompactlocal,npart,vari,EU0,radprop,ierr)
 use io,              only:error
 use part,            only:dust_temp,nucleation
 use radiation_utils, only:get_rad_R
 use options,         only:limit_radiation_flux
 integer, intent(in) :: ivar(:,:),ncompactlocal,npart
 real, intent(in)    :: vari(:,:),EU0(2,npart)
 real, intent(inout) :: radprop(:,:)
 integer             :: n,i,ierr
 real                :: rhoi,gradE1i,opacity,radRi

 ierr = 0
 !$omp parallel do default(none)&
 !$omp shared(vari,ivar,radprop,ncompactlocal,EU0,dust_temp,nucleation,limit_radiation_flux) &
 !$omp private(i,n,rhoi,gradE1i,opacity,radRi)&
 !$omp reduction(max:ierr)
 do n = 1,ncompactlocal
    i = ivar(3,n)
    rhoi = vari(2,n)
    !
    ! If using diffuse ISM, use Rosseland mean opacity from the frequency
    ! dependent opacity when dust temperatures are cold (T_d<100 K).
    ! Otherwise use the tabulated grey dust opacities.
    !
    opacity = radprop(ikappa,i)
    if (dustRT) then
       if (dust_temp(i) < Tdust_threshold) opacity = nucleation(idkappa,i)
    endif
    if (opacity < 0.) then
       ierr = max(ierr,ierr_negative_opacity)
       call error(label,'Negative opacity',val=opacity)
    endif
=======
    if (mask(i)) then
       dedx(1) = 0.
       dedx(2) = 0.
       dedx(3) = 0.

       rhoi = vari(2,n)
       EU01i = EU0(1,i)
       rhoiEU0 = rhoi*EU01i

       do k = 1,ivar(1,n)
          icompact = ivar(2,n) + k
          j = ijvar(icompact)
          pmjdWrunix = varij2(1,icompact)
          pmjdWruniy = varij2(2,icompact)
          pmjdWruniz = varij2(3,icompact)
          rhoj = varij2(4,icompact)

          ! Calculates the gradient of E (where E=rho*e, and e is xi)
          dradenij = rhoj*EU0(1,j) - rhoiEU0
          dedx(1) = dedx(1) + dradenij*pmjdWrunix
          dedx(2) = dedx(2) + dradenij*pmjdWruniy
          dedx(3) = dedx(3) + dradenij*pmjdWruniz
       enddo

       radprop(ifluxx,i) = dedx(1)
       radprop(ifluxy,i) = dedx(2)
       radprop(ifluxz,i) = dedx(3)

       ! Calculate lambda and eddington
       opacity = EU0(4,i)
       if (dustRT) then
          if (dust_temp(i) < Tdust_threshold) opacity = nucleation(idkappa,i)
       endif
       !  if (opacity < 0.) then
       !     ierr = max(ierr,ierr_negative_opacity)
       !     call error(label,'Negative opacity',val=opacity)
       !  endif
>>>>>>> c022941a

       if (limit_radiation_flux) then
          radRi = get_rad_R(rhoi,EU01i,dedx,opacity)
       else
          radRi = 0.
       endif
       EU0(5,i) = (2. + radRi ) / (6. + 3.*radRi + radRi**2)  ! Levermore & Pomraning's flux limiter (e.g. eq 12, Whitehouse & Bate 2004)
       EU0(6,i) = EU0(5,i) + EU0(5,i)**2 * radRi**2  ! e.g., eq 11, Whitehouse & Bate (2004)
    endif
 enddo
 !$omp end parallel do

end subroutine compute_flux


!---------------------------------------------------------
!+
!  calculate diffusion coefficients
!+
!---------------------------------------------------------
subroutine calc_diffusion_term(ivar,ijvar,varij,ncompact,npart,icompactmax, &
                               vari,EU0,varinew,mask,ierr)
 use io,   only:error
 use part, only:dust_temp,nucleation
 integer, intent(in)  :: ivar(:,:),ijvar(:),ncompact,npart,icompactmax
<<<<<<< HEAD
 real, intent(in)     :: vari(:,:),varij(4,icompactmax),EU0(2,npart),radprop(:,:)
 integer, intent(out) :: ierr
 real, intent(inout)  :: varinew(3,npart)
 integer              :: n,i,j,k,icompact
 real                 :: rhoi,rhoj,opacityi,opacityj,bi,bj,b1
 real                 :: dWiidrlightrhorhom,dWidrlightrhorhom,dWjdrlightrhorhom
 real                 :: diffusion_numerator,diffusion_denominator,tempval1,tempval2

 ierr = 0
 !$omp parallel do default(none)&
 !$omp shared(vari,varij,ivar,ijvar,radprop,ncompact,EU0,varinew,dust_temp,nucleation)&
 !$omp private(i,j,k,n,rhoi,rhoj,opacityi,opacityj,bi,bj,b1,diffusion_numerator,diffusion_denominator)&
 !$omp private(dWiidrlightrhorhom,dWidrlightrhorhom,dWjdrlightrhorhom,tempval1,tempval2,icompact)&
 !$omp reduction(max:ierr)
 do n = 1,ncompact
    i = ivar(3,n)
    !  if (iphase(i) == 0) then
    rhoi = vari(2,n)
    !
    !--NOTE: Needs to do this loop even for boundaryparticles because active
    !     boundary particles will need to contribute to the varinew()
    !     quantities (i.e. diffusion terms) of particle j due to the way that
    !     particle j only finds neighbours inside h_j or non-active particles
    !     inside h_i.  The varinew() quantities of a boundaryparticle are
    !     not used, but its contributions to j are.
    !
    !--Initialising counters to zero for this particle
    !
    diffusion_numerator = 0.
    diffusion_denominator = 0.
    !
    !--All the neighbours loop
    !
    do k = 1,ivar(1,n)
       icompact = ivar(2,n) + k
       j = ijvar(icompact)
       rhoj = varij(1,icompact)
       dWiidrlightrhorhom = varij(2,icompact)
       dWidrlightrhorhom = varij(3,icompact)
       dWjdrlightrhorhom = varij(4,icompact)
=======
 real, intent(in)     :: vari(:,:),varij(2,icompactmax),EU0(6,npart)
 logical, intent(in)  :: mask(npart)
 integer, intent(out) :: ierr
 real, intent(inout)  :: varinew(3,npart)
 integer              :: n,i,j,k,icompact
 real                 :: rhoi,rhoj,opacityi,opacityj,Ej,bi,bj,b1,dWdrlightrhorhom
 real                 :: diffusion_numerator,diffusion_denominator

 ierr = 0
 !$omp do schedule(runtime)&
 !$omp private(i,j,k,n,rhoi,rhoj,opacityi,opacityj,Ej,bi,bj,b1,diffusion_numerator,diffusion_denominator)&
 !$omp private(dWdrlightrhorhom,icompact)&
 !$omp reduction(max:ierr)
 do n = 1,ncompact
    i = ivar(3,n)
    if (mask(i)) then
       rhoi = vari(2,n)
       opacityi = EU0(4,i)
       bi = EU0(5,i)/(opacityi*rhoi)
>>>>>>> c022941a
       !
       !--NOTE: Needs to do this loop even for boundaryparticles because active
       !     boundary particles will need to contribute to the varinew()
       !     quantities (i.e. diffusion terms) of particle j due to the way that
       !     particle j only finds neighbours inside h_j or non-active particles
       !     inside h_i.  The varinew() quantities of a boundaryparticle are
       !     not used, but its contributions to j are.
       !
<<<<<<< HEAD
       opacityi = radprop(ikappa,i)
       opacityj = radprop(ikappa,j)
       if (dustRT) then
          if (dust_temp(i) < Tdust_threshold) opacityi = nucleation(idkappa,i)
          if (dust_temp(j) < Tdust_threshold) opacityj = nucleation(idkappa,j)
       endif
       if ((opacityi <= 0.) .or. (opacityj <= 0.)) then
          ierr = max(ierr,ierr_negative_opacity)
          call error(label,'Negative or zero opacity',val=min(opacityi,opacityj))
       endif
       bi = radprop(ilambda,i)/(opacityi*rhoi)
       bj = radprop(ilambda,j)/(opacityj*rhoj)
=======
       !--Initialising counters to zero for this particle
>>>>>>> c022941a
       !
       diffusion_numerator = 0.
       diffusion_denominator = 0.
       !
       !--All the neighbours loop
       !
<<<<<<< HEAD
       diffusion_numerator = diffusion_numerator - 0.5*dWidrlightrhorhom*b1*EU0(1,j)*rhoj
       diffusion_denominator = diffusion_denominator + 0.5*dWidrlightrhorhom*b1*rhoi
       !
       !--If particle j is active, need to add contribution due to i for hj
       !
       !  if (iactive(iphase(j))) then  !
       tempval1 = 0.5*dWiidrlightrhorhom*b1
       tempval2 = tempval1*rhoj
       tempval1 = tempval1*EU0(1,i)*rhoi
       !$omp atomic
       varinew(1,j) = varinew(1,j) - tempval1
       !$omp atomic
       varinew(2,j) = varinew(2,j) + tempval2
       !  else
       !     diffusion_numerator = diffusion_numerator - 0.5*dWjdrlightrhorhom*b1*EU0(1,J)*rhoj
       !     diffusion_denominator = diffusion_denominator + 0.5*dWjdrlightrhorhom*b1*rhoi
       !  endif
       ! ENDIF         !--iphase(j)==0
    enddo
    !$omp atomic
    varinew(1,i) = varinew(1,i) + diffusion_numerator
    !$omp atomic
    varinew(2,i) = varinew(2,i) + diffusion_denominator
=======
       do k = 1,ivar(1,n)
          icompact = ivar(2,n) + k
          j = ijvar(icompact)
          rhoj = varij(1,icompact)
          dWdrlightrhorhom = varij(2,icompact)
          !
          !--Set c*lambda/kappa*rho term (radiative diffusion coefficient) for current quantities
          !
          Ej = EU0(1,j)
          opacityj = EU0(4,j)
          if (dustRT) then
             if (dust_temp(i) < Tdust_threshold) opacityi = nucleation(idkappa,i)
             if (dust_temp(j) < Tdust_threshold) opacityj = nucleation(idkappa,j)
          endif
          !  if ((opacityi <= 0.) .or. (opacityj <= 0.)) then
          !     ierr = max(ierr,ierr_negative_opacity)
          !     call error(label,'Negative or zero opacity',val=min(opacityi,opacityj))
          !  endif
          bj = EU0(5,j)/(opacityj*rhoj)
          !
          !--Choose the 'average' diffusion value.  The (bi+bj) quantity biased in
          !     favour of the particle with the lowest opacity.  The other average
          !     is that original recommended in Cleary & Monaghan for heat diffusion.
          b1 = bi + bj
          !
          !--Diffusion numerator and denominator
          !
          diffusion_numerator = diffusion_numerator - dWdrlightrhorhom*b1*Ej*rhoj
          diffusion_denominator = diffusion_denominator + dWdrlightrhorhom*b1*rhoi
       enddo
       varinew(1,i) = varinew(1,i) + diffusion_numerator
       varinew(2,i) = varinew(2,i) + diffusion_denominator
    endif
>>>>>>> c022941a
 enddo
 !$omp end parallel do

end subroutine calc_diffusion_term

!---------------------------------------------------------
!+
!  update gas and radiation energy
!+
!---------------------------------------------------------
<<<<<<< HEAD
subroutine update_gas_radiation_energy(ivar,ijvar,vari,ncompact,npart,ncompactlocal,&
                                       vxyzu,radprop,rad,origEU,varinew,EU0,moresweep,maxerrE2,maxerrU2)
=======
subroutine update_gas_radiation_energy(ivar,vari,npart,ncompactlocal,&
                                       radprop,rad,origEU,varinew,EU0,&
                                       pdvvisc,dvdx,nucleation,dust_temp,eos_vars,drad,fxyzu, &
                                       mask,store_drad,moresweep,maxerrE2,maxerrU2)
>>>>>>> c022941a
 use io,      only:fatal,error
 use part,    only:pdvvisc=>luminosity,dvdx,nucleation,dust_temp,eos_vars,drad,iradxi,fxyzu
 use units,   only:get_radconst_code,get_c_code,unit_density
 use physcon, only:mass_proton_cgs
 use eos,     only:metallicity=>Z_in
<<<<<<< HEAD
 use options, only:implicit_radiation_store_drad
 integer, intent(in) :: ivar(:,:),ijvar(:),ncompact,npart,ncompactlocal
 real, intent(in)    :: vari(:,:),varinew(3,npart),rad(:,:),origEU(:,:),vxyzu(:,:)
 real, intent(inout) :: radprop(:,:),EU0(2,npart)
=======
 integer, intent(in) :: ivar(:,:),npart,ncompactlocal
 real, intent(in)    :: vari(:,:),varinew(3,npart),rad(:,:),origEU(:,:)
 real(kind=4), intent(in) :: pdvvisc(:),dvdx(:,:)
 real, intent(in)    :: eos_vars(:,:)
 real, intent(inout) :: drad(:,:),fxyzu(:,:),nucleation(:,:),dust_temp(:)
 real, intent(inout) :: radprop(:,:),EU0(6,npart)
>>>>>>> c022941a
 real, intent(out)   :: maxerrE2,maxerrU2
 logical, intent(out):: moresweep
 logical, intent(inout):: mask(npart)
 integer             :: i,n,ieqtype,ierr
 logical             :: moresweep2,skip_quartic
 real                :: dti,rhoi,diffusion_numerator,diffusion_denominator,gradEi2,gradvPi,rpdiag,rpall
 real                :: radpresdenom,stellarradiation,gas_temp,xnH2,betaval,gammaval,tfour,betaval_d,chival
 real                :: gas_dust_val,dust_tempi,dust_kappai,a_code,c_code,dustgammaval,gas_dust_cooling
 real                :: cosmic_ray,cooling_line,photoelectric,h2form,dust_heating,dust_term,e_planetesimali
 real                :: u4term,u1term,u0term,pcoleni,dust_cooling,heatingISRi,dust_gas
 real                :: pres_numerator,pres_denominator,mui,U1i,E1i,Tgas,dUcomb,dEcomb
 real                :: residualE,residualU,maxerrU2old,Tgas4,Trad4,ck,ack
 real                :: Ei,Ui,cvi,opacityi,eddi
 real                :: maxerrE2i,maxerrU2i

 a_code = get_radconst_code()
 c_code = get_c_code()
 moresweep = .false.
 maxerrE2 = 0.
 maxerrU2 = 0.

<<<<<<< HEAD
 !$omp parallel do default(none)&
 !$omp shared(vari,ivar,ijvar,radprop,rad,ncompact,ncompactlocal,EU0,varinew) &
 !$omp shared(dvdx,origEU,nucleation,dust_temp,eos_vars,implicit_radiation_store_drad,cv_type) &
 !$omp shared(moresweep,pdvvisc,metallicity,vxyzu,iopacity_type,a_code,c_code,massoftype,drad,fxyzu) &
 !$omp private(i,j,n,rhoi,dti,diffusion_numerator,diffusion_denominator,U1i,skip_quartic,Tgas,E1i,dUcomb,dEcomb) &
=======
 !$omp do schedule(runtime)&
 !$omp private(i,n,rhoi,dti,diffusion_numerator,diffusion_denominator,U1i,skip_quartic,Tgas,E1i,dUcomb,dEcomb) &
>>>>>>> c022941a
 !$omp private(gradEi2,gradvPi,rpdiag,rpall,radpresdenom,stellarradiation,dust_tempi,dust_kappai,xnH2) &
 !$omp private(dust_cooling,heatingISRi,dust_gas,gas_dust_val,dustgammaval,gas_dust_cooling,cosmic_ray) &
 !$omp private(cooling_line,photoelectric,h2form,dust_heating,dust_term,betaval,chival,gammaval,betaval_d,tfour) &
 !$omp private(e_planetesimali,u4term,u1term,u0term,pcoleni,pres_numerator,pres_denominator,moresweep2,mui,ierr) &
 !$omp private(residualE,residualU,maxerrU2old,gas_temp,ieqtype,unit_density,Tgas4,Trad4,ck,ack) &
 !$omp private(maxerrE2i,maxerrU2i) &
 !$omp reduction(max:maxerrE2,maxerrU2)
 main_loop: do n = 1,ncompactlocal
    i = ivar(3,n)

    if (mask(i)) then
       dti = vari(1,n)
       rhoi = vari(2,n)
       diffusion_numerator = varinew(1,i)
       diffusion_denominator = varinew(2,i)
       pres_numerator = pdvvisc(i)/massoftype(igas) ! in phantom pdvvisc->luminosity which is m*du/dt not du/dt
       pres_denominator = 0.
       Ei = EU0(1,i)
       Ui = EU0(2,i)
       cvi = EU0(3,i)
       opacityi = EU0(4,i)
       eddi = EU0(6,i)
       !
       !--Radiation pressure...
       !
       gradEi2 = dot_product(radprop(ifluxx:ifluxz,i),radprop(ifluxx:ifluxz,i))

       if (gradEi2 < tiny(0.)) then
          gradvPi = 0.
       else
          rpdiag = 0.5*(1.-eddi)  ! Diagonal component of Eddington tensor (eq 10, Whitehouse & Bate 2004)
          rpall = 0.5*(3.*eddi-1.)/gradEi2  ! n,n-component of Eddington tensor, where n is the direction of grad(E) (or -ve flux)
          gradvPi = (((rpdiag+rpall*radprop(ifluxx,i)**2)*dvdx(1,i))+ &
                    ((rpall*radprop(ifluxx,i)*radprop(ifluxy,i))*dvdx(2,i))+ &
                    ((rpall*radprop(ifluxx,i)*radprop(ifluxz,i))*dvdx(3,i))+ &
                    ((rpall*radprop(ifluxy,i)*radprop(ifluxx,i))*dvdx(4,i))+ &
                    ((rpdiag+rpall*radprop(ifluxy,i)**2)*dvdx(5,i))+ &
                    ((rpall*radprop(ifluxy,i)*radprop(ifluxz,i))*dvdx(6,i))+ &
                    ((rpall*radprop(ifluxz,i)*radprop(ifluxx,i))*dvdx(7,i))+ &
                    ((rpall*radprop(ifluxz,i)*radprop(ifluxy,i))*dvdx(8,i))+ &
                    ((rpdiag+rpall*radprop(ifluxz,i)**2)*dvdx(9,i)))  ! e.g. eq 23, Whitehouse & Bate (2004)
       endif

       radpresdenom = gradvPi * Ei

       stellarradiation = 0. ! set to zero
       e_planetesimali = 0.
       pcoleni = 0. ! specific collision energy from planetesimals
       !
       !--For idustRT>0, replace the gas-dust coupling term in the u equation
       !     by the dust-radiation term, but keep the T_d rather than T_g
       !
       if (dustRT) then
          radprop(ikappa,i) = get_kappa(iopacity_type,Ui,cvi,rhoi)
          dust_tempi = dust_temperature(rad(iradxi,i),Ui,rhoi,dust_kappai,dust_cooling,heatingISRi,dust_gas)
          gas_temp = Ui/cvi
          mui = eos_vars(imu,i)
          xnH2 = rhoi*unit_density/(mui*mass_proton_cgs)  ! Mike: Check units
       endif

       skip_quartic = .false.
       if (dustRT .and. &
           ( abs(dust_tempi-(rhoi*EU0(1,i)/a_code)**0.25) > 1. .and. xnH2 < 1.e11/metallicity) ) then
          !--For low densities and temperatures, use the form of the equations that
          !     includes the gas-dust coupling term.  Also explicitly set the gas
          !     opacity to zero (i.e. betaval=gammaval=tfour=0).  This works well
          !     until the gas-dust coupling term gets very large, where upon the
          !     convergence fails because even a small difference (<1 K) in the
          !     gas and dust temperatures results in a large term.  The gas-dust
          !     coupling term potentially becomes large for high densities, but
          !     a density criterion alone is not sufficient.  What we really want
          !     to see is that the matter is well coupled with the radiation field
          !     already.  So if we have high densities AND the difference between
          !     the temperatures of the dust and local radiation field is small
          !     (<1 K), then we abandon the gas-dust coupling term.
          !
          call set_heating_cooling_low_rhoT(i,EU0(1,i),EU0(2,i),origEU(1,i),origEU(2,i),&
                                            EU0(3,i),dti,diffusion_denominator,pres_numerator,radpresdenom,&
                                            rhoi,xnH2,heatingISRi,e_planetesimali,metallicity,gas_temp,ieqtype,&
                                            betaval,betaval_d,gammaval,chival,tfour,dust_tempi,gas_dust_val,&
                                            dustgammaval,gas_dust_cooling,cosmic_ray,cooling_line,photoelectric,&
                                            h2form,dust_heating,dust_term,skip_quartic,U1i,ierr)
          if (ierr > 0) then
             !$omp critical (moresweepset)
             moresweep = .true.
             !$omp end critical (moresweepset)
             cycle main_loop
          endif

       elseif (dustRT) then
          !--Replaces the gas-dust coupling term in the u equation by the dust-radiation
          !     term and assumes that T_g=T_d so that the dust-radiation term is
          !     actually the gas-radiation term (i.e. uses kappa from opacity tables
          !     which is based on the gas temperature, and uses (u/cv) rather than T_d.)
          call set_heating_cooling(i,EU0(2,i),radprop(icv,i),rhoi,mui,heatingISRi,metallicity,ieqtype,dust_tempi,&
                                   gas_dust_val,dustgammaval,gas_dust_cooling,&
                                   cosmic_ray,cooling_line,photoelectric,h2form,dust_heating,dust_term)

       else
          !--Else, this is the original version of radiative transfer
          !     (Whitehouse & Bate 2006), which does not include the
          !     diffuse ISM model of Bate (2015).
          call turn_heating_cooling_off(ieqtype,dust_tempi,gas_dust_val,dustgammaval,gas_dust_cooling,&
                                        cosmic_ray,cooling_line,photoelectric,h2form,dust_heating,dust_term)
       endif
       !
       !--Now solve those equations... (these are eqns 22 in Whitehouse, Bate & Monaghan 2005)
       !
       Tgas = Ui/cvi
       Tgas4 = Tgas**4
       Trad4 = rhoi*Ei/a_code
       ck  = c_code*opacityi
       ack = a_code*ck

       betaval  = ck*rhoi*dti
       chival   = dti*(diffusion_denominator-radpresdenom/Ei)-betaval
       gammaval = ack/cvi**4
       tfour    = ack*(Trad4 - Tgas4)
       u4term   = gammaval*dti*(dti*(diffusion_denominator-radpresdenom/Ei) - 1.)
       u1term   = (chival-1.)*(1.-dti*pres_denominator + dti*gas_dust_val/cvi) &
                   - betaval*dti*gas_dust_val/cvi
       u0term   = betaval*(origEU(1,i) - dti*gas_dust_val*dust_tempi + dti*dust_heating) + &
                  (chival-1.)*(-origEU(2,i) - dti*pres_numerator - dti*e_planetesimali &
                  - dti*gas_dust_val*dust_tempi - dti*cosmic_ray + dti*cooling_line - dti*photoelectric &
                  - dti*h2form + dti*dust_term) + dti*diffusion_numerator*betaval &
                  + stellarradiation*betaval - (chival-1.)*pcoleni

       if (u1term > 0. .and. u0term > 0. .or. u1term < 0. .and. u0term < 0.) then
          !$omp critical(quart)
          print *,"ngs ",u4term,u1term,u0term,betaval,chival,gammaval
          print *,"    ",EU0(4,i),rhoi,dti
          print *,"    ",diffusion_denominator,diffusion_numerator
          print *,"    ",pres_denominator,pres_numerator !,uradconst
          print *,"    ",radpresdenom,Ei,Ui
          print *,"    ",c_code,origEU(1,i),origEU(2,i)
          !$omp end critical(quart)
          !$omp critical (moresweepset)
          moresweep = .true.
          !$omp end critical (moresweepset)
          cycle main_loop
       endif

       if (.not. skip_quartic) then
          u1term = u1term/u4term
          u0term = u0term/u4term
          moresweep2 = .false.
          call solve_quartic(u1term,u0term,Ui,U1i,moresweep2,ierr)  ! U1i is the quartic solution
          if (ierr /= 0) then
             print*,'Error in solve_quartic'
             print*,'i=',i,'u1term=',u1term,'u0term=',u0term,'EU0(2,i)=',Ui,'U1i=',U1i,'moresweep=',moresweep
             print*,"info: ",Tgas
             print*,"info2: ",u0term,u1term,u4term,gammaval,opacityi,cvi
             print*,"info3: ",chival,betaval,dti,rhoi
             print*,"info4: ",pres_denominator,origEU(1,i),pres_numerator
             print*,"info5: ",diffusion_numerator,stellarradiation,diffusion_denominator
             print*,"info6: ",radpresdenom,Ei
             print*,"Tgas: ",Tgas," Trad:",Trad4**0.25,' ack*(Tgas^4 - Trad^4): ',tfour

             call fatal('solve_quartic','Fail to solve')
          endif

          if (moresweep2) then
             !$omp critical (moresweepset)
             moresweep = .true.
             print*,"info: ",Tgas
             print*,"info2: ",u0term,u1term,u4term,gammaval,opacityi,cvi
             print*,"info3: ",chival,betaval,dti
             print*,"info4: ",pres_denominator,origeu(1,i),pres_numerator
             print*,"info5: ",diffusion_numerator,stellarradiation,diffusion_denominator
             print*,"info6: ",radpresdenom,Ei
             print*,"info7: ",cosmic_ray,heatingisri
             print*,"info8: ",cooling_line,photoelectric,h2form
             !$omp end critical (moresweepset)
             cycle main_loop
          endif
       endif

       E1i = (origEU(1,i) + dti*diffusion_numerator &
                          + gammaval*dti*U1i**4 &
                          + dustgammaval*dti &
                          + dti*gas_dust_val*(U1i/cvi - dust_tempi) &
                          + dti*dust_heating &
                          + stellarradiation)/(1.-chival)
       dUcomb = pres_numerator + pres_denominator*Ui + tfour &
              - gas_dust_cooling + cosmic_ray - cooling_line &
              + photoelectric + h2form + e_planetesimali + pcoleni
       dEcomb = diffusion_numerator + diffusion_denominator * Ei &
                - tfour - radpresdenom + stellarradiation + dust_heating + gas_dust_cooling
       !
       !--Tests for negativity
       !
       if (U1i <= 0.) then
          !$omp critical (moresweepset)
          print*, "radiation_implicit: u has gone negative ",i,u1term,u0term,u4term,Ui,U1i,moresweep,ierr
          moresweep=.true.
          print*, "radiation_implicit: u has gone negative ",i,U1i
          print*,'Error in solve_quartic'
          print*,'i=',i,'u1term=',u1term,'u0term=',u0term,'EU0(2,i)=',Ui,'U1i=',U1i,'moresweep=',moresweep
          print*,"info: ",Tgas
          print*,"info2: ",u0term,u1term,u4term,gammaval,opacityi,cvi
          print*,"info3: ",chival,betaval,dti
          print*,"info4: ",pres_denominator,origEU(1,i),pres_numerator
          print*,"info5: ",diffusion_numerator,stellarradiation,diffusion_denominator
          print*,"info6: ",radpresdenom,Ei
          !$omp end critical (moresweepset)
       endif
       if (E1i <= 0.) then
          !$omp critical (moresweepset)
          moresweep=.true.
          call error(label,'e has gone negative',i)
          !$omp end critical (moresweepset)
       endif
       !
       ! And the error is...
       !
       if (Tgas >= 0.) then
          maxerrE2i = abs((Ei - E1i)/E1i)
          residualE = 0.
       else
          maxerrE2i = abs((origEU(1,i) + (dEcomb)*dti - E1i)/E1i)
          residualE = origEU(1,i) + (dEcomb)*dti - E1i
       endif
       maxerrE2 = max(maxerrE2, maxerrE2i)

<<<<<<< HEAD
    if (Tgas >= 2000.) then
       maxerrU2 = max(maxerrU2, 1.*abs((EU0(2,i) - U1i)/U1i))
       residualU = 0.
    else
       maxerrU2old = maxerrU2
       maxerrU2 = max(maxerrU2, abs((origEU(2,i)+(dUcomb)* dti - U1i)/U1i))
       residualU = origEU(2,i)+(dUcomb)*dti - U1i
    endif
    !
    !--Copy values
    !
    EU0(1,i) = E1i
    EU0(2,i) = U1i
    radprop(icv,i) = get_cv(rhoi,EU0(2,i),cv_type) ! should this be EU0(2,i)??
    radprop(ikappa,i) = get_kappa(iopacity_type,EU0(2,i),radprop(icv,i),rhoi)

    if (implicit_radiation_store_drad) then  ! use this for testing
       drad(iradxi,i) = (E1i - origEU(1,i))/dti  ! dxi/dt
       fxyzu(4,i) = (U1i - origEU(2,i))/dti      ! du/dt
    endif
=======
       if (Tgas >= 2000.) then
          maxerrU2i = abs((Ui - U1i)/U1i)
          residualU = 0.
       else
          maxerrU2old = maxerrU2
          maxerrU2i = abs((origEU(2,i)+(dUcomb)* dti - U1i)/U1i)
          residualU = origEU(2,i)+(dUcomb)*dti - U1i
       endif
       maxerrU2 = max(maxerrU2, maxerrU2i)
       !
       ! Record convergence of individual particles
       !
       if (maxerrE2i < tol_rad .and. maxerrU2i < tol_rad) then
          mask(i) = .false.
       else
          mask(i) = .true.
       endif
       !
       !--Copy values
       !
       EU0(1,i) = E1i
       EU0(2,i) = U1i
       EU0(3,i) = get_cv(rhoi,U1i,cv_type)
       EU0(4,i) = get_kappa(iopacity_type,U1i,EU0(3,i),rhoi)

       if (store_drad) then  ! use this for testing
          drad(iradxi,i) = (E1i - origEU(1,i))/dti  ! dxi/dt
          fxyzu(4,i) = (U1i - origEU(2,i))/dti      ! du/dt
       endif
>>>>>>> c022941a

       if (dustRT) then
          dust_temp(i) = dust_temperature(rad(iradxi,i),U1i,rhoi,dust_kappai,&
                                          dust_cooling,heatingISRi,dust_gas)
          nucleation(idkappa,i) = dust_kappai
       endif
    endif
 enddo main_loop
!$omp end parallel do

end subroutine update_gas_radiation_energy


subroutine set_heating_cooling_low_rhoT(i,eradi,ugasi,orig_eradi,orig_ugasi,cvi,dti,&
           diffusion_denominator,pres_numerator,radpresdenom,rhoi,xnH2,heatingISRi,&
           e_planetesimali,metallicity,gas_temp,ieqtype,betaval,betaval_d,gammaval,&
           chival,tfour,dust_tempi,gas_dust_val,dustgammaval,gas_dust_cooling,&
           cosmic_ray,cooling_line,photoelectric,h2form,dust_heating,dust_term,skip_quartic,U1i,ierr)
 use units,   only:unit_pressure,unit_ergg,utime
 use physcon, only:eV
 use eos,     only:get_u_from_rhoT,ieos
 integer, intent(in)  :: i
 real, intent(in)     :: eradi,ugasi,orig_eradi,orig_ugasi,xnH2,metallicity,gas_temp,rhoi
 real, intent(in)     :: heatingISRi,dti,diffusion_denominator,radpresdenom,pres_numerator,e_planetesimali
 real, intent(inout)  :: cvi
 logical, intent(out) :: skip_quartic
 integer, intent(out) :: ieqtype,ierr
 real, intent(inout)  :: dust_tempi
 real, intent(out)    :: betaval,betaval_d,gammaval,tfour,gas_dust_val,dustgammaval,chival,&
                         gas_dust_cooling,cosmic_ray,cooling_line,photoelectric,h2form,dust_heating,dust_term,U1i
 integer              :: itry,iterationloop
 real                 :: u_found,t_found,t_orig,u_last,t_last,t_plus,u_plus
 real                 :: tdiff,cooling_line1,cooling_line2,dline_du,h2form1,h2form2,dh2form_dt
 real                 :: photoelectric1,photoelectric2,dphoto_du,func,derivative,func_old,gas_dust_dustT,cv1,h2fraci

 skip_quartic = .false.
 ierr = 0
 U1i = 0.
 ieqtype = 3
 gammaval = 0.
 tfour = 0.
 betaval = 0.
 betaval_d = 0.
 chival = dti*(diffusion_denominator - radpresdenom/eradi) -betaval - betaval_d  ! eradi = EU0(1,i)
 gas_dust_val = 0.
 gas_dust_val = gas_dust_collisional_term(xnH2,metallicity,gas_temp) / rhoi / unit_pressure*utime
 !
 !--Implement crude effect of dust sublimation on gas-dust thermal coupling
 !
 if (gas_temp > 1000.) gas_dust_val = max(gas_dust_val*(1500.-gas_temp)/500., 0.)
 gas_dust_cooling = gas_dust_val*(gas_temp - dust_tempi)
 gas_dust_dustT = gas_dust_val*dust_tempi
 cosmic_ray = cosmic_ray_heating(xnH2) / rhoi / unit_pressure*utime
 !
 !--This adds the dust heating term into the equations.
 !
 dust_heating = heatingISRi/unit_ergg*utime
 cooling_line = cooling_line_rate(i,gas_temp,xnH2,metallicity) / rhoi / unit_pressure*utime
 !
 !--H_2 formation heating
 !
 if (H2formation_heating) then
    h2form = h2_formation(h2fraci,gas_temp,dust_tempi,xnH2,metallicity)*4.48*eV / rhoi / unit_pressure*utime
    !
    !--Potentially add heating from UV destruction and pumping of H_2
    !     (see Bate 2015) for effect of this.
    !
    !     &                 + h2_destruction(i,xnH2,.FALSE.) *
    !     &            (0.4 + 2.0/(1.0+criticaln(i,gas_temp)/(2.0*xnH2)))*
    !     &                 eleccharge/rhoi/uergcc*utime
 else
    h2form = 0.
 endif
 dustgammaval = 0.
 dust_term = 0.
 photoelectric = photoelectric_heating(i,gas_temp,xnH2,metallicity) / rhoi / unit_pressure*utime

 !--In the low-density regime, the line cooling term (and sometimes
 !     other terms) can be very large, so need to solve for U1i using
 !     Newton-Raphson so that it doesn't go negative
 if (.true.) then
    try_loop: do itry = 1,2
       u_found = ugasi  ! ugasi = EU0(2,i)
       t_found = ugasi/get_cv(rhoi,u_found,cv_type)
       t_orig = t_found
       do iterationloop = 1,100
          u_last = u_found
          t_last = t_found

          u_found = get_u_from_rhoT(rhoi,t_found,ieos)
          cv1 = get_cv(rhoi,u_found,cv_type)
          t_found = u_found/cv1
          !
          !--For calculating numerical derivative with gas temperature,
          !     set t_plus to be 1 K higher, or 1% higher if temperature is small
          !
          if (t_found > 10.) then
             t_plus = t_found + 1.
          else
             t_plus = t_found * 1.01
          endif
          tdiff = t_plus - t_found
          u_plus = get_u_from_rhoT(rhoi,t_plus,ieos)
          !--Molecular line cooling.  NOTE that because cooling_line_rate() sets the
          !     abundances of carbon (in the chemistry() array) it it important that
          !     the t_found call is done after the t_plus call otherwise the carbon
          !     abundance that is stored in the chemistry() array is produced using
          !     the wrong temperature!
          cooling_line2 = cooling_line_rate(i,t_plus,xnH2,metallicity)/rhoi/unit_pressure*utime
          cooling_line1 = cooling_line_rate(i,t_found,xnH2,metallicity)/rhoi/unit_pressure*utime

          dline_du = (cooling_line2-cooling_line1)/tdiff
          !
          !--H_2 formation heating
          !
          if (H2formation_heating) then
             h2form1 = h2_formation(h2fraci,t_found,dust_tempi,xnH2,metallicity) * 4.48*eV/rhoi/unit_pressure*utime
             !
             !--Potentially add heating from UV destruction and pumping of H_2
             !     (see Bate 2015) for effect of this.
             !
             !     &                          + h2_destruction(i,xnH2,.FALSE.) *
             !     &               (0.4 + 2.0/(1.0+criticaln(i,t_found)/(2.0*xnH2)))*
             !     &                          eleccharge/rhoi/uergcc*utime
             h2form2 = h2_formation(h2fraci,t_plus,dust_tempi,xnH2,metallicity) * 4.48*eV/rhoi/unit_pressure*utime
             !
             !--Potentially add heating from UV destruction and pumping of H_2
             !     (see Bate 2015) for effect of this.
             !
             !     &                          + h2_destruction(i,xnH2,.FALSE.) *
             !     &               (0.4 + 2.0/(1.0+criticaln(i,t_plus)/(2.0*xnH2)))*
             !     &                          eleccharge/rhoi/uergcc*utime
             dh2form_dt = (h2form2-h2form1)/tdiff
          else
             h2form1 = 0.
             h2form2 = 0.
             dh2form_dt = 0.
          endif
          !
          !--Photoelectric heating
          !
          photoelectric1 = photoelectric_heating(i,t_found,xnH2,metallicity)/rhoi/unit_pressure*utime
          photoelectric2 = photoelectric_heating(i,t_plus,xnH2,metallicity)/rhoi/unit_pressure*utime
          dphoto_du = (photoelectric2-photoelectric1)/tdiff
          !
          !--Now perform Newton-Raphson iteration
          !
          func = u_found + dti*gas_dust_val*(u_found/cv1 - dust_tempi) - orig_ugasi - dti*pres_numerator &  ! orig_ugasi = origEU(2,i)
                           - dti*e_planetesimali - dti*cosmic_ray + dti*cooling_line1 - dti*photoelectric1 &
                           + dti*dust_term - dti*h2form1

          derivative = (u_plus - u_found)/tdiff + dti*gas_dust_val + dti*dline_du - dti*dphoto_du - dti*dh2form_dt
          !
          !--If failed, do it again, but this time print out diagnostics
          !
          if (itry == 2) then
!$omp critical(nrprint)
             print*,'N-R',iterationloop,i,t_orig,rhoi
             print*,'t_f,t_p',t_found,t_plus
             print*,'u_f,u_l,u_p',u_found,u_last,u_plus,cv1
             print*,dti*gas_dust_val*(u_found/cv1 - dust_tempi),orig_ugasi,-dti*cosmic_ray, & ! orig_ugasi = origEU(2,i)
                    dti*cooling_line1,-dti*photoelectric1,dust_tempi,-dti*pres_numerator,dust_term,func,derivative
             print*,u_plus,u_found,tdiff,(u_plus - u_found)/tdiff,dti*gas_dust_val,dti*dline_du, &
                    -dti*dphoto_du,photoelectric2,photoelectric1
!$omp end critical(nrprint)
          endif
          !
          !--Limit the change to be no larger than a certain fraction each iteration
          !
          func_old = func
          if (func/derivative / t_found > 0.3) then
             func = 0.3*derivative * t_found
          elseif (func/derivative / t_found < -0.3) then
             func = -0.3*derivative * t_found
          endif
          t_found = t_found - func/derivative

          if (t_found < 1.) t_found = 1.

          u_found = get_u_from_rhoT(rhoi,t_found,ieos)
          !
          !--Test for success
          !
          if (abs((t_found - t_last)/t_orig) < 1.e-3) then
             U1i = get_u_from_rhoT(rhoi,t_found,ieos)
             cvi = cv1
             photoelectric = photoelectric1
             cooling_line = cooling_line1
             h2form = h2form1
             skip_quartic = .true.
             return
          endif
       enddo
!$omp critical(quart)
       print *,"N-R failed for ieqtype=3, try again"
       !  print *,"ngs ",u4term,u1term,u0term,betaval,chival,gammaval
       !  print *,"    ",rhoi,dti
       !  print *,"    ",diffusion_denominator,diffusion_numerator
       !  print *,"    ",pres_denominator,pres_numerator,uradconst
       !  print *,"    ",radpresdenom,eradi,egasi,cvi
       print *,"    ",orig_eradi,orig_ugasi
       !  print *,"    ",dti*gas_dust_val*dust_tempi
       !  print *,"    ",dti*dust_heating,dti*gas_dust_val*dust_tempi
       !  print *,"    ",dti*cosmic_ray,dti*cooling_line
       !  print *,"    ",dti*photoelectric,dti*dust_term
       !  print *,"    ",ieqtype,u_found,u_last,u_plus,cv1
       !  print *,"    ",cooling_line1,cooling_line2,dline_du,func
       !  print *,"    ",derivative,h2form1,h2form2,dh2form_dt
!$omp end critical(quart)
       if (itry == 2) ierr = 1  ! if itry=1, try again, otherwise quit
    enddo try_loop
 endif  !-turn on/off n-r solve

end subroutine set_heating_cooling_low_rhoT


subroutine set_heating_cooling(i,ugasi,cvi,rhoi,mui,heatingISRi,metallicity,ieqtype, &
           dust_tempi,gas_dust_val,dustgammaval,gas_dust_cooling, &
           cosmic_ray,cooling_line,photoelectric,h2form,dust_heating,dust_term)
 use units, only:unit_ergg,utime,unit_pressure,unit_density
 use physcon, only:eV,mass_proton_cgs
 integer, intent(in)  :: i
 real, intent(in)     :: ugasi,rhoi,cvi,heatingISRi,metallicity,mui
 integer, intent(out) :: ieqtype
 real, intent(inout)  :: dust_tempi
 real, intent(out)    :: gas_dust_val,dustgammaval,gas_dust_cooling,cosmic_ray,cooling_line,&
                         photoelectric,h2form,dust_heating,dust_term
 real                 :: gas_temp,xnH2,h2fraci

 ieqtype = 2
 gas_temp = ugasi/cvi
 xnH2 = rhoi*unit_density/(mui*mass_proton_cgs)
 !--Use existing values of betaval, gammaval, chival, tfour
 !     because the values from getkappa include both
 !     the gas and dust opacities already.
 gas_dust_val = 0.
 dustgammaval = 0.
 gas_dust_cooling = 0.
 dust_heating = 0.
 dust_term = 0.

 cosmic_ray = cosmic_ray_heating(xnH2) / rhoi / unit_pressure*utime

 !--This adds the dust heating term into the equations.  However, because the
 !     above assumption is that T_g=T_d, this makes the low-density gas
 !     as hot as the dust whereas in fact it should be a lot cooler.
 cosmic_ray = cosmic_ray + heatingISRi/unit_ergg*utime
 cooling_line = cooling_line_rate(i,gas_temp,xnH2,metallicity) / rhoi / unit_pressure*utime
 !
 !--H_2 formation heating
 !
 if (H2formation_heating) then
    h2form = h2_formation(h2fraci,gas_temp,dust_tempi,xnH2,metallicity)*4.48*eV / rhoi / unit_pressure*utime
    !
    !--Potentially add heating from UV destruction and pumping of H_2
    !     (see Bate 2015) for effect of this.
    !c
    !c     &                 + h2_destruction(i,xnH2,.FALSE.) *
    !c     &              (0.4 + 2.0/(1.0+criticaln(i,gas_temp)/(2.0*xnH2)))*
    !c     &                 eleccharge/rhoi/uergcc*utime
 else
    h2form = 0.
 endif

 photoelectric = photoelectric_heating(i,gas_temp,xnH2,metallicity) / rhoi / unit_pressure*utime

end subroutine set_heating_cooling


subroutine turn_heating_cooling_off(ieqtype,dust_tempi,gas_dust_val,dustgammaval,gas_dust_cooling,&
                                    cosmic_ray,cooling_line,photoelectric,h2form,dust_heating,dust_term)
 integer, intent(out) :: ieqtype
 real, intent(out)    :: dust_tempi,gas_dust_val,dustgammaval,gas_dust_cooling,cosmic_ray,cooling_line,&
                         photoelectric,h2form,dust_heating,dust_term

 ieqtype = 0

 dust_tempi = 0.
 gas_dust_val = 0.
 dustgammaval = 0.
 gas_dust_cooling = 0.

 cosmic_ray = 0.
 cooling_line = 0.
 photoelectric = 0.
 h2form = 0.

 dust_heating = 0.
 dust_term = 0.

end subroutine turn_heating_cooling_off


subroutine store_radiation_results(ncompactlocal,npart,ivar,EU0,rad,radprop,vxyzu)
 integer, intent(in) :: ncompactlocal,npart,ivar(:,:)
 real, intent(in)    :: EU0(6,npart)
 real, intent(out)   :: rad(:,:),radprop(:,:),vxyzu(:,:)
 integer :: i,n

 !$omp parallel do default(none) &
 !$omp shared(ncompactlocal,ivar,vxyzu,EU0,rad,radprop) &
 !$omp private(n,i)
 do n = 1,ncompactlocal
    i = ivar(3,n)
    rad(iradxi,i) = EU0(1,i)
    vxyzu(4,i) = EU0(2,i)
    radprop(icv,i) = EU0(3,i)
    radprop(ikappa,i) = EU0(4,i)
    radprop(ilambda,i) = EU0(5,i)
    radprop(iedd,i) = EU0(6,i)
 enddo
!$omp end parallel do

end subroutine store_radiation_results


real function dust_temperature(xi,u,rho,dust_kappa,dust_cooling,heatingISR,dust_gas)
 real, intent(in)    :: xi,u,rho
 real, intent(out)   :: dust_kappa,dust_cooling,heatingISR,dust_gas

 dust_temperature = 0.
 dust_cooling = 0.
 heatingISR = 0.
 dust_gas = 0.
 dust_kappa = 0.

end function dust_temperature

!---------------------------------------------------------
!+
!  Following Goldsmith et al. (2001), we set the cosmic ray heating rate to be
!  Gamma_cr = 1.0E-27 * n_H2  in erg/cm^3/s.
!+
!---------------------------------------------------------
real function cosmic_ray_heating(xnH2)
 real, intent(in) :: xnH2
 if (use_cosmic_ray_heating) then
    cosmic_ray_heating = 1.e-27*xnH2
 else
    cosmic_ray_heating = 0.
 endif
end function cosmic_ray_heating

real function cooling_line_rate(ipart,gas_temp,xnH2,metallicity)
 integer, intent(in) :: ipart
 real, intent(in)    :: gas_temp,xnH2,metallicity

 cooling_line_rate = 0.

end function cooling_line_rate

!---------------------------------------------------------
!+
!  Based on Glover et al. 2010 (rate 165 in appendix)
!+
!---------------------------------------------------------
real function h2_formation(h2fraci,gas_temp,dust_temp,xnH2,metallicity)
 real, intent(in) :: h2fraci,gas_temp,dust_temp,xnH2,metallicity
 real             :: grain_formation_rate,G0,fA,fB,xnH

 !--nH is twice nH2, where nH is actually the number density of protons from
 !     hydrogen (i.e. it does not depend on the fractions of H and H_2 )
 xnH = 2.*xnH2
 G0 = 1.
 !
 !--Partial rate from Glover et al. 2010 (rate 165 in appendix)
 !
 if (dust_temp > 20.) then
    fA = 1./(1. + 1.e4*exp(-600./dust_temp))
 else
    fA = 1.
 endif
 fB = 1/(1 + 0.04*sqrt(gas_temp + dust_temp) + 0.002*gas_temp + 8e-6*gas_temp**2)
 grain_formation_rate = 3.E-18*sqrt(gas_temp) * fA * fB * ((1. - 2.*h2fraci)*xnH)**2 * metallicity
 h2_formation = grain_formation_rate
 !-Energy released is 4.48eV times the formation rate (eV in erg),
 ! with H_2 formation *heating* the gas

end function h2_formation

!---------------------------------------------------------
!+
!  Following Young et al. (2004) we set the photoelectric heating rate
!  of the gas by electrons liberated from grains as
!
!     Gamma_pe = 1E-24 * 0.05 * G(r) * n_H
!
!  and we take n_H = 2*n_H2 + 4*n_He = 2.66 nH2
!
!  The units are erg/cm^3/s and the function G(r) is the attenuation
!  factor for high energy photons (=1 for no extinction).
!+
!---------------------------------------------------------
real function photoelectric_heating(ipart,gas_temp,xnH2,metallicity)
 integer, intent(in) :: ipart
 real, intent(in)    :: xnH2,gas_temp,metallicity
!  real                :: xne,phiPAH,xnH,G0,ep,electron_fraction

 photoelectric_heating = 0. ! Mike: Set to zero for now
!  xnH = 2.heatingISR(2,ipart)  ! Mike: Where does heatingISR come from?
! ! G0 = 1.

!  ep = 0.049/(1.+0.004*(G0*sqrt(gas_temp)/xne/phiPAH)**0.73) +&
!      0.037*(gas_temp/1.e+4)**0.7/&
!      (1. + 2.e-4*(G0*sqrt(gas_temp)/xne/phiPAH))
! ! ep = 0.05

!  if (use_photoelectric_heating) then
!     photoelectric_heating = 1.3e-24*ep*g0*xnh*metallicity
!  else
!     photoelectric_heating = 0.
!  endif*xnH2
!  xne = electron_fraction(xnH,phiPAH)
!  G0 = hea

end function photoelectric_heating

!---------------------------------------------------------
!+
!  Need to approximate electron density (approximation from Fig 10 of
!  Wolfire et al. 2003).  Note that this needs n(H) rather than
!  n(H2).
!+
!---------------------------------------------------------
real function electron_fraction(xnH,phiPAH_opt)
 real, intent(in)           :: xnH
 real, intent(in), optional :: phiPAH_opt
 real                       :: xne_over_nH,phiPAH

 if (present(phiPAH_opt)) then
    phiPAH = phiPAH_opt
 else
    !--Need to set phiPAH (Wolfire et al. use 0.5, but I use 0.55 to get
    !     closer to 10^4 K at very low ISM densities (<1 cm^-3)
    phiPAH = 0.55
 endif

 xne_over_nH = 0.008/xnH
 if (xne_over_nH < 1.e-4) xne_over_nH = 1.e-4
 if (xne_over_nH > 1.) xne_over_nH = 1.
 electron_fraction = xne_over_nH*xnH

end function electron_fraction

!---------------------------------------------------------
!+
!  Returns the first bit of the gas-dust collisional heating/cooling
!  term used by Keto & Field (2005), which is
!  Lambda_gd = 1.0E-33 * n_H2**2 * sqrt(T_gas) * (T_gas - T_dust)
!  or the coupling term used by Glover & Clark (2012), which is
!  Lambda_gd = 1.5E-32 * n_H2**2 * sqrt(T_gas) * (T_gas - T_dust) *
!              (1.0 + 0.8*exp(-75.0/T_gas)
!  in erg/cm^3/s.  This function also includes a metallicity term
!  which essentially assumes that the dust number density depends
!  linearly on the metallicity.
!
!  The value is calculated in cgs units and excludes the
!  (T_gas-T_dust) term because of the need for derivatives w.r.t.
!  T_gas in solving the system of equations.
!+
!---------------------------------------------------------
real function gas_dust_collisional_term(xnH2,metallicity,gas_temp)
 real, intent(in) :: xnH2,metallicity,gas_temp
 real             :: expfac

 if (gas_dust_collisional_term_type == 1) then
    gas_dust_collisional_term = 1.e-33*(xnH2**2)*sqrt(gas_temp)*metallicity
 elseif (gas_dust_collisional_term_type == 2) then
    if (gas_temp > 4.) then
       expfac = 1.-0.8*exp(-75./gas_temp)
    else
       expfac = 1.
    endif
    gas_dust_collisional_term = 1.5e-32*(xnH2**2)*sqrt(gas_temp)*expfac*metallicity
 else
    gas_dust_collisional_term = 0.
 endif

end function gas_dust_collisional_term

!---------------------------------------------------------
!+
!  solve quartic (eq 22, Whitehouse et al. 2005)
!+
!---------------------------------------------------------
subroutine solve_quartic(u1term,u0term,uold,soln,moresweep,ierr)
 use quartic, only:quarticsolve
 real, intent(in) :: u1term,u0term,uold
 integer, intent(out)   :: ierr
 logical, intent(inout) :: moresweep
 real,    intent(out)   :: soln
 real :: a(0:3)

 ! Between eq 22 & 23
 ! a4 = 1. but this is already assumed in the solver
 a(3) = 0.
 a(2) = 0.
 a(1) = u1term
 a(0) = u0term

 call quarticsolve(a,uold,soln,moresweep,ierr)

end subroutine solve_quartic
 
!---------------------------------------------------------
!+
!  Calculate the radiation energy density and flux from 
!  temperature for hybrid cooling
!+
!---------------------------------------------------------
 subroutine calc_lambda_hybrid(xyzh,utherm,rho)
 use io,              only:fatal
 use eos_stamatellos, only:getopac_opdep,lambda_fld
 use kernel,          only:get_kernel,cnormk,radkern
 use units,           only:unit_density,unit_ergg,unit_opacity,udist
 use part,            only:massoftype,igas,gradh,hfact
 use physcon,         only:pi

 real, intent(in)    :: xyzh(:,:),utherm(:),rho(:)
 integer,allocatable :: ivar(:,:),ijvar(:)
 integer             :: ncompact,npart,icompactmax,ierr,ncompactlocal
 integer             :: i,j,k,n,icompact,nneigh_average
 real                :: rhoi,rhoj
 real                :: uradi,dradi,Ti,Tj,kappaBarj,kappaPartj,gmwj,gammaj,wkerni,grkerni
 real                :: kappaBari,kappaParti,gmwi,dx,dy,dz,rij2,rij,rij1,Wi,dWi
 real                :: dradxi,dradyi,dradzi,runix,runiy,runiz,R_rad,dT4
 real                :: pmassj,hi,hi21,hi1,q,q2
 logical             :: added_self

 npart = size(xyzh(1,:))
 nneigh_average = int(4./3.*pi*(radkern*hfact)**3) + 1
 icompactmax = int(1.2*nneigh_average*npart)
 allocate(ivar(3,npart),stat=ierr)
 if (ierr/=0) call fatal('get_diffusion_term_only','cannot allocate memory for ivar')
 allocate(ijvar(icompactmax),stat=ierr)
 if (ierr/=0) call fatal('get_diffusion_term_only','cannot allocate memory for ijvar')
 
 call get_compacted_neighbour_list(xyzh,ivar,ijvar,ncompact,ncompactlocal)
 ! check for errors
 if (ncompact <= 0 .or. ncompactlocal <= 0) then
    call fatal('radiation_implicit','empty neighbour list - need to call set_linklist first?')
 endif

 pmassj = massoftype(igas)
 !$omp parallel do default(none)&
 !$omp shared(ivar,ijvar,ncompact,unit_opacity,gradh,xyzh,unit_density,unit_ergg)&
 !$omp shared(rho,utherm,pmassj,udist,lambda_fld)&
 !$omp private(i,j,k,n,rhoi,rhoj,icompact,uradi,dradi,Ti,Tj,wkerni,grkerni,dT4)&
 !$omp private(kappaBarj,kappaPartj,gmwj,gammaj,dx,dy,dz,rij,rij2,rij1,Wi,dWi)&
 !$omp private(dradxi,dradyi,dradzi,runix,runiy,runiz,R_rad,hi,hi21,hi1,q,q2)&
 !$omp private(kappaBari,kappaParti,gmwi,added_self)
 loop_over_compact_list: do n = 1,ncompact
    i = ivar(3,n)
   ! print *, n,ncompact,utherm(i)
    uradi = 0.
    dradi = 0.
    dradxi = 0.
    dradyi = 0.
    dradzi = 0.
    rhoi = rho(i)
    added_self = .false.
    hi = xyzh(4,i)
    hi21 = 1./(hi*hi)
    hi1 = 1./hi

   call getopac_opdep(utherm(i)*unit_ergg,rhoi*unit_density,kappaBari,kappaParti,Ti,gmwi)

   loop_over_neighbours: do k = 1,ivar(1,n) 
       icompact = ivar(2,n) + k
    !  print *, 'icompact',icompact
       j = ijvar(icompact)
       if (i == j) added_self = .true.
   !  print *,'j',j
       rhoj = rho(j)
   !  print *, 'rhoj',rhoj
     !  print *, 'xyzh(1,i)', xyzh(1,i)
     !  print *,  ' xyzh(1,j)', xyzh(1,j)
       dx = xyzh(1,i) - xyzh(1,j)
      ! print *, 'dx', dx
       dy = xyzh(2,i) - xyzh(2,j)
       dz = xyzh(3,i) - xyzh(3,j)
       
       rij2 = dx*dx + dy*dy + dz*dz + tiny(0.)
       rij = sqrt(rij2)
       rij1 = 1./rij
       q = rij/hi
       q2 = rij2*hi21
       
       call get_kernel(q2,q,wkerni,grkerni)
       !print *, 'got kernel'
       Wi = wkerni*cnormk*hi21*hi1
       dWi = grkerni*cnormk*hi21*hi21*gradh(1,i)
       
       ! unit vector components
       runix = dx/rij
       runiy = dy/rij
       runiz = dz/rij

       call getopac_opdep(utherm(j)*unit_ergg,rhoj*unit_density,kappaBarj,kappaPartj,Tj,gmwj)
!       uradi = uradi + arad*pmassj*Tj**4.0d0*Wi/(rhoj)!*udist**3) ! why udist here? kern has h^-3
     !  print *, 'got opdep j'
       
       dT4 = Ti**4d0 - Tj**4d0
 !      dradxi = dradxi + pmassj*arad*dT4*dWi*runix/rhoj
  !     dradyi = dradyi + pmassj*arad*dT4*dWi*runiy/rhoj
   !    dradzi = dradzi + pmassj*arad*dT4*dWi*runiz/rhoj
    enddo loop_over_neighbours 

   ! print *, 'done neighbour loop for ', i,n
    if (.not. added_self) then
!       print *, "Has not added self in lambda hybrid"
!       uradi = uradi + cnormk*hi1*hi21*pmassj*arad*Ti**4d0/rhoi ! add self contribution
    endif

    dradi = sqrt(dradxi*dradxi + dradyi*dradyi + dradzi*dradzi) ! magnitude
    if ( (uradi == 0d0) .or. (dradi == 0d0) ) then
       R_rad = 0d0
    else	
       R_rad = dradi / (uradi*rhoi*kappaParti/unit_opacity) !code units
    endif

   lambda_fld(i) = (2d0 + R_rad) / (6d0 + 3d0*R_rad + R_rad*R_rad)
  enddo loop_over_compact_list
 !$omp end parallel do

 end subroutine calc_lambda_hybrid

end module radiation_implicit<|MERGE_RESOLUTION|>--- conflicted
+++ resolved
@@ -2,7 +2,7 @@
 ! The Phantom Smoothed Particle Hydrodynamics code, by Daniel Price et al. !
 ! Copyright (c) 2007-2024 The Authors (see AUTHORS)                        !
 ! See LICENCE file for usage and distribution conditions                   !
-! http://phantomsph.bitbucket.io/                                          !
+! http://phantomsph.github.io/                                             !
 !--------------------------------------------------------------------------!
 module radiation_implicit
 !
@@ -47,7 +47,7 @@
  character(len=*), parameter :: label = 'radiation_implicit'
 
  private
- public :: do_radiation_implicit,ierr_failed_to_converge,calc_lambda_hybrid
+ public :: do_radiation_implicit,ierr_failed_to_converge
 
 contains
 
@@ -57,7 +57,9 @@
 !+
 !---------------------------------------------------------
 subroutine do_radiation_implicit(dt,npart,rad,xyzh,vxyzu,radprop,drad,ierr)
- use io, only:fatal,warning
+ use io,         only:fatal,warning
+ use timing,     only:get_timings
+ use derivutils, only:do_timing
  integer, intent(in)  :: npart
  real, intent(in)     :: dt,xyzh(:,:)
  real, intent(inout)  :: radprop(:,:),rad(:,:),vxyzu(:,:),drad(:,:)
@@ -65,6 +67,7 @@
  integer              :: nsubsteps,i,nit
  logical              :: failed,moresweep
  real                 :: dtsub,errorE,errorU
+ real(kind=4)         :: tlast,tcpulast
  real, allocatable    :: origEU(:,:),EU0(:,:)
 
  ierr = 0
@@ -72,7 +75,9 @@
  allocate(origEU(2,npart),EU0(6,npart),stat=ierr)
  if (ierr/=0) call fatal('radiation_implicit','could not allocate memory to origEU and EU0')
 
+ call get_timings(tlast,tcpulast)
  call save_radiation_energies(npart,rad,xyzh,vxyzu,radprop,drad,origEU,.false.)
+ call do_timing('radsave',tlast,tcpulast,start=.true.)
 
  nsubsteps = 1
  moresweep = .true.
@@ -80,14 +85,18 @@
     moresweep = .false.
     dtsub = dt/nsubsteps
     over_substeps: do i = 1,nsubsteps
-       call do_radiation_onestep(dtsub,rad,xyzh,vxyzu,radprop,origEU,EU0,failed,nit,errorE,errorU,moresweep,ierr)
+       call do_radiation_onestep(dtsub,npart,rad,xyzh,vxyzu,radprop,origEU,EU0,failed,nit,errorE,errorU,moresweep,ierr)
        if (failed .or. moresweep) then
           ierr = ierr_failed_to_converge
           call warning('radiation_implicit','integration failed - using U and E values anyway')
           moresweep = .false.
           !exit over_substeps
        endif
-       if (i /= nsubsteps) call save_radiation_energies(npart,rad,xyzh,vxyzu,radprop,drad,origEU,.true.)
+       if (i /= nsubsteps) then
+          call get_timings(tlast,tcpulast)
+          call save_radiation_energies(npart,rad,xyzh,vxyzu,radprop,drad,origEU,.true.)
+          call do_timing('radsave',tlast,tcpulast)
+       endif
     enddo over_substeps
 
     !if (moresweep) then
@@ -137,13 +146,9 @@
 !  perform single iteration
 !+
 !---------------------------------------------------------
-subroutine do_radiation_onestep(dt,rad,xyzh,vxyzu,radprop,origEU,EU0,failed,nit,errorE,errorU,moresweep,ierr)
+subroutine do_radiation_onestep(dt,npart,rad,xyzh,vxyzu,radprop,origEU,EU0,failed,nit,errorE,errorU,moresweep,ierr)
  use io,      only:fatal,error,iverbose,warning
  use part,    only:hfact
-<<<<<<< HEAD
- use physcon, only:pi
- use kernel,  only:radkern
-=======
  use part,    only:pdvvisc=>luminosity,dvdx,nucleation,dust_temp,eos_vars,drad,iradxi,fxyzu
  use kernel,  only:radkern
  use timing,  only:get_timings
@@ -151,54 +156,35 @@
  use options,    only:implicit_radiation_store_drad
  use implicit,   only:allocate_memory_implicit,icompactmax,ivar,ijvar,ncompact,ncompactlocal,&
                       varij,varij2,varinew,vari,mask
->>>>>>> c022941a
  real, intent(in)     :: dt,xyzh(:,:),origEU(:,:)
+ integer, intent(in)  :: npart
  real, intent(inout)  :: radprop(:,:),rad(:,:),vxyzu(:,:)
  logical, intent(out) :: failed,moresweep
  integer, intent(out) :: nit,ierr
-<<<<<<< HEAD
- real, intent(out)    :: errorE,errorU,EU0(:,:)
- integer, allocatable :: ivar(:,:),ijvar(:)
- integer              :: ncompact,ncompactlocal,npart,icompactmax,nneigh_average,its
- real, allocatable    :: vari(:,:),varij(:,:),varij2(:,:),varinew(:,:)
- real :: maxerrE2,maxerrU2,maxerrE2last,maxerrU2last
-=======
  real, intent(out)    :: errorE,errorU,EU0(6,npart)
  integer              :: its_global,its
  real                 :: maxerrE2,maxerrU2,maxerrE2last,maxerrU2last
  real(kind=4)         :: tlast,tcpulast,t1,tcpu1
->>>>>>> c022941a
  logical :: converged
+
+ call get_timings(tlast,tcpulast)
 
  failed = .false.
  errorE = 0.
  errorU = 0.
  ierr = 0
 
-<<<<<<< HEAD
- npart = size(xyzh(1,:))
- nneigh_average = int(4./3.*pi*(radkern*hfact)**3) + 1
- icompactmax = int(1.2*nneigh_average*npart)
- allocate(ivar(3,npart),stat=ierr)
- if (ierr/=0) call fatal('radiation_implicit','cannot allocate memory for ivar')
- allocate(ijvar(icompactmax),stat=ierr)
- if (ierr/=0) call fatal('radiation_implicit','cannot allocate memory for ijvar')
- allocate(vari(2,npart),varij(4,icompactmax),varij2(3,icompactmax),varinew(3,npart),stat=ierr)
- if (ierr/=0) call fatal('radiation_implicit','cannot allocate memory for vari, varij, varij2, varinew')
-=======
  call allocate_memory_implicit(npart,radkern,hfact,ierr)
->>>>>>> c022941a
 
  !dtimax = dt/imaxstep
  call get_compacted_neighbour_list(xyzh,ivar,ijvar,ncompact,ncompactlocal)
+
  ! check for errors
  if (ncompact <= 0 .or. ncompactlocal <= 0) then
     call error('radiation_implicit','empty neighbour list - need to call set_linklist first?')
     ierr = ierr_neighbourlist_empty
     return
  endif
-<<<<<<< HEAD
-=======
 
  call do_timing('radneighlist',tlast,tcpulast,start=.true.)
 
@@ -208,21 +194,16 @@
  !$omp shared(pdvvisc,dvdx,nucleation,dust_temp,eos_vars,drad,fxyzu,implicit_radiation_store_drad) &
  !$omp shared(converged,maxerrE2,maxerrU2,maxerrE2last,maxerrU2last,itsmax_rad,moresweep,tol_rad,iverbose,ierr) &
  !$omp private(t1,tcpu1,its)
->>>>>>> c022941a
  call fill_arrays(ncompact,ncompactlocal,npart,icompactmax,dt,&
                   xyzh,vxyzu,ivar,ijvar,rad,vari,varij,varij2,EU0)
 
+ !$omp master
+ call do_timing('radarrays',tlast,tcpulast)
+ !$omp end master
+
+ !$omp single
  maxerrE2last = huge(0.)
  maxerrU2last = huge(0.)
-<<<<<<< HEAD
-
- iterations: do its=1,itsmax_rad
-    call compute_flux(ivar,ijvar,ncompact,npart,icompactmax,varij,varij2,vari,EU0,varinew,radprop)
-    call calc_lambda_and_eddington(ivar,ncompactlocal,npart,vari,EU0,radprop,ierr)
-    call calc_diffusion_term(ivar,ijvar,varij,ncompact,npart,icompactmax,radprop,vari,EU0,varinew,ierr)
-    call update_gas_radiation_energy(ivar,ijvar,vari,ncompact,npart,ncompactlocal,&
-                                     vxyzu,radprop,rad,origEU,varinew,EU0,moresweep,maxerrE2,maxerrU2)
-=======
  mask = .true.
  !$omp end single
 
@@ -256,31 +237,29 @@
     converged = (maxerrE2 <= tol_rad .and. maxerrU2 <= tol_rad)
     maxerrU2last = maxerrU2
     !$omp end single
->>>>>>> c022941a
-
-    if (iverbose >= 2) print*,'iteration: ',its,' error = ',maxerrE2,maxerrU2
-    converged = (maxerrE2 <= tol_rad .and. maxerrU2 <= tol_rad)
+
     if (converged) exit iterations
 
-    maxerrU2last = maxerrU2
  enddo iterations
+
+ !$omp single
+ its_global = its    ! save the iteration count, should be same on all threads
+ !$omp end single
+
+ !$omp end parallel
 
  if (converged) then
     if (iverbose >= 0) print "(1x,a,i4,a,es10.3,a,es10.3)", &
-          trim(label)//': succeeded with ',its,' iterations: xi err:',maxerrE2,' u err:',maxerrU2
+          trim(label)//': succeeded with ',its_global,' iterations: xi err:',maxerrE2,' u err:',maxerrU2
  else
     call warning('radiation_implicit','maximum iterations reached')
     moresweep = .true.
  endif
 
-<<<<<<< HEAD
- call store_radiation_results(ncompactlocal,npart,ivar,EU0,rad,vxyzu)
-=======
  nit = its
  call do_timing('radits',tlast,tcpulast)
  call store_radiation_results(ncompactlocal,npart,ivar,EU0,rad,radprop,vxyzu)
  call do_timing('radstore',tlast,tcpulast)
->>>>>>> c022941a
 
 end subroutine do_radiation_onestep
 
@@ -305,19 +284,14 @@
  integer                           :: icompact_private,icompact,icompactmax,iamtypei,nneigh_trial
  integer, parameter                :: maxcellcache = 10000
  integer, save, allocatable        :: neighlist(:)
-<<<<<<< HEAD
- real                              :: dx,dy,dz,hi21,rij2,q2i
-=======
  real                              :: dx,dy,dz,xi,yi,zi,hi,hi21,hj1,rij2,q2i,q2j
->>>>>>> c022941a
  real, save, allocatable           :: xyzcache(:,:)
- !real, save                        :: xyzcache(maxcellcache,3)
  !$omp threadprivate(xyzcache,neighlist)
  logical                           :: iactivei,iamdusti,iamgasi
 
  if (.not. allocated(neighlist)) then
     !$omp parallel
-    allocate(neighlist(size(xyzh(1,:))),xyzcache(maxcellcache,3))
+    allocate(neighlist(size(xyzh(1,:))),xyzcache(maxcellcache,4))
     !$omp end parallel
  endif
 
@@ -325,17 +299,11 @@
  ncompactlocal = 0
  icompact = 0
  icompactmax = size(ijvar)
- !$omp parallel do schedule(runtime)&
+ !$omp parallel do default(none) schedule(runtime)&
  !$omp shared(ncells,xyzh,inodeparts,inoderange,iphase,dxbound,dybound,dzbound,ifirstincell)&
-<<<<<<< HEAD
- !$omp shared(ncompact,icompact,icompactmax)&
- !$omp private(icell,i,j,k,n,ip,iactivei,iamgasi,iamdusti,iamtypei,dx,dy,dz,rij2,q2i)&
- !$omp private(hi21,ncompact_private,icompact_private,nneigh_trial,nneigh)
-=======
  !$omp shared(ivar,ijvar,ncompact,icompact,icompactmax,maxphase,maxp)&
  !$omp private(icell,i,j,k,n,ip,iactivei,iamgasi,iamdusti,iamtypei,dx,dy,dz,rij2,q2i,q2j)&
  !$omp private(hi,xi,yi,zi,hi21,hj1,ncompact_private,icompact_private,nneigh_trial,nneigh)
->>>>>>> c022941a
 
  over_cells: do icell=1,int(ncells)
     i = ifirstincell(icell)
@@ -346,7 +314,7 @@
     !
     !--get the neighbour list and fill the cell cache
     !
-    call get_neighbour_list(icell,listneigh,nneigh_trial,xyzh,xyzcache,maxcellcache)
+    call get_neighbour_list(icell,listneigh,nneigh_trial,xyzh,xyzcache,maxcellcache,getj=.true.)
 
     over_parts: do ip = inoderange(1,icell),inoderange(2,icell)
        i = inodeparts(ip)
@@ -382,15 +350,6 @@
 
           if (n <= maxcellcache) then
              ! positions from cache are already mod boundary
-<<<<<<< HEAD
-             dx = xyzh(1,i) - xyzcache(n,1)
-             dy = xyzh(2,i) - xyzcache(n,2)
-             dz = xyzh(3,i) - xyzcache(n,3)
-          else
-             dx = xyzh(1,i) - xyzh(1,j)
-             dy = xyzh(2,i) - xyzh(2,j)
-             dz = xyzh(3,i) - xyzh(3,j)
-=======
              dx = xi - xyzcache(n,1)
              dy = yi - xyzcache(n,2)
              dz = zi - xyzcache(n,3)
@@ -400,7 +359,6 @@
              dy = yi - xyzh(2,j)
              dz = zi - xyzh(3,j)
              hj1 = 1./xyzh(4,j)
->>>>>>> c022941a
           endif
           if (periodic) then
              if (abs(dx) > 0.5*dxbound) dx = dx - dxbound*SIGN(1.0,dx)
@@ -409,10 +367,11 @@
           endif
           rij2 = dx*dx + dy*dy + dz*dz
           q2i = rij2*hi21
+          q2j = rij2*hj1*hj1
           !
           !--do interaction if r/h < compact support size
           !
-          is_sph_neighbour: if (q2i < radkern2) then ! .or. q2j < radkern2) then
+          is_sph_neighbour: if (q2i < radkern2 .or. q2j < radkern2) then
              nneigh = nneigh + 1
              neighlist(nneigh) = j
           endif is_sph_neighbour
@@ -461,29 +420,6 @@
  integer, intent(in) :: ncompact,ncompactlocal,icompactmax,npart
  integer, intent(in) :: ivar(:,:),ijvar(:)
  real, intent(in)    :: dt,xyzh(:,:),vxyzu(:,:),rad(:,:)
-<<<<<<< HEAD
- real, intent(inout) :: radprop(:,:)
- real, intent(out)   :: vari(:,:),EU0(2,npart),varij(4,icompactmax),varij2(3,icompactmax)
- integer             :: n,i,j,k,icompact
- real :: cv_effective,pmi,hi,hi21,hi41,rhoi,dx,dy,dz,rij2,rij,rij1,dr,dti,&
-         dvxdxi,dvxdyi,dvxdzi,dvydxi,dvydyi,dvydzi,dvzdxi,dvzdyi,dvzdzi,&
-         pmj,rhoj,hj,hj21,hj41,v2i,vi,v2j,vj,dWi,dWj,dvx,dvy,dvz,rhomean,&
-         dvdotdr,dv,vmu,dvdWimj,dvdWimi,dvdWjmj,c_code,&
-         dWidrlightrhorhom,dWiidrlightrhorhom,dWjdrlightrhorhom,&
-         pmjdWrijrhoi,pmjdWrunix,pmjdWruniy,pmjdWruniz,&
-         dust_kappai,dust_cooling,heatingISRi,dust_gas
-
- c_code = get_c_code()
- dti = dt
- !$omp parallel do default(none) &
- !$omp shared(EU0,radprop,rad,xyzh,vxyzu,c_code,vari,ivar,ijvar,varij,varij2,dvdx,dxbound,dybound,dzbound) &
- !$omp shared(dust_temp,ncompactlocal,ncompact,massoftype,iopacity_type,nucleation,dt,gradh,cv_type) &
- !$omp firstprivate(dti) &
- !$omp private(n,i,j,k,rhoi,icompact,pmi,dvxdxi,dvxdyi,dvxdzi,dvydxi,dvydyi,dvydzi) &
- !$omp private(dvzdxi,dvzdyi,dvzdzi,dx,dy,dz,rij2,rij,rij1,dr,pmj,rhoj,hi,hj,hi21,hj21,hi41,hj41) &
- !$omp private(v2i,vi,v2j,vj,dWi,dWj,dvx,dvy,dvz,rhomean,dvdotdr,dv,vmu,dvdWimj,dvdWimi,dvdWjmj) &
- !$omp private(dWidrlightrhorhom,pmjdWrijrhoi,dWjdrlightrhorhom,dWiidrlightrhorhom,cv_effective) &
-=======
  real, intent(out)   :: vari(:,:),EU0(6,npart),varij(2,icompactmax),varij2(4,icompactmax)
  integer             :: n,i,j,k,icompact
  real :: pmi,hi,hi21,hi41,rhoi,dx,dy,dz,rij2,rij,rij1,dr,dti,&
@@ -498,10 +434,10 @@
  !$omp private(dx,dy,dz,rij2,rij,rij1,dr,pmj,rhoj,hi,hj,hi21,hj21,hi41,hj41) &
  !$omp private(v2i,vi,v2j,vj,dWi,dWj) &
  !$omp private(xi,yi,zi,gradhi,dWidrlightrhorhom,pmjdWrijrhoi,dWjdrlightrhorhom) &
->>>>>>> c022941a
  !$omp private(pmjdWrunix,pmjdWruniy,pmjdWruniz,dust_kappai,dust_cooling,heatingISRi,dust_gas)
 
  do n = 1,ncompact
+    dti = dt
     i = ivar(3,n)
 
     if (.true.) then
@@ -573,16 +509,9 @@
           dWi = grkern(v2i,vi)*hi41*cnormk*gradhi
           dWj = grkern(v2j,vj)*hj41*cnormk*gradh(1,j)
 
-<<<<<<< HEAD
-       rhomean = 0.5*(rhoi+rhoj)
-
-       dvdotdr = dvx*dx + dvy*dy + dvz*dz
-       dv = dvdotdr/dr
-=======
           ! Coefficients for p(div(v))/rho term in gas energy equation (e.g. eq 26, Whitehouse & Bate 2004)
           dWidrlightrhorhom = c_code*dWi/dr*pmj/(rhoi*rhoj)
           dWjdrlightrhorhom = c_code*dWj/dr*pmj/(rhoi*rhoj)
->>>>>>> c022941a
 
           pmjdWrijrhoi = pmj*dWi*rij1/rhoi
           pmjdWrunix = pmjdWrijrhoi*dx
@@ -592,52 +521,6 @@
           varij(1,icompact) = rhoj
           varij(2,icompact) = 0.5*(dWidrlightrhorhom+dWjdrlightrhorhom)
 
-<<<<<<< HEAD
-       ! Coefficients for p(div(v))/rho term in gas energy equation (e.g. eq 26, Whitehouse & Bate 2004)
-       dWidrlightrhorhom = c_code*dWi/dr*pmj/(rhoi*rhoj)
-       dWiidrlightrhorhom = c_code*dWi/dr*pmi/(rhoi*rhoj)
-       dWjdrlightrhorhom = c_code*dWj/dr*pmj/(rhoi*rhoj)
-
-       pmjdWrijrhoi = pmj*dWi*rij1/rhoi
-       pmjdWrunix = pmjdWrijrhoi*dx
-       pmjdWruniy = pmjdWrijrhoi*dy
-       pmjdWruniz = pmjdWrijrhoi*dz
-       !
-       !--Calculates density(i) times the gradient of velocity
-       !
-       dvxdxi = dvxdxi - dvx*pmjdWrunix
-       dvxdyi = dvxdyi - dvx*pmjdWruniy
-       dvxdzi = dvxdzi - dvx*pmjdWruniz
-       dvydxi = dvydxi - dvy*pmjdWrunix
-       dvydyi = dvydyi - dvy*pmjdWruniy
-       dvydzi = dvydzi - dvy*pmjdWruniz
-       dvzdxi = dvzdxi - dvz*pmjdWrunix
-       dvzdyi = dvzdyi - dvz*pmjdWruniy
-       dvzdzi = dvzdzi - dvz*pmjdWruniz
-
-       varij(1,icompact) = rhoj
-       varij(2,icompact) = dWiidrlightrhorhom
-       varij(3,icompact) = dWidrlightrhorhom
-       varij(4,icompact) = dWjdrlightrhorhom
-
-       varij2(1,icompact) = pmjdWrunix
-       varij2(2,icompact) = pmjdWruniy
-       varij2(3,icompact) = pmjdWruniz
-    enddo
-    dvdx(1,i) = real(dvxdxi,kind=kind(dvdx)) ! convert to real*4 explicitly to avoid warnings
-    dvdx(2,i) = real(dvxdyi,kind=kind(dvdx))
-    dvdx(3,i) = real(dvxdzi,kind=kind(dvdx))
-    dvdx(4,i) = real(dvydxi,kind=kind(dvdx))
-    dvdx(5,i) = real(dvydyi,kind=kind(dvdx))
-    dvdx(6,i) = real(dvydzi,kind=kind(dvdx))
-    dvdx(7,i) = real(dvzdxi,kind=kind(dvdx))
-    dvdx(8,i) = real(dvzdyi,kind=kind(dvdx))
-    dvdx(9,i) = real(dvzdzi,kind=kind(dvdx))
-
-    vari(1,n) = dti
-    vari(2,n) = rhoi
-    ! endif
-=======
           varij2(1,icompact) = pmjdWrunix
           varij2(2,icompact) = pmjdWruniy
           varij2(3,icompact) = pmjdWruniz
@@ -647,9 +530,8 @@
        vari(1,n) = dti
        vari(2,n) = rhoi
     endif
->>>>>>> c022941a
  enddo
- !$omp end parallel do
+ !$omp enddo
 
 end subroutine fill_arrays
 
@@ -659,20 +541,6 @@
 !  compute radiative flux
 !+
 !---------------------------------------------------------
-<<<<<<< HEAD
-subroutine compute_flux(ivar,ijvar,ncompact,npart,icompactmax,varij,varij2,vari,EU0,varinew,radprop)
- integer, intent(in) :: ivar(:,:),ijvar(:),ncompact,npart,icompactmax
- real, intent(in)    :: varij(4,icompactmax),varij2(3,icompactmax),vari(2,npart),EU0(2,npart)
- real, intent(inout) :: radprop(:,:)
- real, intent(out)   :: varinew(3,npart)  ! we use this parallel loop to set varinew to zero
- integer             :: i,j,k,n,icompact
- real                :: rhoi,rhoj,pmjdWrunix,pmjdWruniy,pmjdWruniz,dedxi,dedyi,dedzi,dradenij
-
- !$omp parallel do default(none)&
- !$omp shared(vari,ivar,EU0,varij2,ijvar,varij,ncompact,radprop,varinew)&
- !$omp private(i,j,k,n,dedxi,dedyi,dedzi,rhoi,rhoj,icompact)&
- !$omp private(pmjdWrunix,pmjdWruniy,pmjdWruniz,dradenij)
-=======
 subroutine compute_flux(ivar,ijvar,ncompact,npart,icompactmax,varij2,vari,EU0,varinew,radprop,mask)
  use io,              only:error
  use part,            only:dust_temp,nucleation
@@ -691,83 +559,11 @@
  !$omp private(i,j,k,n,dedx,rhoi,rhoj,icompact)&
  !$omp private(pmjdWrunix,pmjdWruniy,pmjdWruniz,dradenij)&
  !$omp private(opacity,radRi,EU01i)
->>>>>>> c022941a
 
  do n = 1,ncompact
     i = ivar(3,n)
     varinew(1,i) = 0.
     varinew(2,i) = 0.
-<<<<<<< HEAD
-    !varinew(3,i) = 0.
-    !          if (iphase(i)==0) then
-    dedxi = 0.
-    dedyi = 0.
-    dedzi = 0.
-
-    rhoi = vari(2,n)
-
-    do k = 1,ivar(1,n)
-       icompact = ivar(2,n) + k
-       j = ijvar(icompact)
-       rhoj = varij(1,icompact)
-       pmjdWrunix = varij2(1,icompact)
-       pmjdWruniy = varij2(2,icompact)
-       pmjdWruniz = varij2(3,icompact)
-
-       ! Calculates the gradient of E (where E=rho*e, and e is xi)
-       dradenij = rhoj*EU0(1,j) - rhoi*EU0(1,i)
-       dedxi = dedxi + dradenij*pmjdWrunix
-       dedyi = dedyi + dradenij*pmjdWruniy
-       dedzi = dedzi + dradenij*pmjdWruniz
-    enddo
-
-    radprop(ifluxx,i) = dedxi
-    radprop(ifluxy,i) = dedyi
-    radprop(ifluxz,i) = dedzi
- enddo
- !$omp end parallel do
-
-end subroutine compute_flux
-
-
-!---------------------------------------------------------
-!+
-!  calculate flux limiter (lambda) and eddington factor
-!+
-!---------------------------------------------------------
-subroutine calc_lambda_and_eddington(ivar,ncompactlocal,npart,vari,EU0,radprop,ierr)
- use io,              only:error
- use part,            only:dust_temp,nucleation
- use radiation_utils, only:get_rad_R
- use options,         only:limit_radiation_flux
- integer, intent(in) :: ivar(:,:),ncompactlocal,npart
- real, intent(in)    :: vari(:,:),EU0(2,npart)
- real, intent(inout) :: radprop(:,:)
- integer             :: n,i,ierr
- real                :: rhoi,gradE1i,opacity,radRi
-
- ierr = 0
- !$omp parallel do default(none)&
- !$omp shared(vari,ivar,radprop,ncompactlocal,EU0,dust_temp,nucleation,limit_radiation_flux) &
- !$omp private(i,n,rhoi,gradE1i,opacity,radRi)&
- !$omp reduction(max:ierr)
- do n = 1,ncompactlocal
-    i = ivar(3,n)
-    rhoi = vari(2,n)
-    !
-    ! If using diffuse ISM, use Rosseland mean opacity from the frequency
-    ! dependent opacity when dust temperatures are cold (T_d<100 K).
-    ! Otherwise use the tabulated grey dust opacities.
-    !
-    opacity = radprop(ikappa,i)
-    if (dustRT) then
-       if (dust_temp(i) < Tdust_threshold) opacity = nucleation(idkappa,i)
-    endif
-    if (opacity < 0.) then
-       ierr = max(ierr,ierr_negative_opacity)
-       call error(label,'Negative opacity',val=opacity)
-    endif
-=======
     if (mask(i)) then
        dedx(1) = 0.
        dedx(2) = 0.
@@ -805,7 +601,6 @@
        !     ierr = max(ierr,ierr_negative_opacity)
        !     call error(label,'Negative opacity',val=opacity)
        !  endif
->>>>>>> c022941a
 
        if (limit_radiation_flux) then
           radRi = get_rad_R(rhoi,EU01i,dedx,opacity)
@@ -816,7 +611,7 @@
        EU0(6,i) = EU0(5,i) + EU0(5,i)**2 * radRi**2  ! e.g., eq 11, Whitehouse & Bate (2004)
     endif
  enddo
- !$omp end parallel do
+ !$omp enddo
 
 end subroutine compute_flux
 
@@ -831,48 +626,6 @@
  use io,   only:error
  use part, only:dust_temp,nucleation
  integer, intent(in)  :: ivar(:,:),ijvar(:),ncompact,npart,icompactmax
-<<<<<<< HEAD
- real, intent(in)     :: vari(:,:),varij(4,icompactmax),EU0(2,npart),radprop(:,:)
- integer, intent(out) :: ierr
- real, intent(inout)  :: varinew(3,npart)
- integer              :: n,i,j,k,icompact
- real                 :: rhoi,rhoj,opacityi,opacityj,bi,bj,b1
- real                 :: dWiidrlightrhorhom,dWidrlightrhorhom,dWjdrlightrhorhom
- real                 :: diffusion_numerator,diffusion_denominator,tempval1,tempval2
-
- ierr = 0
- !$omp parallel do default(none)&
- !$omp shared(vari,varij,ivar,ijvar,radprop,ncompact,EU0,varinew,dust_temp,nucleation)&
- !$omp private(i,j,k,n,rhoi,rhoj,opacityi,opacityj,bi,bj,b1,diffusion_numerator,diffusion_denominator)&
- !$omp private(dWiidrlightrhorhom,dWidrlightrhorhom,dWjdrlightrhorhom,tempval1,tempval2,icompact)&
- !$omp reduction(max:ierr)
- do n = 1,ncompact
-    i = ivar(3,n)
-    !  if (iphase(i) == 0) then
-    rhoi = vari(2,n)
-    !
-    !--NOTE: Needs to do this loop even for boundaryparticles because active
-    !     boundary particles will need to contribute to the varinew()
-    !     quantities (i.e. diffusion terms) of particle j due to the way that
-    !     particle j only finds neighbours inside h_j or non-active particles
-    !     inside h_i.  The varinew() quantities of a boundaryparticle are
-    !     not used, but its contributions to j are.
-    !
-    !--Initialising counters to zero for this particle
-    !
-    diffusion_numerator = 0.
-    diffusion_denominator = 0.
-    !
-    !--All the neighbours loop
-    !
-    do k = 1,ivar(1,n)
-       icompact = ivar(2,n) + k
-       j = ijvar(icompact)
-       rhoj = varij(1,icompact)
-       dWiidrlightrhorhom = varij(2,icompact)
-       dWidrlightrhorhom = varij(3,icompact)
-       dWjdrlightrhorhom = varij(4,icompact)
-=======
  real, intent(in)     :: vari(:,:),varij(2,icompactmax),EU0(6,npart)
  logical, intent(in)  :: mask(npart)
  integer, intent(out) :: ierr
@@ -892,7 +645,6 @@
        rhoi = vari(2,n)
        opacityi = EU0(4,i)
        bi = EU0(5,i)/(opacityi*rhoi)
->>>>>>> c022941a
        !
        !--NOTE: Needs to do this loop even for boundaryparticles because active
        !     boundary particles will need to contribute to the varinew()
@@ -901,53 +653,13 @@
        !     inside h_i.  The varinew() quantities of a boundaryparticle are
        !     not used, but its contributions to j are.
        !
-<<<<<<< HEAD
-       opacityi = radprop(ikappa,i)
-       opacityj = radprop(ikappa,j)
-       if (dustRT) then
-          if (dust_temp(i) < Tdust_threshold) opacityi = nucleation(idkappa,i)
-          if (dust_temp(j) < Tdust_threshold) opacityj = nucleation(idkappa,j)
-       endif
-       if ((opacityi <= 0.) .or. (opacityj <= 0.)) then
-          ierr = max(ierr,ierr_negative_opacity)
-          call error(label,'Negative or zero opacity',val=min(opacityi,opacityj))
-       endif
-       bi = radprop(ilambda,i)/(opacityi*rhoi)
-       bj = radprop(ilambda,j)/(opacityj*rhoj)
-=======
        !--Initialising counters to zero for this particle
->>>>>>> c022941a
        !
        diffusion_numerator = 0.
        diffusion_denominator = 0.
        !
        !--All the neighbours loop
        !
-<<<<<<< HEAD
-       diffusion_numerator = diffusion_numerator - 0.5*dWidrlightrhorhom*b1*EU0(1,j)*rhoj
-       diffusion_denominator = diffusion_denominator + 0.5*dWidrlightrhorhom*b1*rhoi
-       !
-       !--If particle j is active, need to add contribution due to i for hj
-       !
-       !  if (iactive(iphase(j))) then  !
-       tempval1 = 0.5*dWiidrlightrhorhom*b1
-       tempval2 = tempval1*rhoj
-       tempval1 = tempval1*EU0(1,i)*rhoi
-       !$omp atomic
-       varinew(1,j) = varinew(1,j) - tempval1
-       !$omp atomic
-       varinew(2,j) = varinew(2,j) + tempval2
-       !  else
-       !     diffusion_numerator = diffusion_numerator - 0.5*dWjdrlightrhorhom*b1*EU0(1,J)*rhoj
-       !     diffusion_denominator = diffusion_denominator + 0.5*dWjdrlightrhorhom*b1*rhoi
-       !  endif
-       ! ENDIF         !--iphase(j)==0
-    enddo
-    !$omp atomic
-    varinew(1,i) = varinew(1,i) + diffusion_numerator
-    !$omp atomic
-    varinew(2,i) = varinew(2,i) + diffusion_denominator
-=======
        do k = 1,ivar(1,n)
           icompact = ivar(2,n) + k
           j = ijvar(icompact)
@@ -981,9 +693,8 @@
        varinew(1,i) = varinew(1,i) + diffusion_numerator
        varinew(2,i) = varinew(2,i) + diffusion_denominator
     endif
->>>>>>> c022941a
  enddo
- !$omp end parallel do
+ !$omp enddo
 
 end subroutine calc_diffusion_term
 
@@ -992,34 +703,22 @@
 !  update gas and radiation energy
 !+
 !---------------------------------------------------------
-<<<<<<< HEAD
-subroutine update_gas_radiation_energy(ivar,ijvar,vari,ncompact,npart,ncompactlocal,&
-                                       vxyzu,radprop,rad,origEU,varinew,EU0,moresweep,maxerrE2,maxerrU2)
-=======
 subroutine update_gas_radiation_energy(ivar,vari,npart,ncompactlocal,&
                                        radprop,rad,origEU,varinew,EU0,&
                                        pdvvisc,dvdx,nucleation,dust_temp,eos_vars,drad,fxyzu, &
                                        mask,store_drad,moresweep,maxerrE2,maxerrU2)
->>>>>>> c022941a
  use io,      only:fatal,error
- use part,    only:pdvvisc=>luminosity,dvdx,nucleation,dust_temp,eos_vars,drad,iradxi,fxyzu
  use units,   only:get_radconst_code,get_c_code,unit_density
  use physcon, only:mass_proton_cgs
  use eos,     only:metallicity=>Z_in
-<<<<<<< HEAD
- use options, only:implicit_radiation_store_drad
- integer, intent(in) :: ivar(:,:),ijvar(:),ncompact,npart,ncompactlocal
- real, intent(in)    :: vari(:,:),varinew(3,npart),rad(:,:),origEU(:,:),vxyzu(:,:)
- real, intent(inout) :: radprop(:,:),EU0(2,npart)
-=======
  integer, intent(in) :: ivar(:,:),npart,ncompactlocal
  real, intent(in)    :: vari(:,:),varinew(3,npart),rad(:,:),origEU(:,:)
  real(kind=4), intent(in) :: pdvvisc(:),dvdx(:,:)
  real, intent(in)    :: eos_vars(:,:)
  real, intent(inout) :: drad(:,:),fxyzu(:,:),nucleation(:,:),dust_temp(:)
  real, intent(inout) :: radprop(:,:),EU0(6,npart)
->>>>>>> c022941a
  real, intent(out)   :: maxerrE2,maxerrU2
+ logical, intent(in) :: store_drad
  logical, intent(out):: moresweep
  logical, intent(inout):: mask(npart)
  integer             :: i,n,ieqtype,ierr
@@ -1037,19 +736,13 @@
  a_code = get_radconst_code()
  c_code = get_c_code()
  moresweep = .false.
+ !$omp single
  maxerrE2 = 0.
  maxerrU2 = 0.
-
-<<<<<<< HEAD
- !$omp parallel do default(none)&
- !$omp shared(vari,ivar,ijvar,radprop,rad,ncompact,ncompactlocal,EU0,varinew) &
- !$omp shared(dvdx,origEU,nucleation,dust_temp,eos_vars,implicit_radiation_store_drad,cv_type) &
- !$omp shared(moresweep,pdvvisc,metallicity,vxyzu,iopacity_type,a_code,c_code,massoftype,drad,fxyzu) &
- !$omp private(i,j,n,rhoi,dti,diffusion_numerator,diffusion_denominator,U1i,skip_quartic,Tgas,E1i,dUcomb,dEcomb) &
-=======
+ !$omp end single
+
  !$omp do schedule(runtime)&
  !$omp private(i,n,rhoi,dti,diffusion_numerator,diffusion_denominator,U1i,skip_quartic,Tgas,E1i,dUcomb,dEcomb) &
->>>>>>> c022941a
  !$omp private(gradEi2,gradvPi,rpdiag,rpall,radpresdenom,stellarradiation,dust_tempi,dust_kappai,xnH2) &
  !$omp private(dust_cooling,heatingISRi,dust_gas,gas_dust_val,dustgammaval,gas_dust_cooling,cosmic_ray) &
  !$omp private(cooling_line,photoelectric,h2form,dust_heating,dust_term,betaval,chival,gammaval,betaval_d,tfour) &
@@ -1274,28 +967,6 @@
        endif
        maxerrE2 = max(maxerrE2, maxerrE2i)
 
-<<<<<<< HEAD
-    if (Tgas >= 2000.) then
-       maxerrU2 = max(maxerrU2, 1.*abs((EU0(2,i) - U1i)/U1i))
-       residualU = 0.
-    else
-       maxerrU2old = maxerrU2
-       maxerrU2 = max(maxerrU2, abs((origEU(2,i)+(dUcomb)* dti - U1i)/U1i))
-       residualU = origEU(2,i)+(dUcomb)*dti - U1i
-    endif
-    !
-    !--Copy values
-    !
-    EU0(1,i) = E1i
-    EU0(2,i) = U1i
-    radprop(icv,i) = get_cv(rhoi,EU0(2,i),cv_type) ! should this be EU0(2,i)??
-    radprop(ikappa,i) = get_kappa(iopacity_type,EU0(2,i),radprop(icv,i),rhoi)
-
-    if (implicit_radiation_store_drad) then  ! use this for testing
-       drad(iradxi,i) = (E1i - origEU(1,i))/dti  ! dxi/dt
-       fxyzu(4,i) = (U1i - origEU(2,i))/dti      ! du/dt
-    endif
-=======
        if (Tgas >= 2000.) then
           maxerrU2i = abs((Ui - U1i)/U1i)
           residualU = 0.
@@ -1325,7 +996,6 @@
           drad(iradxi,i) = (E1i - origEU(1,i))/dti  ! dxi/dt
           fxyzu(4,i) = (U1i - origEU(2,i))/dti      ! du/dt
        endif
->>>>>>> c022941a
 
        if (dustRT) then
           dust_temp(i) = dust_temperature(rad(iradxi,i),U1i,rhoi,dust_kappai,&
@@ -1334,7 +1004,7 @@
        endif
     endif
  enddo main_loop
-!$omp end parallel do
+!$omp enddo
 
 end subroutine update_gas_radiation_energy
 
@@ -1829,128 +1499,5 @@
  call quarticsolve(a,uold,soln,moresweep,ierr)
 
 end subroutine solve_quartic
- 
-!---------------------------------------------------------
-!+
-!  Calculate the radiation energy density and flux from 
-!  temperature for hybrid cooling
-!+
-!---------------------------------------------------------
- subroutine calc_lambda_hybrid(xyzh,utherm,rho)
- use io,              only:fatal
- use eos_stamatellos, only:getopac_opdep,lambda_fld
- use kernel,          only:get_kernel,cnormk,radkern
- use units,           only:unit_density,unit_ergg,unit_opacity,udist
- use part,            only:massoftype,igas,gradh,hfact
- use physcon,         only:pi
-
- real, intent(in)    :: xyzh(:,:),utherm(:),rho(:)
- integer,allocatable :: ivar(:,:),ijvar(:)
- integer             :: ncompact,npart,icompactmax,ierr,ncompactlocal
- integer             :: i,j,k,n,icompact,nneigh_average
- real                :: rhoi,rhoj
- real                :: uradi,dradi,Ti,Tj,kappaBarj,kappaPartj,gmwj,gammaj,wkerni,grkerni
- real                :: kappaBari,kappaParti,gmwi,dx,dy,dz,rij2,rij,rij1,Wi,dWi
- real                :: dradxi,dradyi,dradzi,runix,runiy,runiz,R_rad,dT4
- real                :: pmassj,hi,hi21,hi1,q,q2
- logical             :: added_self
-
- npart = size(xyzh(1,:))
- nneigh_average = int(4./3.*pi*(radkern*hfact)**3) + 1
- icompactmax = int(1.2*nneigh_average*npart)
- allocate(ivar(3,npart),stat=ierr)
- if (ierr/=0) call fatal('get_diffusion_term_only','cannot allocate memory for ivar')
- allocate(ijvar(icompactmax),stat=ierr)
- if (ierr/=0) call fatal('get_diffusion_term_only','cannot allocate memory for ijvar')
- 
- call get_compacted_neighbour_list(xyzh,ivar,ijvar,ncompact,ncompactlocal)
- ! check for errors
- if (ncompact <= 0 .or. ncompactlocal <= 0) then
-    call fatal('radiation_implicit','empty neighbour list - need to call set_linklist first?')
- endif
-
- pmassj = massoftype(igas)
- !$omp parallel do default(none)&
- !$omp shared(ivar,ijvar,ncompact,unit_opacity,gradh,xyzh,unit_density,unit_ergg)&
- !$omp shared(rho,utherm,pmassj,udist,lambda_fld)&
- !$omp private(i,j,k,n,rhoi,rhoj,icompact,uradi,dradi,Ti,Tj,wkerni,grkerni,dT4)&
- !$omp private(kappaBarj,kappaPartj,gmwj,gammaj,dx,dy,dz,rij,rij2,rij1,Wi,dWi)&
- !$omp private(dradxi,dradyi,dradzi,runix,runiy,runiz,R_rad,hi,hi21,hi1,q,q2)&
- !$omp private(kappaBari,kappaParti,gmwi,added_self)
- loop_over_compact_list: do n = 1,ncompact
-    i = ivar(3,n)
-   ! print *, n,ncompact,utherm(i)
-    uradi = 0.
-    dradi = 0.
-    dradxi = 0.
-    dradyi = 0.
-    dradzi = 0.
-    rhoi = rho(i)
-    added_self = .false.
-    hi = xyzh(4,i)
-    hi21 = 1./(hi*hi)
-    hi1 = 1./hi
-
-   call getopac_opdep(utherm(i)*unit_ergg,rhoi*unit_density,kappaBari,kappaParti,Ti,gmwi)
-
-   loop_over_neighbours: do k = 1,ivar(1,n) 
-       icompact = ivar(2,n) + k
-    !  print *, 'icompact',icompact
-       j = ijvar(icompact)
-       if (i == j) added_self = .true.
-   !  print *,'j',j
-       rhoj = rho(j)
-   !  print *, 'rhoj',rhoj
-     !  print *, 'xyzh(1,i)', xyzh(1,i)
-     !  print *,  ' xyzh(1,j)', xyzh(1,j)
-       dx = xyzh(1,i) - xyzh(1,j)
-      ! print *, 'dx', dx
-       dy = xyzh(2,i) - xyzh(2,j)
-       dz = xyzh(3,i) - xyzh(3,j)
-       
-       rij2 = dx*dx + dy*dy + dz*dz + tiny(0.)
-       rij = sqrt(rij2)
-       rij1 = 1./rij
-       q = rij/hi
-       q2 = rij2*hi21
-       
-       call get_kernel(q2,q,wkerni,grkerni)
-       !print *, 'got kernel'
-       Wi = wkerni*cnormk*hi21*hi1
-       dWi = grkerni*cnormk*hi21*hi21*gradh(1,i)
-       
-       ! unit vector components
-       runix = dx/rij
-       runiy = dy/rij
-       runiz = dz/rij
-
-       call getopac_opdep(utherm(j)*unit_ergg,rhoj*unit_density,kappaBarj,kappaPartj,Tj,gmwj)
-!       uradi = uradi + arad*pmassj*Tj**4.0d0*Wi/(rhoj)!*udist**3) ! why udist here? kern has h^-3
-     !  print *, 'got opdep j'
-       
-       dT4 = Ti**4d0 - Tj**4d0
- !      dradxi = dradxi + pmassj*arad*dT4*dWi*runix/rhoj
-  !     dradyi = dradyi + pmassj*arad*dT4*dWi*runiy/rhoj
-   !    dradzi = dradzi + pmassj*arad*dT4*dWi*runiz/rhoj
-    enddo loop_over_neighbours 
-
-   ! print *, 'done neighbour loop for ', i,n
-    if (.not. added_self) then
-!       print *, "Has not added self in lambda hybrid"
-!       uradi = uradi + cnormk*hi1*hi21*pmassj*arad*Ti**4d0/rhoi ! add self contribution
-    endif
-
-    dradi = sqrt(dradxi*dradxi + dradyi*dradyi + dradzi*dradzi) ! magnitude
-    if ( (uradi == 0d0) .or. (dradi == 0d0) ) then
-       R_rad = 0d0
-    else	
-       R_rad = dradi / (uradi*rhoi*kappaParti/unit_opacity) !code units
-    endif
-
-   lambda_fld(i) = (2d0 + R_rad) / (6d0 + 3d0*R_rad + R_rad*R_rad)
-  enddo loop_over_compact_list
- !$omp end parallel do
-
- end subroutine calc_lambda_hybrid
 
 end module radiation_implicit