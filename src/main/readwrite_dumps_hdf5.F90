--- conflicted
+++ resolved
@@ -109,13 +109,8 @@
                           Bextz,ndustlarge,idust,idustbound,grainsize,         &
                           graindens,h2chemistry,lightcurve,ndivcurlB,          &
                           ndivcurlv,pxyzu,dens,gamma_chem,mu_chem,T_gas_cool,  &
-<<<<<<< HEAD
                           dust_temp,rad,radprop,itemp,igasP,eos_vars,iorig,    &
                           npartoftypetot,update_npartoftypetot
-#ifdef NUCLEATION
-=======
-                          dust_temp,rad,radprop,itemp,igasP,eos_vars,iorig
->>>>>>> 21944eeb
  use part,           only:nucleation
 #ifdef IND_TIMESTEPS
  use part,           only:ibin
