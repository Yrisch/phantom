--- conflicted
+++ resolved
@@ -426,7 +426,6 @@
  ! Create sink group
  call create_hdf5group(file_id, 'sinks', group_id, error)
  if (nptmass > 0) then
-<<<<<<< HEAD
     call write_to_hdf5(xyzmh_ptmass(1:3,1:nptmass),'xyz',group_id,errors(36))
     call write_to_hdf5(xyzmh_ptmass(4,1:nptmass),'m',group_id,errors(37))
     call write_to_hdf5(xyzmh_ptmass(5,1:nptmass),'h',group_id,errors(38))
@@ -442,17 +441,6 @@
  endif
  ! Close the sink group
  call close_hdf5group(group_id, errors(48))
-=======
-    call write_to_hdf5(xyzmh_ptmass(1:3,1:nptmass), 'xyz', group_id, error)
-    call write_to_hdf5(xyzmh_ptmass(4,1:nptmass), 'm', group_id, error)
-    call write_to_hdf5(xyzmh_ptmass(5,1:nptmass), 'h', group_id, error)
-    call write_to_hdf5(xyzmh_ptmass(6,1:nptmass), 'hsoft', group_id, error)
-    call write_to_hdf5(xyzmh_ptmass(7,1:nptmass), 'maccreted', group_id, error)
-    call write_to_hdf5(xyzmh_ptmass(8:10,1:nptmass), 'spinxyz', group_id, error)
-    call write_to_hdf5(xyzmh_ptmass(11,1:nptmass), 'tlast', group_id, error)
-    call write_to_hdf5(vxyz_ptmass(:,1:nptmass), 'vxyz', group_id, error)
- endif
->>>>>>> 4accb3de
 
  ! Close the sink group
  call close_hdf5group(group_id, error)
