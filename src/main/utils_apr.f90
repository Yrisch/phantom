!--------------------------------------------------------------------------!
! The Phantom Smoothed Particle Hydrodynamics code, by Daniel Price et al. !
! Copyright (c) 2007-2025 The Authors (see AUTHORS)                        !
! See LICENCE file for usage and distribution conditions                   !
! http://phantomsph.github.io/                                             !
!--------------------------------------------------------------------------!
module utils_apr
!
! Utility routines for APR
!
! :References: None
!
! :Owner: Rebecca Nealon
!
! :Runtime parameters:
!   - apr_drad     : *size of step to next region*
!   - apr_max      : *number of additional refinement levels (3 -> 2x resolution)*
!   - apr_rad      : *radius of innermost region*
!   - apr_type     : *1: static, 2: sink, 3: clumps, 4: sequential sinks, 5: com, 6: vertical*
!   - ref_dir      : *increase (1) or decrease (-1) resolution*
!   - rho_crit_cgs : *density above which apr zones are created (g/cm^3)*
!   - split_dir    : *1: tangent to boundary, 2: along trajectory, 3: purely randomly*
!   - track_part   : *number of sink to track*
!
! :Dependencies: infile_utils, io, part, ptmass
!

 use ptmass, only:rho_crit_cgs

 implicit none

 public :: read_options_apr,write_options_apr

 ! default values for runtime parameters are stored here
 integer :: apr_max_in = 3, ref_dir = 1, apr_type = 1, apr_max = 4
 integer :: top_level = 1, ntrack = 1, ntrack_max = 10
 integer :: icentre = 1, track_part_in = 1
 integer :: split_dir = 1
 integer, allocatable :: npart_regions(:), track_part(:)
 real :: apr_rad = 1.0, apr_drad = 0.1, apr_centre_in(3) = 0.
 real, allocatable :: apr_regions(:), apr_centre(:,:)
 real, save :: apr_H(2,100)  ! we enforce this to be 100

 logical :: apr_region_is_circle = .false.

contains

!-----------------------------------------------------------------------
!+
!  Find inner and outer radius - assuming that the disc is around the
!  central star for now
!+
!-----------------------------------------------------------------------
subroutine find_inner_and_outer_radius(npart,xyzh,rmin,rmax)
 use part, only:xyzmh_ptmass, isdead_or_accreted
 integer, intent(in) :: npart
 real, intent(in)    :: xyzh(:,:)
 real, intent(out)   :: rmin,rmax
 integer :: ii
 real    :: rmin_test, rmax_test, xi, yi, zi, r2_test

 rmin_test = huge(rmin_test)
 rmax_test = tiny(rmax_test) ! just big and small initial guesses

 !$omp parallel do schedule(guided) default(none) &
 !$omp shared(npart,xyzh,xyzmh_ptmass,rmin_test,rmax_test) &
 !$omp private(ii,xi,yi,zi,r2_test)
 do ii = 1,npart
    if (isdead_or_accreted(xyzh(4,ii))) cycle
    xi = xyzh(1,ii) - xyzmh_ptmass(1,1)
    yi = xyzh(2,ii) - xyzmh_ptmass(2,1)
    zi = xyzh(3,ii) - xyzmh_ptmass(3,1)
    r2_test = xi**2 + yi**2 + zi**2

    if (r2_test < rmin_test) rmin_test = r2_test
    if (r2_test > rmax_test) rmax_test = r2_test

 enddo
 !$omp end parallel do

 rmin = sqrt(rmin_test)
 rmax = sqrt(rmax_test)

end subroutine find_inner_and_outer_radius

!-----------------------------------------------------------------------
!+
!  routine to find the closest apr centre to a position
!+
!-----------------------------------------------------------------------

subroutine find_closest_region(pos,iclosest)
 real, intent(in) :: pos(3)
 integer, intent(out) :: iclosest
 real :: r2,rtest,dx,dy,dz
 integer :: ii

 rtest = huge(rtest)

 iclosest = -1

 if (ntrack == 0) return ! nothing to do here

 do ii = 1,ntrack
    dx = pos(1) - apr_centre(1,ii)
    dy = pos(2) - apr_centre(2,ii)
    dz = pos(3) - apr_centre(3,ii)
    r2 = dx**2 + dy**2 + dz**2
    if (r2 < rtest) then
       iclosest = ii
       rtest = r2
    endif
 enddo

end subroutine find_closest_region

<<<<<<< HEAD
=======
!-----------------------------------------------------------------------
!+
!  reads input options from the input file
!+
!-----------------------------------------------------------------------
subroutine read_options_apr(name,valstring,imatch,igotall,ierr)
 use io, only:fatal
 character(len=*), intent(in)  :: name,valstring
 logical,          intent(out) :: imatch,igotall
 integer,          intent(out) :: ierr
 integer, save :: ngot = 0
 character(len=30), parameter :: label = 'read_options_apr'
 logical :: igotall1,igotall2,igotall3

 imatch   = .true.
 igotall1 = .true.
 igotall2 = .true.
 igotall3 = .true.
 select case(trim(name))
 case('apr_max')
    read(valstring,*,iostat=ierr) apr_max_in
    ngot = ngot + 1
    if (apr_max_in  <  0) call fatal(label,'apr_max < 0 in input options')
 case('ref_dir')
    read(valstring,*,iostat=ierr) ref_dir
    ngot = ngot + 1
 case('split_dir')
    read(valstring,*,iostat=ierr) split_dir
    ngot = ngot + 1
 case('apr_type')
    read(valstring,*,iostat=ierr) apr_type
    ngot = ngot + 1
 case('apr_rad')
    read(valstring,*,iostat=ierr) apr_rad
    ngot = ngot + 1
    if (apr_rad  <  tiny(apr_rad)) call fatal(label,'apr_rad too small in input options')
 case('apr_drad')
    read(valstring,*,iostat=ierr) apr_drad
    ngot = ngot + 1
    if (apr_drad  <  tiny(apr_drad)) call fatal(label,'apr_drad too small in input options')
 case default
    imatch = .false.
    select case(apr_type)
    case(1)
       call read_options_apr1(name,valstring,imatch,igotall1,ierr)
    case(2,4)
       call read_options_apr2(name,valstring,imatch,igotall2,ierr)
    case(3)
       call read_options_apr3(name,valstring,imatch,igotall3,ierr)
    end select
 end select
 igotall = (ngot >= 5) .and. igotall1 .and. igotall2 .and. igotall3

end subroutine read_options_apr

!-----------------------------------------------------------------------
!+
!  extra subroutines for reading in different styles of apr zones
!  subroutine 1: when you need to send in the x,y,z position
!+
!-----------------------------------------------------------------------
subroutine read_options_apr1(name,valstring,imatch,igotall,ierr)
 use io, only:fatal
 character(len=*), intent(in)  :: name,valstring
 logical,          intent(out) :: imatch,igotall
 integer,          intent(out) :: ierr
 integer, save :: ngot = 0
 character(len=30), parameter :: label = 'read_options_apr1'

 imatch  = .true.
 select case(trim(name))
 case('apr_centre(1)')
    read(valstring,*,iostat=ierr) apr_centre_in(1)
    ngot = ngot + 1
 case('apr_centre(2)')
    read(valstring,*,iostat=ierr) apr_centre_in(2)
    ngot = ngot + 1
 case('apr_centre(3)')
    read(valstring,*,iostat=ierr) apr_centre_in(3)
    ngot = ngot + 1
 case default
    imatch = .false.
 end select
 igotall = (ngot >= 3)

end subroutine read_options_apr1

!-----------------------------------------------------------------------
!+
!  extra subroutines for reading in different styles of apr zones
!  subroutine 2: when you need to track a particular particle
!+
!-----------------------------------------------------------------------

subroutine read_options_apr2(name,valstring,imatch,igotall,ierr)
 use io, only:fatal
 character(len=*), intent(in)  :: name,valstring
 logical,          intent(out) :: imatch,igotall
 integer,          intent(out) :: ierr
 integer, save :: ngot = 0
 character(len=30), parameter :: label = 'read_options_apr2'

 imatch  = .true.
 select case(trim(name))
 case('track_part')
    read(valstring,*,iostat=ierr) track_part_in
    ngot = ngot + 1
    if (track_part_in  <  1) call fatal(label,'track_part not chosen in input options')
 case default
    imatch = .false.
 end select
 igotall = (ngot >= 1)

end subroutine read_options_apr2

!-----------------------------------------------------------------------
!+
!  extra subroutines for reading in different styles of apr zones
!  subroutine 3: setting a threshold density
!+
!-----------------------------------------------------------------------

subroutine read_options_apr3(name,valstring,imatch,igotall,ierr)
 use io, only:fatal
 character(len=*), intent(in)  :: name,valstring
 logical,          intent(out) :: imatch,igotall
 integer,          intent(out) :: ierr
 integer, save :: ngot = 0
 character(len=30), parameter :: label = 'read_options_apr3'

 imatch  = .true.
 select case(trim(name))
 case('rho_crit_cgs')
    read(valstring,*,iostat=ierr) rho_crit_cgs
    if (rho_crit_cgs < 0.) call fatal(label,'rho_crit < 0')
    ngot = ngot + 1
 case default
    imatch = .false.
 end select
 igotall = (ngot >= 1)

end subroutine read_options_apr3

>>>>>>> d374aa63
!-----------------------------------------------------------------------
!+
!  Writes input options to the input file.
!+
!-----------------------------------------------------------------------
subroutine write_options_apr(iunit)
 use infile_utils, only:write_inopt
 integer, intent(in) :: iunit

 write(iunit,"(/,a)") '# options for adaptive particle refinement'
 call write_inopt(apr_max_in,'apr_max','number of additional refinement levels (3 -> 2x resolution)',iunit)
 call write_inopt(ref_dir,'ref_dir','increase (1) or decrease (-1) resolution',iunit)
 call write_inopt(split_dir,'split_dir','1: tangent to boundary, 2: along trajectory, 3: purely randomly',iunit)
 call write_inopt(apr_type,'apr_type','1: static, 2: sink, 3: clumps, 4: sequential sinks, 5: com, 6: vertical',iunit)

 select case (apr_type)
 case(1)
    call write_inopt(apr_centre_in(1),'apr_centre(1)','centre of region x position',iunit)
    call write_inopt(apr_centre_in(2),'apr_centre(2)','centre of region y position',iunit)
    call write_inopt(apr_centre_in(3),'apr_centre(3)','centre of region z position',iunit)
 case(2,4)
    call write_inopt(track_part_in,'track_part','number of sink to track',iunit)
 case(3)
    call write_inopt(rho_crit_cgs,'rho_crit_cgs','density above which apr zones are created (g/cm^3)',iunit)
 end select

 call write_inopt(apr_rad,'apr_rad','radius of innermost region',iunit)
 call write_inopt(apr_drad,'apr_drad','size of step to next region',iunit)

end subroutine write_options_apr

!-----------------------------------------------------------------------
!+
!  reads input options from the input file
!+
!-----------------------------------------------------------------------
subroutine read_options_apr(db,nerr)
 use infile_utils, only:inopts,read_inopt
 type(inopts), intent(inout) :: db(:)
 integer,      intent(inout) :: nerr

 call read_inopt(apr_max_in,'apr_max',db,errcount=nerr,min=0)
 call read_inopt(ref_dir,'ref_dir',db,errcount=nerr,min=-1,max=1)
 call read_inopt(split_dir,'split_dir',db,errcount=nerr,min=1,max=3)
 call read_inopt(apr_type,'apr_type',db,errcount=nerr,min=1,max=6)

 select case(apr_type)
 case(1)
    call read_inopt(apr_centre_in(1),'apr_centre(1)',db,errcount=nerr)
    call read_inopt(apr_centre_in(2),'apr_centre(2)',db,errcount=nerr)
    call read_inopt(apr_centre_in(3),'apr_centre(3)',db,errcount=nerr)
 case(2,4)
    call read_inopt(track_part_in,'track_part',db,errcount=nerr,min=1)
 case(3)
    call read_inopt(rho_crit_cgs,'rho_crit_cgs',db,errcount=nerr,min=0.)
 end select

 call read_inopt(apr_rad,'apr_rad',db,errcount=nerr,min=tiny(apr_rad))
 call read_inopt(apr_drad,'apr_drad',db,errcount=nerr,min=tiny(apr_drad))

end subroutine read_options_apr

!-----------------------------------------------------------------------
!+
!  Writes tracking file for APR regions
!+
!-----------------------------------------------------------------------
subroutine write_aprtrack(tdump,dumpfile)
 use io, only:iaprdump,error
 real,             intent(in) :: tdump
 character(len=*), intent(in) :: dumpfile
 integer :: ierr, i, j
 character(len=10) :: filename
 character(len=3)  :: padded_ntrack
 character(len=11) :: label
 character(len=256) :: fmt
 integer :: dumpfile_int, dump_length, start_pos
 logical :: iexist

 if (ntrack == 0) return ! nothing to do here

 ! clever formatting
 dump_length = len_trim(dumpfile)
 start_pos = dump_length - 5 + 1
 read(dumpfile(start_pos:dump_length), *) dumpfile_int
 ! dynamically make the formatting string to accomodate the right number of regions
 fmt = '(ES18.10,2X,I16.5,2X,3(ES18.10,1X)'
 do j = 1,apr_max_in - 1
    fmt = trim(fmt) // ',ES18.10,1X'
 enddo
 fmt = trim(fmt) // ',ES18.10)'

 do i = 1,ntrack
    write(padded_ntrack, '(I3.3)') i
    filename = 'apr_' // padded_ntrack // '.ev'

    ! check if the file exists or not
    inquire(file=filename,exist=iexist)
    if (.not.iexist .or. (tdump < tiny(tdump))) then
       ! create a new file
       open(unit=iaprdump,file=filename,status='replace',form='formatted',iostat=ierr)
       write(iaprdump, '("# APR info for region ",i3)') i
       write(iaprdump,"('#',5(1x,'[',i2.2,1x,a11,']',2x))",advance="no") &
          1,'time', &
          2,'dump', &
          3,'x centre', &
          4,'y centre', &
          5,'z centre'
       do j = 1,apr_max-1
          write(label, '(A7,I0)') 'radius_', j  ! the different radii

          write(iaprdump, "(1x,'[',i2.2,1x,a11,']',2x)", advance="no") 5 + j, label
       enddo
       write(iaprdump,*)
    else
       ! append the existing file
       open(unit=iaprdump,file=filename,status='old',form='formatted',position='append',iostat=ierr)
    endif

    if (ierr /= 0) then
       call error('write_aprtrack','could not open APR tracking file for writing')
    else
       if (ref_dir == 1) then
          write(iaprdump,fmt) tdump,dumpfile_int,apr_centre(1:3,i),apr_regions(2:apr_max)
       else
          write(iaprdump,fmt) tdump,dumpfile_int,apr_centre(1:3,i),apr_regions(1:apr_max-1)
       endif

    endif
    close(unit=iaprdump)
 enddo

end subroutine write_aprtrack

end module utils_apr<|MERGE_RESOLUTION|>--- conflicted
+++ resolved
@@ -113,153 +113,6 @@
  enddo
 
 end subroutine find_closest_region
-
-<<<<<<< HEAD
-=======
-!-----------------------------------------------------------------------
-!+
-!  reads input options from the input file
-!+
-!-----------------------------------------------------------------------
-subroutine read_options_apr(name,valstring,imatch,igotall,ierr)
- use io, only:fatal
- character(len=*), intent(in)  :: name,valstring
- logical,          intent(out) :: imatch,igotall
- integer,          intent(out) :: ierr
- integer, save :: ngot = 0
- character(len=30), parameter :: label = 'read_options_apr'
- logical :: igotall1,igotall2,igotall3
-
- imatch   = .true.
- igotall1 = .true.
- igotall2 = .true.
- igotall3 = .true.
- select case(trim(name))
- case('apr_max')
-    read(valstring,*,iostat=ierr) apr_max_in
-    ngot = ngot + 1
-    if (apr_max_in  <  0) call fatal(label,'apr_max < 0 in input options')
- case('ref_dir')
-    read(valstring,*,iostat=ierr) ref_dir
-    ngot = ngot + 1
- case('split_dir')
-    read(valstring,*,iostat=ierr) split_dir
-    ngot = ngot + 1
- case('apr_type')
-    read(valstring,*,iostat=ierr) apr_type
-    ngot = ngot + 1
- case('apr_rad')
-    read(valstring,*,iostat=ierr) apr_rad
-    ngot = ngot + 1
-    if (apr_rad  <  tiny(apr_rad)) call fatal(label,'apr_rad too small in input options')
- case('apr_drad')
-    read(valstring,*,iostat=ierr) apr_drad
-    ngot = ngot + 1
-    if (apr_drad  <  tiny(apr_drad)) call fatal(label,'apr_drad too small in input options')
- case default
-    imatch = .false.
-    select case(apr_type)
-    case(1)
-       call read_options_apr1(name,valstring,imatch,igotall1,ierr)
-    case(2,4)
-       call read_options_apr2(name,valstring,imatch,igotall2,ierr)
-    case(3)
-       call read_options_apr3(name,valstring,imatch,igotall3,ierr)
-    end select
- end select
- igotall = (ngot >= 5) .and. igotall1 .and. igotall2 .and. igotall3
-
-end subroutine read_options_apr
-
-!-----------------------------------------------------------------------
-!+
-!  extra subroutines for reading in different styles of apr zones
-!  subroutine 1: when you need to send in the x,y,z position
-!+
-!-----------------------------------------------------------------------
-subroutine read_options_apr1(name,valstring,imatch,igotall,ierr)
- use io, only:fatal
- character(len=*), intent(in)  :: name,valstring
- logical,          intent(out) :: imatch,igotall
- integer,          intent(out) :: ierr
- integer, save :: ngot = 0
- character(len=30), parameter :: label = 'read_options_apr1'
-
- imatch  = .true.
- select case(trim(name))
- case('apr_centre(1)')
-    read(valstring,*,iostat=ierr) apr_centre_in(1)
-    ngot = ngot + 1
- case('apr_centre(2)')
-    read(valstring,*,iostat=ierr) apr_centre_in(2)
-    ngot = ngot + 1
- case('apr_centre(3)')
-    read(valstring,*,iostat=ierr) apr_centre_in(3)
-    ngot = ngot + 1
- case default
-    imatch = .false.
- end select
- igotall = (ngot >= 3)
-
-end subroutine read_options_apr1
-
-!-----------------------------------------------------------------------
-!+
-!  extra subroutines for reading in different styles of apr zones
-!  subroutine 2: when you need to track a particular particle
-!+
-!-----------------------------------------------------------------------
-
-subroutine read_options_apr2(name,valstring,imatch,igotall,ierr)
- use io, only:fatal
- character(len=*), intent(in)  :: name,valstring
- logical,          intent(out) :: imatch,igotall
- integer,          intent(out) :: ierr
- integer, save :: ngot = 0
- character(len=30), parameter :: label = 'read_options_apr2'
-
- imatch  = .true.
- select case(trim(name))
- case('track_part')
-    read(valstring,*,iostat=ierr) track_part_in
-    ngot = ngot + 1
-    if (track_part_in  <  1) call fatal(label,'track_part not chosen in input options')
- case default
-    imatch = .false.
- end select
- igotall = (ngot >= 1)
-
-end subroutine read_options_apr2
-
-!-----------------------------------------------------------------------
-!+
-!  extra subroutines for reading in different styles of apr zones
-!  subroutine 3: setting a threshold density
-!+
-!-----------------------------------------------------------------------
-
-subroutine read_options_apr3(name,valstring,imatch,igotall,ierr)
- use io, only:fatal
- character(len=*), intent(in)  :: name,valstring
- logical,          intent(out) :: imatch,igotall
- integer,          intent(out) :: ierr
- integer, save :: ngot = 0
- character(len=30), parameter :: label = 'read_options_apr3'
-
- imatch  = .true.
- select case(trim(name))
- case('rho_crit_cgs')
-    read(valstring,*,iostat=ierr) rho_crit_cgs
-    if (rho_crit_cgs < 0.) call fatal(label,'rho_crit < 0')
-    ngot = ngot + 1
- case default
-    imatch = .false.
- end select
- igotall = (ngot >= 1)
-
-end subroutine read_options_apr3
-
->>>>>>> d374aa63
 !-----------------------------------------------------------------------
 !+
 !  Writes input options to the input file.
