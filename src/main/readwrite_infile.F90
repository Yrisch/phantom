--- conflicted
+++ resolved
@@ -70,13 +70,8 @@
                      ipdv_heating,ishock_heating,iresistive_heating,ireconav, &
                      icooling,psidecayfac,overcleanfac,hdivbbmax_max,alphamax,calc_erot,rhofinal_cgs, &
                      use_mcfost,use_Voronoi_limits_file,Voronoi_limits_file,use_mcfost_stellar_parameters,&
-<<<<<<< HEAD
-                     exchange_radiation_energy,limit_radiation_flux,iopacity_type,mcfost_computes_Lacc, &
-                     ien_type,implicit_radiation
-=======
                      exchange_radiation_energy,limit_radiation_flux,iopacity_type,mcfost_computes_Lacc,&
-                     mcfost_uses_PdV
->>>>>>> dc9e0636
+                     mcfost_uses_PdV,ien_type,implicit_radiation
  use timestep,  only:dtwallmax,tolv,xtol,ptol
  use viscosity, only:irealvisc,shearparam,bulkvisc
  use part,      only:hfact,ien_type
@@ -126,15 +121,10 @@
  use ptmass_radiation,only:write_options_ptmass_radiation
  use cooling,         only:write_options_cooling
  use gravwaveutils,   only:write_options_gravitationalwaves
-<<<<<<< HEAD
  use radiation_utils,    only:kappa_cgs
  use radiation_implicit, only:tol_rad,itsmax_rad
- use dim,                only:maxvxyzu,maxptmass,gravity,sink_radiation,gr
+ use dim,                only:maxvxyzu,maxptmass,gravity,sink_radiation,gr,nalpha
  use part,               only:h2chemistry,maxp,mhd,maxalpha,nptmass
-=======
- use dim,             only:maxvxyzu,maxptmass,gravity,sink_radiation,gr,nalpha
- use part,            only:h2chemistry,maxp,mhd,maxalpha,nptmass
->>>>>>> dc9e0636
  character(len=*), intent(in) :: infile,logfile,evfile,dumpfile
  integer,          intent(in) :: iwritein,iprint
  integer                      :: ierr
@@ -322,11 +312,8 @@
 !+
 !-----------------------------------------------------------------
 subroutine read_infile(infile,logfile,evfile,dumpfile)
-<<<<<<< HEAD
- use dim,             only:maxvxyzu,maxptmass,gravity,sink_radiation,store_dust_temperature
-=======
- use dim,             only:maxvxyzu,maxptmass,gravity,sink_radiation,nucleation,itau_alloc
->>>>>>> dc9e0636
+ use dim,             only:maxvxyzu,maxptmass,gravity,sink_radiation,nucleation,&
+                           itau_alloc,store_dust_temperature
  use timestep,        only:tmax,dtmax,nmax,nout,C_cour,C_force
  use eos,             only:read_options_eos,ieos
  use io,              only:ireadin,iwritein,iprint,warn,die,error,fatal,id,master
@@ -358,16 +345,9 @@
  use part,            only:mhd,nptmass
  use cooling,         only:read_options_cooling
  use ptmass,          only:read_options_ptmass
-<<<<<<< HEAD
- use ptmass_radiation,   only:read_options_ptmass_radiation
+ use ptmass_radiation,   only:read_options_ptmass_radiation,isink_radiation,alpha_rad
  use radiation_utils,    only:kappa_cgs
  use radiation_implicit, only:tol_rad,itsmax_rad
-#ifdef WIND
- use ptmass_radiation,   only:isink_radiation,alpha_rad
-#endif
-=======
- use ptmass_radiation,only:read_options_ptmass_radiation,isink_radiation,alpha_rad
->>>>>>> dc9e0636
  use damping,         only:read_options_damping
  use gravwaveutils,   only:read_options_gravitationalwaves
  character(len=*), parameter   :: label = 'read_infile'
