--- conflicted
+++ resolved
@@ -84,13 +84,8 @@
  use part,             only:npart,nptmass,xyzh,vxyzu,fxyzu,fext,divcurlv,massoftype, &
                             xyzmh_ptmass,vxyz_ptmass,fxyz_ptmass,dptmass,gravity,iboundary, &
                             fxyz_ptmass_sinksink,ntot,poten,ndustsmall,&
-<<<<<<< HEAD
-                            accrete_particles_outside_sphere,apr_level,aprmassoftype,&
+                            accrete_particles_outside_sphere,apr_level,&
                             eos_vars,dsdt_ptmass,isdead_or_accreted,&
-=======
-                            accrete_particles_outside_sphere,apr_level,&
-                            isionised,dsdt_ptmass,isdead_or_accreted,&
->>>>>>> 31a91ecb
                             fxyz_ptmass_tree
  use part,             only:n_group,n_ingroup,n_sing,group_info,bin_info,nmatrix
  use quitdump,         only:quit
