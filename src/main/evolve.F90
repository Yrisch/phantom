!--------------------------------------------------------------------------!
! The Phantom Smoothed Particle Hydrodynamics code, by Daniel Price et al. !
! Copyright (c) 2007-2025 The Authors (see AUTHORS)                        !
! See LICENCE file for usage and distribution conditions                   !
! http://phantomsph.github.io/                                             !
!--------------------------------------------------------------------------!
module evolve
!
! Evolves the simulation through all timesteps
!   This subroutine contains the main timestepping loop and calls
!   the output routines at the appropriate times
!
! :References: None
!
! :Owner: Daniel Price
!
! :Runtime parameters: None
!
! :Dependencies: HIIRegion, analysis, apr, boundary_dyn, centreofmass,
!   checkconserved, dim, easter_egg, energies, evwrite, externalforces,
!   fileutils, forcing, inject, io, io_summary, mf_write, mpiutils,
!   options, part, partinject, ptmass, quitdump, radiation_utils,
!   readwrite_dumps, readwrite_infile, step_lf_global, subgroup,
!   substepping, supertimestep, timestep, timestep_ind, timestep_sts,
!   timing
!
 implicit none
 public :: evol

 private
 logical      :: initialized = .false.
 integer      :: nevwrite_threshold
 integer      :: nsinkwrite_threshold
 real(kind=4) :: tcpustart,tstart
 real         :: tprint,tcheck,tlast

contains

subroutine evol(infile,logfile,evfile,dumpfile,flag)
 use io,               only:iprint,iwritein,id,master,iverbose,&
                            flush_warnings,nprocs,fatal,warning
 use timestep,         only:time,tmax,dt,dtmax,nmax,nout,nsteps,dtextforce,rhomaxnow,&
                            dtmax_ifactor,dtmax_ifactorWT,dtmax_dratio,check_dtmax_for_decrease,&
                            idtmax_n,idtmax_frac,idtmax_n_next,idtmax_frac_next
 use evwrite,          only:write_evfile,write_evlog
 use easter_egg,       only:egged,bring_the_egg
 use energies,         only:etot,totmom,angtot,mdust,np_cs_eq_0,np_e_eq_0,hdivBonB_ave,&
                            hdivBonB_max,mtot,compute_energies
 use checkconserved,   only:etot_in,angtot_in,totmom_in,mdust_in,&
                            init_conservation_checks,check_conservation_error,&
                            check_magnetic_stability,mtot_in
 use dim,              only:maxvxyzu,mhd,periodic,idumpfile,use_apr,ind_timesteps,driving,inject_parts
 use fileutils,        only:getnextfilename
 use options,          only:nfulldump,twallmax,nmaxdumps,rhofinal1,iexternalforce,rkill,write_files
 use readwrite_infile, only:write_infile
 use readwrite_dumps,  only:write_smalldump,write_fulldump
 use step_lf_global,   only:step
 use timing,           only:get_timings,print_time,timer,reset_timer,increment_timer,&
                            setup_timers,timers,reduce_timers,ntimers,&
                            itimer_fromstart,itimer_lastdump,itimer_step,itimer_io,itimer_ev
 use mpiutils,         only:reduce_mpi,reduceall_mpi,barrier_mpi,bcast_mpi
 use timestep_ind,     only:istepfrac,nbinmax,set_active_particles,update_time_per_bin,&
                            write_binsummary,change_nbinmax,nactive,nactivetot,maxbins,&
                            print_dtlog_ind,get_newbin,print_dtind_efficiency
 use timestep,         only:dtdiff,dtforce,dtcourant,dterr,print_dtlog
 use timestep_sts,     only:sts_get_dtau_next,sts_init_step
 use step_lf_global,   only:init_step
 use timestep_sts,     only:use_sts
 use supertimestep,    only:step_sts
 use forcing,          only:write_forcingdump,correct_bulk_motion
 use centreofmass,     only:correct_bulk_motions
 use inject,           only:inject_particles
 use partinject,       only:update_injected_particles
 use dim,              only:do_radiation
 use options,          only:exchange_radiation_energy,implicit_radiation
 use radiation_utils,  only:update_radenergy
 use timestep,         only:dtrad
#ifdef LIVE_ANALYSIS
 use analysis,         only:do_analysis
 use fileutils,        only:numfromfile
 use io,               only:ianalysis
#endif
 use apr,              only:update_apr
<<<<<<< HEAD
 use part,             only:npart,nptmass,xyzh,vxyzu,fxyzu,fext,divcurlv,massoftype, &
                            xyzmh_ptmass,vxyz_ptmass,fxyz_ptmass,dptmass,gravity,iboundary, &
                            fxyz_ptmass_sinksink,ntot,poten,ndustsmall,&
                            accrete_particles_outside_sphere,apr_level,&
                            eos_vars,dsdt_ptmass,isdead_or_accreted,&
                            fxyz_ptmass_tree
 use part,             only:n_group,n_ingroup,n_sing,group_info,bin_info,nmatrix
=======
 use part,             only:npart,npartoftype,nptmass,xyzh,vxyzu,fxyzu,fext,divcurlv,massoftype,&
                            xyzmh_ptmass,vxyz_ptmass,fxyz_ptmass,dptmass,gravity,iboundary,&
                            fxyz_ptmass_sinksink,ntot,poten,ndustsmall,ibin,iphase,&
                            accrete_particles_outside_sphere,apr_level,ideadhead,shuffle_part,&
                            isionised,dsdt_ptmass,isdead_or_accreted,rad,radprop,igas,&
                            fxyz_ptmass_tree,n_group,n_ingroup,n_sing,group_info,bin_info,nmatrix
>>>>>>> a7f0f71a
 use quitdump,         only:quit
 use ptmass,           only:icreate_sinks,ptmass_create,ipart_rhomax,pt_write_sinkev,calculate_mdot, &
                            set_integration_precision,ptmass_create_stars,use_regnbody,ptmass_create_seeds,&
                            ipart_createseeds,ipart_createstars
 use io_summary,       only:iosum_nreal,summary_counter,summary_printout,summary_printnow
 use externalforces,   only:iext_spiral
 use boundary_dyn,     only:dynamic_bdy,update_boundaries
 use HIIRegion,        only:HII_feedback,iH2R,HIIuprate
 use subgroup,         only:group_identify
 use substepping,      only:get_force
#ifdef MFLOW
 use mf_write,         only:mflow_write
#endif
#ifdef VMFLOW
 use mf_write,         only:vmflow_write
#endif
#ifdef BINPOS
 use mf_write,         only:binpos_write
#endif

 integer, optional, intent(in)   :: flag
 character(len=*), intent(in)    :: infile
 character(len=*), intent(inout) :: logfile,evfile,dumpfile
 integer         :: i,noutput,noutput_dtmax,nsteplast,ncount_fulldumps
 real            :: dtnew,dtlast,timecheck,rhomaxold,dtmax_log_dratio
 real            :: tzero,dtmaxold,dtinject
 real(kind=4)    :: t1,t2,tcpu1,tcpu2
 real(kind=4)    :: twalllast,tcpulast,twallperdump,twallused
 integer         :: nalive,inbin
 integer(kind=1) :: nbinmaxprev
 integer(kind=8) :: nmovedtot,nalivetot
 real            :: dtau
 real(kind=4)    :: tall
 real(kind=4)    :: timeperbin(0:maxbins)
 logical         :: dt_changed
 real            :: dtprint
 integer         :: npart_old
 logical         :: fulldump,abortrun,abortrun_bdy,at_dump_time,writedump
 logical         :: should_conserve_energy,should_conserve_momentum,should_conserve_angmom
 logical         :: should_conserve_dustmass,should_conserve_aprmass
 logical         :: use_global_dt
 logical         :: iexist
 integer         :: j,nskip,nskipped,nskipped_sink
 character(len=120) :: dumpfile_orig
 integer         :: dummy,istepHII,nptmass_old

 dummy = 0

 tzero     = time
 if (.not. initialized) then  ! changed this because evol is called multiple times in AMUSE... -SR
    ! however, the values should be stored properly between calls
    tprint    = 0.
    nsteps    = 0
    nsteplast = 0
    dtlast    = 0.
    dtinject  = huge(dtinject)
    dtrad     = huge(dtrad)
    np_cs_eq_0 = 0
    np_e_eq_0  = 0
    abortrun_bdy = .false.
    dumpfile_orig = trim(dumpfile)
    if (.not.ind_timesteps) dt_changed = .false.

    call init_conservation_checks(should_conserve_energy,should_conserve_momentum,&
                               should_conserve_angmom,should_conserve_dustmass,&
                               should_conserve_aprmass)

    noutput          = 1
    noutput_dtmax    = 1
    ncount_fulldumps = 0
    tprint           = tzero + dtmax
    rhomaxold        = rhomaxnow
    if (dtmax_dratio > 0.) then
       dtmax_log_dratio = log10(dtmax_dratio)
    else
       dtmax_log_dratio = 0.0
    endif

    !
    ! Set substepping integration precision depending on the system (default is FSI)
    !
    call set_integration_precision

    if (ind_timesteps) then
       use_global_dt = .false.
       istepfrac     = 0
       tlast         = tzero
       dt            = dtmax/2.**nbinmax  ! use 2.0 here to allow for step too small
       nmovedtot     = 0
       tall          = 0.
       tcheck        = time
       timeperbin(:) = 0.
       dt_changed    = .false.
       call init_step(npart,time,dtmax)
       if (use_sts) then
          call sts_get_dtau_next(dtau,dt,dtmax,dtdiff,nbinmax)
          call sts_init_step(npart,time,dtmax,dtau)  ! overwrite twas for particles requiring super-timestepping
       endif
    else
       use_global_dt = .true.
       nskip   = int(ntot)
       nactive = npart
       istepfrac = 0 ! dummy values
       nbinmax   = 0
       if (dt >= (tprint-time)) dt = tprint-time   ! reach tprint exactly
    endif
!
! threshold for writing to .ev file, to avoid repeatedly computing energies
! for all the particles which would add significantly to the cpu time
!

    nskipped = 0
    if (iexternalforce==iext_spiral) then
       nevwrite_threshold = int(4.99*ntot) ! every 5 full steps
    else
       nevwrite_threshold = int(1.99*ntot) ! every 2 full steps
    endif
    nskipped_sink = 0
    nsinkwrite_threshold  = int(0.99*ntot)
!
! code timings
!
    call get_timings(twalllast,tcpulast)
    tstart    = twalllast
    tcpustart = tcpulast

    call setup_timers

    call flush(iprint)

    initialized = .true.
 endif  ! Initialising done  ! this bit is only called the first time.
!
! --------------------- main loop ----------------------------------------
!
 timestepping: do while ((time < tmax).and.((nsteps < nmax) .or.  (nmax < 0)).and.(rhomaxnow*rhofinal1 < 1.0))

    !
    ! injection of new particles into simulation
    !
    if (inject_parts .and. .not. present(flag)) then
       npart_old = npart
       call inject_particles(time,dtlast,xyzh,vxyzu,xyzmh_ptmass,vxyz_ptmass,npart,npart_old,npartoftype,dtinject)
       call update_injected_particles(npart_old,npart,istepfrac,nbinmax,time,dtmax,dt,dtinject)
    endif

    if (use_apr) call update_apr(npart,xyzh,vxyzu,fxyzu,apr_level) ! split or merge as required

    dtmaxold    = dtmax
    if (ind_timesteps) then
       istepfrac   = istepfrac + 1
       nbinmaxprev = nbinmax
       if (nbinmax > maxbins) call fatal('evolve','timestep too small: try decreasing dtmax?')

       !--determine if dt needs to be decreased; if so, then this will be done
       !  in step the next time it is called;
       !  for global timestepping, this is called in the block where at_dump_time==.true.
       if (istepfrac == 2**nbinmax) then
          twallperdump = reduceall_mpi('max',timers(itimer_lastdump)%wall)
          call check_dtmax_for_decrease(iprint,dtmax,twallperdump,dtmax_log_dratio,&
                                        rhomaxold,rhomaxnow,nfulldump,use_global_dt)
       endif

       !--sanity check on istepfrac...
       if (istepfrac > 2**nbinmax) then
          write(iprint,*) 'ERROR: istepfrac = ',istepfrac,' / ',2**nbinmax
          call fatal('evolve','error in individual timesteps')
       endif

       !--flag particles as active or not for this timestep
       call set_active_particles(npart,nactive,nalive,iphase,ibin,xyzh)
       nactivetot = reduceall_mpi('+', nactive)
       nalivetot = reduceall_mpi('+', nalive)
       nskip = int(nactivetot)

       !--print summary of timestep bins
       if (iverbose >= 2) call write_binsummary(npart,nbinmax,dtmax,timeperbin,iphase,ibin,xyzh)

       !--Implement dynamic boundaries (for individual-timestepping) once per dump
       if (dynamic_bdy .and. nactive==nalive .and. istepfrac==2**nbinmax) then
          call update_boundaries(nactive,nalive,npart,abortrun_bdy)
       endif
    else
       !--If not using individual timestepping, set nskip to the total number of particles
       !  across all nodes
       nskip = int(ntot)
    endif

    nptmass_old = nptmass
    if (gravity .and. icreate_sinks > 0 .and. ipart_rhomax /= 0 .and. .not.use_apr) then
       !
       ! creation of new sink particles
       !
       call ptmass_create(nptmass,npart,ipart_rhomax,xyzh,vxyzu,fxyzu,fext,divcurlv,poten,massoftype,&
                          xyzmh_ptmass,vxyz_ptmass,fxyz_ptmass,fxyz_ptmass_sinksink,dptmass,time)
    endif

    if (icreate_sinks == 2) then
       !
       ! creation of new seeds into evolved sinks
       !
       if (ipart_createseeds /= 0) then
          call ptmass_create_seeds(nptmass,ipart_createseeds,xyzmh_ptmass,time)
       endif
       !
       ! creation of new stars from sinks (cores)
       !
       if (ipart_createstars /= 0) then
          call ptmass_create_stars(nptmass,ipart_createstars,xyzmh_ptmass,vxyz_ptmass,fxyz_ptmass,fxyz_ptmass_sinksink,time)
       endif
    endif

    if (iH2R == 1 .and. id==master) then
       istepHII = 1
       if (ind_timesteps) then
          istepHII = 2**nbinmax/HIIuprate
          if (istepHII==0) istepHII = 1
       endif
       if (mod(istepfrac,istepHII) == 0 .or. istepfrac == 1 .or. (icreate_sinks == 2 .and. ipart_createstars /= 0)) then
          call HII_feedback(nptmass,npart,xyzh,xyzmh_ptmass,vxyzu,eos_vars,dtmax*(real(istepHII)/(2**nbinmax)))
       endif
    endif

    ! Need to recompute the force when sink or stars are created
    if (nptmass > nptmass_old .or. ipart_createseeds /= 0 .or. ipart_createstars /= 0) then
       if (use_regnbody) then
          call group_identify(nptmass,n_group,n_ingroup,n_sing,xyzmh_ptmass,vxyz_ptmass,group_info,bin_info,nmatrix,&
                              new_ptmass=.true.,dtext=dtextforce)
       endif
       call get_force(nptmass,npart,0,1,time,dtextforce,xyzh,vxyzu,fext,xyzmh_ptmass,vxyz_ptmass,&
                      fxyz_ptmass,fxyz_ptmass_tree,dsdt_ptmass,0.,0.,dummy,.false.,bin_info,&
                      group_info,nmatrix)
       if (ipart_createseeds /= 0) ipart_createseeds = 0 ! reset pointer to zero
       if (ipart_createstars /= 0) ipart_createstars = 0 ! reset pointer to zero
       dummy = 0
    endif
    !
    ! Strang splitting: implicit update for half step
    !
    if (do_radiation  .and. exchange_radiation_energy  .and. .not.implicit_radiation) then
       call update_radenergy(npart,xyzh,fxyzu,vxyzu,rad,radprop,0.5*dt)
    endif

    nsteps = nsteps + 1
!
!--evolve data for one timestep
!  for individual timesteps this is the shortest timestep
!
    call get_timings(t1,tcpu1)
    if ( use_sts ) then
       call step_sts(npart,nactive,time,dt,dtextforce,dtnew,iprint)
    else
       call step(npart,nactive,time,dt,dtextforce,dtnew)
    endif
    !
    ! Strang splitting: implicit update for another half step
    !
    if (do_radiation .and. exchange_radiation_energy .and. .not.implicit_radiation) then
       call update_radenergy(npart,xyzh,fxyzu,vxyzu,rad,radprop,0.5*dt)
    endif

    dtlast = dt

    !--timings for step call
    call get_timings(t2,tcpu2)
    call increment_timer(itimer_step,t2-t1,tcpu2-tcpu1)
    call summary_counter(iosum_nreal,t2-t1)

    if (ind_timesteps) then
       tcheck = tcheck + dt

       !--update time in way that is free of round-off errors
       time = tlast + istepfrac/real(2**nbinmaxprev)*dtmaxold

       !--print efficiency of partial timestep
       if (id==master) call print_dtind_efficiency(iverbose,nalivetot,nactivetot,tall,t2-t1,1)

       call update_time_per_bin(tcpu2-tcpu1,istepfrac,nbinmaxprev,timeperbin,inbin)
       nmovedtot = nmovedtot + nactivetot

       !--check that time is as it should be, may indicate error in individual timestep routines
       if (abs(tcheck-time) > 1.e-4) call warning('evolve','time out of sync',var='error',val=abs(tcheck-time))

       if (id==master .and. (iverbose >= 1 .or. inbin <= 3)) &
          call print_dtlog_ind(iprint,istepfrac,2**nbinmaxprev,time,dt,nactivetot,tcpu2-tcpu1,ntot)

       !--if total number of bins has changed, adjust istepfrac and dt accordingly
       !  (ie., decrease or increase the timestep)
       if (nbinmax /= nbinmaxprev .or. dtmax_ifactor /= 0) then
          call change_nbinmax(nbinmax,nbinmaxprev,istepfrac,dtmax,dt)
          dt_changed = .true.
       endif

    else
       ! advance time on master thread only
       if (id == master) time = time + dt
       call bcast_mpi(time)

!
!--set new timestep from Courant/forces condition
!
       ! constraint from time to next printout, must reach this exactly
       ! Following redefinitions are to avoid crashing if dtprint = 0 & to reach next output while avoiding round-off errors
       dtprint = min(tprint,tmax) - time + epsilon(dtmax)
       if (dtprint <= epsilon(dtmax) .or. dtprint >= (1.0-1e-8)*dtmax ) dtprint = dtmax + epsilon(dtmax)
       dt = min(dtforce,dtcourant,dterr,dtmax+epsilon(dtmax),dtprint,dtinject,dtrad)
!
!--write log every step (NB: must print after dt has been set in order to identify timestep constraint)
!
       if (id==master) call print_dtlog(iprint,time,dt,dtforce,dtcourant,dterr,dtmax,dtrad,dtprint,dtinject,ntot)
    endif

!   check that MPI threads are synchronised in time
    timecheck = reduceall_mpi('+',time)
    if (abs(timecheck/nprocs - time) > 1.e-13) then
       call fatal('evolve','time differs between MPI threads',var='time',val=timecheck/nprocs)
    endif
!
!--Update timer from last dump to see if dtmax needs to be reduced
!
    call get_timings(t2,tcpu2)
    call increment_timer(itimer_lastdump,t2-t1,tcpu2-tcpu1)
!
!--Determine if this is the correct time to write to the data file
!
    at_dump_time = (time >= tmax) &
                   .or.((nsteps >= nmax).and.(nmax >= 0)).or.(rhomaxnow*rhofinal1 >= 1.0)

    if (ind_timesteps) then
       if (istepfrac==2**nbinmax) at_dump_time = .true.
    else
       if (time >= tprint) at_dump_time = .true.
    endif
!
!--Calculate total energy etc and write to ev file
!  For individual timesteps, we do not want to do this every step, but we want
!  to do this as often as possible without a performance hit. The criteria
!  here is that it is done once > 10% of particles (cumulatively) have been evolved.
!  That is, either > 10% are being stepped, or e.g. 1% have moved 10 steps.
!  Perform this prior to writing the dump files so that diagnostic values calculated
!  in energies can be correctly included in the dumpfiles
!
    nskipped = nskipped + nskip
    if (nskipped >= nevwrite_threshold .or. at_dump_time .or. dt_changed .or. iverbose==5) then
       nskipped = 0
       call get_timings(t1,tcpu1)
       ! If we don't want to write the evfile, we do still want to calculate the energies
       if (write_files) then
          call write_evfile(time,dt)
       else
          call compute_energies(time)
       endif
       if (should_conserve_momentum) call check_conservation_error(totmom,totmom_in,1.e-1,'linear momentum')
       if (should_conserve_angmom)   call check_conservation_error(angtot,angtot_in,1.e-1,'angular momentum')
       if (should_conserve_energy)   call check_conservation_error(etot,etot_in,1.e-1,'energy')
       if (should_conserve_dustmass) then
          do j = 1,ndustsmall
             call check_conservation_error(mdust(j),mdust_in(j),1.e-1,'dust mass',decrease=.true.)
          enddo
       endif
       if (mhd) call check_magnetic_stability(hdivBonB_ave,hdivBonB_max)
       if (should_conserve_aprmass) call check_conservation_error(mtot,mtot_in,massoftype(igas),'total mass')
       if (id==master) then
          if (np_e_eq_0  > 0) call warning('evolve','N gas particles with energy = 0',var='N',ival=int(np_e_eq_0,kind=4))
          if (np_cs_eq_0 > 0) call warning('evolve','N gas particles with sound speed = 0',var='N',ival=int(np_cs_eq_0,kind=4))
       endif

       !--write with the same ev file frequency also mass flux and binary position
#ifdef MFLOW
       call mflow_write(time,dt)
#endif
#ifdef VMFLOW
       call vmflow_write(time,dt)
#endif
#ifdef BINPOS
       call binpos_write(time,dt)
#endif
       call get_timings(t2,tcpu2)
       call increment_timer(itimer_ev,t2-t1,tcpu2-tcpu1)  ! time taken for write_ev operation
    endif
!-- Print out the sink particle properties & reset dt_changed.
!-- Added total force on sink particles and sink-sink forces to write statement (fxyz_ptmass,fxyz_ptmass_sinksink)
    nskipped_sink = nskipped_sink + nskip
    if (nskipped_sink >= nsinkwrite_threshold .or. at_dump_time .or. dt_changed) then
       nskipped_sink = 0
       if (write_files) call pt_write_sinkev(nptmass, time, xyzmh_ptmass, vxyz_ptmass, fxyz_ptmass, fxyz_ptmass_sinksink)
       if (ind_timesteps) dt_changed = .false.
    endif
!
!--write to data file if time is right
!
    if (at_dump_time .and. write_files) then
!
!--Global timesteps: Decrease dtmax if requested (done in step for individual timesteps)
       if (.not. ind_timesteps) then
          twallperdump = timers(itimer_lastdump)%wall
          call check_dtmax_for_decrease(iprint,dtmax,twallperdump,dtmax_log_dratio,&
                                     rhomaxold,rhomaxnow,nfulldump,use_global_dt)
          dt = min(dt,dtmax) ! required if decreasing dtmax to ensure that the physically motivated timestep is not too long
       endif
       !--modify evfile and logfile names with new number
       if ((nout <= 0) .or. (mod(noutput,nout)==0)) then
          if (noutput==1) then
             evfile  = getnextfilename(evfile)
             logfile = getnextfilename(logfile)
          endif
!         Update values for restart dumps
          if (dtmax_ifactorWT == 0) then
             idtmax_n_next    =  idtmax_n
             idtmax_frac_next =  idtmax_frac
          elseif (dtmax_ifactorWT > 0) then
             idtmax_n_next    =  idtmax_n   *dtmax_ifactorWT
             idtmax_frac_next =  idtmax_frac*dtmax_ifactorWT
          elseif (dtmax_ifactorWT < 0) then
             idtmax_n_next    = -idtmax_n   /dtmax_ifactorWT
             idtmax_frac_next = -idtmax_frac/dtmax_ifactorWT
          endif
          idtmax_frac_next = idtmax_frac_next + 1
          idtmax_frac_next = mod(idtmax_frac_next,idtmax_n_next)
          dumpfile_orig = trim(dumpfile)
          if (idtmax_frac==0) then
             dumpfile = getnextfilename(dumpfile,idumpfile)
             dumpfile_orig = trim(dumpfile)
          else
             write(dumpfile,'(2a)') dumpfile(:index(dumpfile,'_')-1),'.restart'
          endif
          writedump = .true.
       else
          writedump = .false.
       endif

       !--do not dump dead particles into dump files
       if (ideadhead > 0) call shuffle_part(npart)
!
!--get timings since last dump and overall code scaling
!  (get these before writing the dump so we can check whether or not we
!   need to write a full dump based on the wall time;
!   move timer_lastdump outside at_dump_time block so that dtmax can
!   be reduced it too long between dumps)
!
       call increment_timer(itimer_fromstart,t2-tstart,tcpu2-tcpustart)

       fulldump = (nout <= 0 .and. mod(noutput,nfulldump)==0) .or. (mod(noutput,nout*nfulldump)==0)
!
!--if max wall time is set (> 1 sec) stop the run at the last full dump
!  that will fit into the walltime constraint, based on the wall time between
!  the last two dumps added to the current total walltime used.  The factor of three for
!  changing to full dumps is to account for the possibility that the next step will take longer.
!  If we are about to write a small dump but it looks like we won't make the next dump,
!  write a full dump instead and stop the run
!
       abortrun = .false.
       if (twallmax > 1.) then
          twallused    = timers(itimer_fromstart)%wall
          twallperdump = timers(itimer_lastdump)%wall
          if (fulldump) then
             if ((twallused + abs(nfulldump)*twallperdump) > twallmax) then
                abortrun = .true.
             endif
          else
             if ((twallused + 3.0*twallperdump) > twallmax) then
                fulldump = .true.
                if (id==master) write(iprint,"(1x,a)") '>> PROMOTING DUMP TO FULL DUMP BASED ON WALL TIME CONSTRAINTS... '
                nfulldump = 1  !  also set all future dumps to be full dumps (otherwise gets confusing)
                if ((twallused + twallperdump) > twallmax) abortrun = .true.
             endif
          endif
       endif
!
!--Promote to full dump if this is the final dump
!
       if ( (time >= tmax) .or. ( (nmax > 0) .and. (nsteps >= nmax) ) ) fulldump = .true.
!
!--flush any buffered warnings to the log file
!
       if (id==master) call flush_warnings()
!
!--write dump file
!
       if (rkill > 0) call accrete_particles_outside_sphere(rkill)
       if (.not.inject_parts) call calculate_mdot(nptmass,time,xyzmh_ptmass)

       call get_timings(t1,tcpu1)
       if (writedump) then
          if (fulldump) then
             call write_fulldump(time,dumpfile)
             if (id==master) then
                call write_infile(infile,logfile,evfile,dumpfile,iwritein,iprint)
                if (driving) call write_forcingdump(time,dumpfile)
             endif
             ncount_fulldumps = ncount_fulldumps + 1
          else
             call write_smalldump(time,dumpfile)
          endif
       endif
       call get_timings(t2,tcpu2)
       call increment_timer(itimer_io,t2-t1,tcpu2-tcpu1)

#ifdef LIVE_ANALYSIS
       if (id==master .and. idtmax_frac==0) then
          call do_analysis(dumpfile,numfromfile(dumpfile),xyzh,vxyzu, &
                           massoftype(igas),npart,time,ianalysis)
       endif
#endif
       call reduce_timers
       if (id==master) then
          call print_timinginfo(iprint,nsteps,nsteplast)
          !--Write out summary to log file
          call summary_printout(iprint,nptmass)
       endif
       if (ind_timesteps) then
          !--print summary of timestep bins
          if (iverbose >= 0) then
             call write_binsummary(npart,nbinmax,dtmax,timeperbin,iphase,ibin,xyzh)
             timeperbin(:) = 0.
             if (id==master) call print_dtind_efficiency(iverbose,nalivetot,nmovedtot,tall,timers(itimer_lastdump)%wall,2)
          endif
          tlast = tprint
          istepfrac = 0
          nmovedtot = 0
       endif

       !--print summary of energies and other useful values to the log file
       if (id==master) call write_evlog(iprint)

       !--Implement dynamic boundaries (for global timestepping)
       if (.not. ind_timesteps .and. dynamic_bdy) call update_boundaries(nactive,nactive,npart,abortrun_bdy)
       if (abortrun_bdy) return
       !
       !--if twallmax > 1s stop the run at the last full dump that will fit into the walltime constraint,
       !  based on the wall time between the last two dumps added to the current total walltime used.
       !
       if (abortrun) then
          if (id==master) then
             call print_time(t2-tstart,'>> WALL TIME = ',iprint)
             call print_time(twallmax,'>> NEXT DUMP WILL TRIP OVER MAX WALL TIME: ',iprint)
             write(iprint,"(1x,a)") '>> ABORTING... '
          endif
          return
       endif

       if (nmaxdumps > 0 .and. ncount_fulldumps >= nmaxdumps) then
          if (id==master) write(iprint,"(a)") '>> reached maximum number of full dumps as specified in input file, stopping...'
          return
       endif

       twalllast = t2
       tcpulast = tcpu2
       do i = 1,ntimers
          call reset_timer(i)
       enddo

       if (idtmax_frac==0) then
          noutput    = noutput + 1           ! required to determine frequency of full dumps
       endif
       noutput_dtmax = noutput_dtmax + 1     ! required to adjust tprint; will account for varying dtmax
       idtmax_n      = idtmax_n_next
       idtmax_frac   = idtmax_frac_next
       tprint        = tzero + noutput_dtmax*dtmaxold
       nsteplast     = nsteps
       dumpfile      = trim(dumpfile_orig)
       if (dtmax_ifactor/=0) then
          tzero           = tprint - dtmaxold
          tprint          = tzero  + dtmax
          noutput_dtmax   = 1
          dtmax_ifactor   = 0
          dtmax_ifactorWT = 0
       endif
    endif

    if (driving .and.correct_bulk_motion) call correct_bulk_motions()

    if (iverbose >= 1 .and. id==master) write(iprint,*)
    call flush(iprint)
    !--Write out log file prematurely (if requested based upon nstep, walltime)
    if ( summary_printnow() ) call summary_printout(iprint,nptmass)

    !
    !--???
    !
    inquire(file='egg.txt',exist=iexist)
    if (iexist .and. .not.egged) then
       call bring_the_egg
       egged = .true.
    endif
    if (.not.iexist) egged = .false.


 enddo timestepping

end subroutine evol

!----------------------------------------------------------------
!+
!  routine to print out the timing information at each full dump
!+
!----------------------------------------------------------------
subroutine print_timinginfo(iprint,nsteps,nsteplast)
 use io,     only:formatreal
 use timing, only:timer,timers,print_timer,itimer_fromstart,itimer_lastdump,&
                  itimer_step,itimer_link,itimer_balance,itimer_dens,&
                  itimer_force,itimer_ev,itimer_io,ntimers
 integer,      intent(in) :: iprint,nsteps,nsteplast
 real                     :: dfrac,fracinstep
 real(kind=4)             :: time_fullstep
 character(len=20)        :: string,string1,string2,string3
 integer                  :: itimer

 write(string,"(i12)") nsteps
 call formatreal(real(timers(itimer_fromstart)%wall),string1)
 call formatreal(real(timers(itimer_fromstart)%cpu),string2)
 call formatreal(real(timers(itimer_fromstart)%cpu/(timers(itimer_fromstart)%wall+epsilon(0._4))),string3)
 write(iprint,"(1x,'Since code start: ',a,' timesteps, wall: ',a,'s cpu: ',a,'s cpu/wall: ',a)") &
       trim(adjustl(string)),trim(string1),trim(string2),trim(string3)

 write(string,"(i12)") nsteps-nsteplast
 call formatreal(real(timers(itimer_lastdump)%wall),string1)
 call formatreal(real(timers(itimer_lastdump)%cpu),string2)
 call formatreal(real(timers(itimer_lastdump)%cpu/(timers(itimer_lastdump)%wall+epsilon(0._4))),string3)
 write(iprint,"(1x,'Since last dump : ',a,' timesteps, wall: ',a,'s cpu: ',a,'s cpu/wall: ',a)") &
       trim(adjustl(string)),trim(string1),trim(string2),trim(string3)

 time_fullstep = timers(itimer_lastdump)%wall + timers(itimer_ev)%wall + timers(itimer_io)%wall
 write(iprint,"(/,25x,a)") '  wall         cpu  cpu/wall  load bal      frac'

 ! skip the first 2 timers
 ! 1: from start
 ! 2: from last dump
 ! 3: step
 do itimer = 3, ntimers
    call print_timer(iprint,itimer,time_fullstep)
 enddo

 dfrac = 1./(timers(itimer_lastdump)%wall + epsilon(0._4))
 fracinstep = timers(itimer_step)%wall*dfrac
 if (fracinstep < 0.99) then
    write(iprint,"(1x,a,f6.2,a)") 'WARNING: ',100.*(1.-fracinstep),'% of time was in unusual routines (not dens/force/link)'
 endif

end subroutine print_timinginfo

end module evolve<|MERGE_RESOLUTION|>--- conflicted
+++ resolved
@@ -81,22 +81,12 @@
  use io,               only:ianalysis
 #endif
  use apr,              only:update_apr
-<<<<<<< HEAD
- use part,             only:npart,nptmass,xyzh,vxyzu,fxyzu,fext,divcurlv,massoftype, &
-                            xyzmh_ptmass,vxyz_ptmass,fxyz_ptmass,dptmass,gravity,iboundary, &
-                            fxyz_ptmass_sinksink,ntot,poten,ndustsmall,&
-                            accrete_particles_outside_sphere,apr_level,&
-                            eos_vars,dsdt_ptmass,isdead_or_accreted,&
-                            fxyz_ptmass_tree
- use part,             only:n_group,n_ingroup,n_sing,group_info,bin_info,nmatrix
-=======
  use part,             only:npart,npartoftype,nptmass,xyzh,vxyzu,fxyzu,fext,divcurlv,massoftype,&
                             xyzmh_ptmass,vxyz_ptmass,fxyz_ptmass,dptmass,gravity,iboundary,&
                             fxyz_ptmass_sinksink,ntot,poten,ndustsmall,ibin,iphase,&
                             accrete_particles_outside_sphere,apr_level,ideadhead,shuffle_part,&
                             isionised,dsdt_ptmass,isdead_or_accreted,rad,radprop,igas,&
                             fxyz_ptmass_tree,n_group,n_ingroup,n_sing,group_info,bin_info,nmatrix
->>>>>>> a7f0f71a
  use quitdump,         only:quit
  use ptmass,           only:icreate_sinks,ptmass_create,ipart_rhomax,pt_write_sinkev,calculate_mdot, &
                             set_integration_precision,ptmass_create_stars,use_regnbody,ptmass_create_seeds,&
