--- conflicted
+++ resolved
@@ -160,12 +160,8 @@
                         rhomax_xyzh,rhomax_vxyz,rhomax_iphase,rhomax_divv,rhomax_ipart,rhomax_ibin
  use units,        only:unit_density
 #endif
-<<<<<<< HEAD
-#ifdef DUST     
+#ifdef DUST
  use dust,         only:get_ts,grainsize,graindens,idrag,icut_backreaction
-=======
-#ifdef DUST
->>>>>>> 916fa123
  use kernel,       only:wkern_drag,cnormk_drag
 #endif
  use nicil,        only:nimhd_get_jcbcb,nimhd_get_dt,nimhd_get_dBdt,nimhd_get_dudt
