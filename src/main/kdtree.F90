!--------------------------------------------------------------------------!
! The Phantom Smoothed Particle Hydrodynamics code, by Daniel Price et al. !
! Copyright (c) 2007-2017 The Authors (see AUTHORS)                        !
! See LICENCE file for usage and distribution conditions                   !
! http://users.monash.edu.au/~dprice/phantom                               !
!--------------------------------------------------------------------------!
!+
!  MODULE: kdtree
!
!  DESCRIPTION: This module implements the k-d tree build
!    and associated tree walking routines
!
!  REFERENCES:
!    Gafton & Rosswog (2011), MNRAS 418, 770-781
!    Benz, Bowers, Cameron & Press (1990), ApJ 348, 647-667
!
!  OWNER: Daniel Price
!
!  $Id$
!
!  RUNTIME PARAMETERS: None
!
!  DEPENDENCIES: balance, boundary, dim, domain, dtypekdtree, fastmath, io,
!    kernel, mpiderivs, mpiutils, part
!+
!--------------------------------------------------------------------------
module kdtree
 use dim,         only:maxp,ncellsmax,minpart
 use io,          only:nprocs
 use dtypekdtree, only:kdnode,ndimtree
 use part,        only:ll,iphase,xyzh_flip,iphase_flip,maxphase

 implicit none

!
!--tree parameters
!
 integer, public :: irootnode
 character(len=1), parameter, public :: labelax(3) = (/'x','y','z'/)
 integer, parameter :: maxlevelcrazy = 31
!
!--runtime options for this module
!
 real, public :: tree_accuracy = 0.5
 logical, private :: done_init_kdtree = .false.
 logical, private :: already_warned = .false.
 integer, private :: numthreads

 public :: maketree, revtree, getneigh, kdnode
#ifdef MPI
 public :: maketreeglobal
#endif
 public :: empty_tree
 public :: compute_fnode, expand_fgrav_in_taylor_series

 integer, parameter, public :: lenfgrav = 20

 integer, public :: maxlevel_indexed, maxlevel

 type kdbuildstack
    integer :: node
    integer :: parent
    integer :: level
    integer :: npnode
    real    :: xmin(ndimtree)
    real    :: xmax(ndimtree)
 end type

 integer, public  :: inoderange(2,ncellsmax+1)
 integer, public  :: inodeparts(maxp)
 real             :: xyzh_swap(maxp,4)
 integer          :: inodeparts_swap(maxp)
 integer(kind=1)  :: iphase_swap(maxphase)

 private

contains

!--------------------------------------------------------------------------------
!+
!  Routine to build the tree from scratch
!
!  Notes/To do:
!  -openMP parallelisation of maketree_stack (done - April 2013)
!  -test centre of mass vs. geometric centre based cell sizes (done - 2013)
!  -need analysis module that times (and checks) set_linklist and tree walk
!   for a given dump
!  -test bottom-up vs. top-down neighbour search
!  -should we try to store tree structure with particle arrays?
!  -need to compute centre of mass and moments for each cell on the fly (c.f. revtree?)
!  -need to implement long-range gravitational interaction (done - May 2013)
!  -implement revtree routine to update tree w/out rebuilding (done - Sep 2015)
!+
!-------------------------------------------------------------------------------
subroutine maketree(node, xyzh, np, ndim, ifirstincell, ncells, refinelevels)
 use io,   only:fatal,warning,iprint,iverbose,id
!$ use omp_lib
 type(kdnode),    intent(out)   :: node(ncellsmax+1)
 integer,         intent(in)    :: np,ndim
 real,            intent(inout) :: xyzh(4,maxp)  ! inout because of boundary crossing
 integer,         intent(out)   :: ifirstincell(ncellsmax+1)
 integer(kind=8), intent(out)   :: ncells
 integer, optional, intent(out)  :: refinelevels

 integer :: i,npnode,il,ir,istack,nl,nr,mymum
 integer :: nnode,minlevel,level
 real :: xmini(ndim),xmaxi(ndim),xminl(ndim),xmaxl(ndim),xminr(ndim),xmaxr(ndim)
 integer, parameter :: istacksize = 200
 type(kdbuildstack), save :: stack(istacksize)
 integer, save :: list(maxp)
!$omp threadprivate(stack,list)
 type(kdbuildstack) :: queue(istacksize)
!$ integer :: threadid
 integer :: npcounter
 logical :: wassplit,finished
 character(len=10) :: string

 irootnode = 1
 ifirstincell = 0

 ir = 0
 il = 0
 nl = 0
 nr = 0
 wassplit = .false.
 finished = .false.

 ! construct root node, i.e. find bounds of all particles
 call construct_root_node(np,npcounter,irootnode,ndim,xmini,xmaxi,ifirstincell,xyzh)

 if (inoderange(1,irootnode)==0 .or. inoderange(2,irootnode)==0 ) then
    call fatal('maketree','no particles or all particles dead/accreted')
 endif

! Put root node on top of stack
 ncells = 1
 maxlevel = 0
 minlevel = 31
 istack = 1

 ! maximum level where 2^k indexing can be used (thus avoiding critical sections)
 ! deeper than this we access cells via a stack as usual
 maxlevel_indexed = int(log(real(ncellsmax+1))/log(2.)) - 1

 ! default number of cells is the size of the `indexed' part of the tree
 ! this can be *increased* by building tree beyond indexed levels
 ! and is decreased afterwards according to the maximum depth actually reached
 ncells = 2**(maxlevel_indexed+1) - 1

 ! need to number of particles in node during build to allocate space for local link list
 ! this is counted above to remove dead/accreted particles
 call push_onto_stack(queue(istack),irootnode,0,0,npcounter,xmini,xmaxi,ndim)

 if (.not.done_init_kdtree) then
    ! 1 thread for serial, overwritten when using OpenMP
    numthreads = 1

    ! get number of OpenMPthreads
    !$omp parallel default(none) shared(numthreads)
    !$ numthreads = omp_get_num_threads()
    !$omp end parallel
    done_init_kdtree = .true.
 endif

 ! build using a queue to build level by level until number of nodes = number of threads
 over_queue: do while (istack  <  numthreads)
    ! if the tree finished while building the queue, then we should just return
    ! only happens for small particle numbers
    if (istack <= 0) then
       finished = .true.
       exit over_queue
    endif
    ! pop off front of queue
    call pop_off_stack(queue(1), istack, nnode, mymum, level, npnode, xmini, xmaxi, ndim)

    ! shuffle queue forward
    do i=1,istack
       queue(i) = queue(i+1)
    enddo

    ! construct node
    call construct_node(node(nnode), nnode, mymum, level, xmini, xmaxi, npnode, .true., &  ! construct in parallel
            il, ir, nl, nr, xminl, xmaxl, xminr, xmaxr, &
            ncells, ifirstincell, minlevel, maxlevel, ndim, xyzh, wassplit, list)

    if (wassplit) then ! add children to back of queue
       if (istack+2 > istacksize) call fatal('maketree',&
                                       'queue size exceeded in tree build, increase istacksize and recompile')

       istack = istack + 1
       call push_onto_stack(queue(istack),il,nnode,level+1,nl,xminl,xmaxl,ndim)
       istack = istack + 1
       call push_onto_stack(queue(istack),ir,nnode,level+1,nr,xminr,xmaxr,ndim)
    endif

 enddo over_queue

 ! fix the indices

 done: if (.not.finished) then

    ! build using a stack which builds depth first
    ! each thread grabs a node from the queue and builds its own subtree

!$omp parallel default(none) &
!$omp shared(queue) &
!$omp shared(ll, ifirstincell) &
!$omp shared(xyzh) &
!$omp shared(np, ndim) &
!$omp shared(node, ncells) &
!$omp shared(numthreads) &
!$omp shared(id) &
!$omp private(istack) &
!$omp private(nnode, mymum, level, npnode, xmini, xmaxi) &
!$omp private(ir, il, nl, nr) &
!$omp private(xminr, xmaxr, xminl, xmaxl) &
!$omp private(threadid) &
!$omp private(wassplit) &
!$omp reduction(min:minlevel) &
!$omp reduction(max:maxlevel)
!$omp do schedule(static)
    do i = 1, numthreads

       stack(1) = queue(i)
       istack = 1

       over_stack: do while(istack > 0)

          ! pop node off top of stack
          call pop_off_stack(stack(istack), istack, nnode, mymum, level, npnode, xmini, xmaxi, ndim)

          ! construct node
          call construct_node(node(nnode), nnode, mymum, level, xmini, xmaxi, npnode, .false., &  ! don't construct in parallel
              il, ir, nl, nr, xminl, xmaxl, xminr, xmaxr, &
              ncells, ifirstincell, minlevel, maxlevel, ndim, xyzh, wassplit, list)

          if (wassplit) then ! add children to top of stack
             if (istack+2 > istacksize) call fatal('maketree',&
                                       'stack size exceeded in tree build, increase istacksize and recompile')

             istack = istack + 1
             call push_onto_stack(stack(istack),il,nnode,level+1,nl,xminl,xmaxl,ndim)
             istack = istack + 1
             call push_onto_stack(stack(istack),ir,nnode,level+1,nr,xminr,xmaxr,ndim)
          endif

       enddo over_stack
    enddo
!$omp enddo
!$omp end parallel

 endif done

 ! decrease number of cells if tree is entirely within 2^k indexing limit
 if (maxlevel < maxlevel_indexed) then
    ncells = 2**(maxlevel+1) - 1
 endif
 if (maxlevel > maxlevel_indexed .and. .not.already_warned) then
    write(string,"(i10)") 2**(maxlevel-maxlevel_indexed)
    call warning('maketree','maxlevel > maxlevel_indexed: will run faster if recompiled with '// &
               'NCELLSMAX='//trim(adjustl(string))//'*maxp,',ival=maxlevel_indexed)
 endif

 if (present(refinelevels)) refinelevels = minlevel

 if (iverbose >= 2) then
    write(iprint,"(a,i10,3(a,i2))") ' maketree: nodes = ',ncells,', max level = ',maxlevel,&
       ', min leaf level = ',minlevel,' max level indexed = ',maxlevel_indexed
 endif

end subroutine maketree

!----------------------------
!+
! routine to empty the tree
!+
!----------------------------
subroutine empty_tree(node)
 type(kdnode), intent(out) :: node(:)
 integer :: i

!$omp parallel do private(i)
 do i=1,size(node)
    node(i)%xcen = 0.
    node(i)%size = 0.
    node(i)%hmax = 0.
    node(i)%leftchild = 0
    node(i)%rightchild = 0
    node(i)%parent = 0
#ifdef GRAVITY
    node(i)%mass  = 0.
    node(i)%quads = 0.
#endif
 enddo
!$omp end parallel do

end subroutine empty_tree

!---------------------------------
!+
! routine to construct root node
!+
!---------------------------------
subroutine construct_root_node(np,nproot,irootnode,ndim,xmini,xmaxi,ifirstincell,xyzh)
#ifdef PERIODIC
 use boundary, only:xmin,xmax,ymin,ymax,zmin,zmax,cross_boundary
 use domain,      only:isperiodic
#endif
#ifdef IND_TIMESTEPS
 use part, only:iphase,iactive
#endif
 use part, only:isdead_or_accreted
 integer,         intent(in)  :: np,irootnode,ndim
 integer,         intent(out) :: nproot
 real,            intent(out) :: xmini(ndim), xmaxi(ndim)
 integer,         intent(inout) :: ifirstincell(ncellsmax+1)
 real,            intent(inout) :: xyzh(4,maxp)
 integer :: i,ncross
 real    :: xminpart,yminpart,zminpart,xmaxpart,ymaxpart,zmaxpart
 real    :: xi, yi, zi

 xminpart = xyzh(1,1)
 yminpart = xyzh(2,1)
 zminpart = xyzh(3,1)
 xmaxpart = xminpart
 ymaxpart = yminpart
 zmaxpart = zminpart

 ncross = 0
 nproot = 0
 do i=1,np
    isnotdead: if (.not.isdead_or_accreted(xyzh(4,i))) then
       nproot = nproot + 1

#ifdef IND_TIMESTEPS
       if (iactive(iphase(i))) then
          inodeparts(nproot) = i  ! +ve if active
       else
          inodeparts(nproot) = -i ! -ve if inactive
       endif
#else
       inodeparts(nproot) = i
#endif

#ifdef PERIODIC
       call cross_boundary(isperiodic,xyzh(:,i),ncross)
#endif
       xi = xyzh(1,i)
       yi = xyzh(2,i)
       zi = xyzh(3,i)
       xminpart = min(xminpart,xi)
       yminpart = min(yminpart,yi)
       zminpart = min(zminpart,zi)
       xmaxpart = max(xmaxpart,xi)
       ymaxpart = max(ymaxpart,yi)
       zmaxpart = max(zmaxpart,zi)
#endif
       xyzh_flip(nproot,:) = xyzh(:,i)
       iphase_flip(nproot) = iphase(i)
    endif isnotdead
 enddo

 if (nproot /= 0) then
    inoderange(1,irootnode) = 1
    inoderange(2,irootnode) = nproot
 else
    inoderange(:,irootnode) = 0
 endif

#ifdef PERIODIC
 if (ndim==2) then
    xmini(:) = (/xminpart,yminpart/)
    xmaxi(:) = (/xmaxpart,ymaxpart/)
 else
    xmini(:) = (/xminpart,yminpart,zminpart/)
    xmaxi(:) = (/xmaxpart,ymaxpart,zmaxpart/)
 endif

end subroutine construct_root_node

! also used for queue push
pure subroutine push_onto_stack(stackentry,node,parent,level,npnode,xmin,xmax,ndim)
 type(kdbuildstack), intent(out) :: stackentry
 integer,            intent(in)  :: node,parent,level,ndim
 integer,            intent(in)  :: npnode
 real,               intent(in)  :: xmin(ndim),xmax(ndim)

 stackentry%node   = node
 stackentry%parent = parent
 stackentry%level  = level
 stackentry%npnode = npnode
 stackentry%xmin   = xmin
 stackentry%xmax   = xmax

end subroutine push_onto_stack

! also used for queue pop
pure subroutine pop_off_stack(stackentry, istack, nnode, mymum, level, npnode, xmini, xmaxi, ndim)
 type(kdbuildstack), intent(in)    :: stackentry
 integer,            intent(inout) :: istack
 integer,            intent(out)   :: nnode, mymum, level, npnode
 integer,            intent(in)    :: ndim
 real,               intent(out)   :: xmini(ndim), xmaxi(ndim)

 nnode  = stackentry%node
 mymum  = stackentry%parent
 level  = stackentry%level
 npnode = stackentry%npnode
 xmini  = stackentry%xmin
 xmaxi  = stackentry%xmax
 istack = istack - 1

end subroutine pop_off_stack

!--------------------------------------------------------------------
!+
!  create all the properties for a given node such as centre of mass,
!  size, max smoothing length, etc
!  will also split the node if necessary, setting wassplit=true
!  returns the left and right child information if split
!+
!--------------------------------------------------------------------
subroutine construct_node(nodeentry, nnode, mymum, level, xmini, xmaxi, npnode, doparallel,&
            il, ir, nl, nr, xminl, xmaxl, xminr, xmaxr, &
            ncells, ifirstincell, minlevel, maxlevel, ndim, xyzh, wassplit, list, &
            groupsize)
 use part,      only:massoftype,igas,iphase,iamtype,maxphase,maxp
 use io,        only:fatal,error
#ifdef MPI
 use mpiderivs, only:get_group_cofm,reduce_group
#endif
!!!$ use omputils, only:ipart_omp_lock,nlockgrp
 type(kdnode),      intent(out)   :: nodeentry
 integer,           intent(in)    :: nnode, mymum, level
 integer,           intent(in)    :: ndim
 real,              intent(inout) :: xmini(ndim), xmaxi(ndim)
 integer,           intent(in)    :: npnode
 logical,           intent(in)    :: doparallel
 integer, optional, intent(in)    :: groupsize ! used for global node construction
 integer,           intent(out)   :: il, ir, nl, nr
 real,              intent(out)   :: xminl(ndim), xmaxl(ndim), xminr(ndim), xmaxr(ndim)
 integer(kind=8),   intent(inout) :: ncells
 integer,           intent(out)   :: ifirstincell(ncellsmax+1)
 integer,           intent(inout) :: maxlevel, minlevel
 real,              intent(in)    :: xyzh(4,maxp)
 logical,           intent(out)   :: wassplit
 integer,           intent(out)   :: list(:) ! not actually sent out, but to avoid repeated memory allocation/deallocation

 real                           :: xyzcofm(ndim)
 real                           :: totmass_node
#ifdef MPI
 real    :: xyzcofmg(ndim)
 real    :: totmassg
#endif
 integer :: npnodetot

 logical :: nodeisactive
 integer :: i,ipart, npcounter
 real    :: xi,yi,zi,hi,dx,dy,dz,dr2
 real    :: r2max, hmax
 real    :: xcofm,ycofm,zcofm,fac,dfac
 real    :: x0(ndimtree)
 integer :: iaxis
 real    :: xpivot
 logical :: iactivei
#ifdef GRAVITY
 real    :: quads(6)
#endif
 real    :: pmassi

 integer :: counterl, counterr

 nodeisactive = .false.
 do i = inoderange(1,nnode),inoderange(2,nnode)
    if (inodeparts(i) > 0) nodeisactive = .true.
 enddo
 npcounter = inoderange(2,nnode) - inoderange(1,nnode) + 1

 if (npcounter /= npnode) then
    print*,'constructing node ',nnode,': found ',npcounter,' particles, expected:',npnode,' particles for this node'
    call fatal('maketree', 'expected number of particles in node differed from actual number')
 endif

 ! following lines to avoid compiler warnings on intent(out) variables
 ir = 0
 il = 0
 nl = 0
 nr = 0
<<<<<<< HEAD
 if (npnode < 1) return ! node has no particles, just quit
=======

 if ((.not. present(groupsize)) .and. (npnode  <  1)) return ! node has no particles, just quit
>>>>>>> 62b014a0

 x0(:) = 0.5*(xmini(:) + xmaxi(:))  ! geometric centre of the node

 r2max = 0.
 hmax  = 0.
 xyzcofm(:) = 0.
 xcofm = 0.
 ycofm = 0.
 zcofm = 0.
!
! to avoid round off error from repeated multiplication by pmassi (which is small)
! we compute the centre of mass with a factor relative to gas particles
! but only if gas particles are present
!
 pmassi = massoftype(igas)
 fac    = 1.
 totmass_node = 0.
 if (pmassi > 0.) then
    dfac = 1./pmassi
 else
    dfac = 1.
 endif

 ! during initial queue build which is serial, we can parallelise this loop
 if (npnode > 1000 .and. doparallel) then
    !$omp parallel do schedule(static) default(none) &
    !$omp shared(npnode,list,xyzh,x0,iphase,massoftype,dfac) &
    !$omp shared(xyzh_flip,inoderange,nnode,iphase_flip) &
    !$omp private(i,ipart,xi,yi,zi,hi,dx,dy,dz,dr2) &
    !$omp firstprivate(pmassi,fac) &
    !$omp reduction(+:xcofm,ycofm,zcofm,totmass_node) &
    !$omp reduction(max:r2max) &
    !$omp reduction(max:hmax)
    do i=1,npnode
       xi = xyzh_flip(inoderange(1,nnode)+i-1,1)
       yi = xyzh_flip(inoderange(1,nnode)+i-1,2)
       zi = xyzh_flip(inoderange(1,nnode)+i-1,3)
       hi = xyzh_flip(inoderange(1,nnode)+i-1,4)

       dx    = xi - x0(1)
       dy    = yi - x0(2)
#ifdef TREEVIZ
       dz    = 0.
#else
       dz    = zi - x0(3)
#endif
       dr2   = dx*dx + dy*dy + dz*dz
       r2max = max(r2max,dr2)
       hmax  = max(hmax,hi)
       if (maxphase==maxp) then
          pmassi = massoftype(iamtype(iphase_flip(inoderange(1,nnode)+i-1)))
          fac    = pmassi*dfac ! to avoid round-off error
       endif
       totmass_node = totmass_node + pmassi
       xcofm = xcofm + fac*xi
       ycofm = ycofm + fac*yi
       zcofm = zcofm + fac*zi
    enddo
    !$omp end parallel do
 else
    do i=1,npnode
       xi = xyzh_flip(inoderange(1,nnode)+i-1,1)
       yi = xyzh_flip(inoderange(1,nnode)+i-1,2)
       zi = xyzh_flip(inoderange(1,nnode)+i-1,3)
       hi = xyzh_flip(inoderange(1,nnode)+i-1,4)

       dx    = xi - x0(1)
       dy    = yi - x0(2)
#ifdef TREEVIZ
       dz    = 0.
#else
       dz    = zi - x0(3)
#endif
       dr2   = dx*dx + dy*dy + dz*dz
       r2max = max(r2max,dr2)
       hmax  = max(hmax,hi)
       if (maxphase==maxp) then
          pmassi = massoftype(iamtype(iphase_flip(inoderange(1,nnode)+i-1)))
          fac    = pmassi*dfac ! to avoid round-off error
       endif
       totmass_node = totmass_node + pmassi
       xcofm = xcofm + fac*xi
       ycofm = ycofm + fac*yi
       zcofm = zcofm + fac*zi
    enddo
 endif
 if (ndim==2) then
    xyzcofm(1:2) = (/xcofm,ycofm/)
 else
    xyzcofm = (/xcofm,ycofm,zcofm/)
 endif

 ! if we have no particles, then cofm is zero anyway
 if (totmass_node > 0.) then
    xyzcofm(:)   = xyzcofm(:)/(totmass_node*dfac)
 endif

#ifdef MPI
 ! if this is global node construction
 if (present(groupsize)) then
    call get_group_cofm(xyzcofm,totmass_node,level,groupsize,xyzcofmg,totmassg)
    xyzcofm = xyzcofmg
    totmass_node = totmassg
 endif
#endif

 ! checks the reduced mass in the case of global maketree
 if (totmass_node<=0.) call fatal('mtree','totmass_node==0',val=totmass_node)

!--for gravity, we need the centre of the node to be the centre of mass
 x0(:) = xyzcofm(:)
 r2max = 0.
#ifdef GRAVITY
 quads(:) = 0.
#endif

 !--recompute size of node
 do i=1,npnode
    xi = xyzh_flip(inoderange(1,nnode)+i-1,1)
    yi = xyzh_flip(inoderange(1,nnode)+i-1,2)
    zi = xyzh_flip(inoderange(1,nnode)+i-1,3)
    hi = xyzh_flip(inoderange(1,nnode)+i-1,4)

    dx    = xi - x0(1)
    dy    = yi - x0(2)
#ifdef TREEVIZ
    dz    = 0.
#else
    dz    = zi - x0(3)
#endif
    dr2   = dx*dx + dy*dy + dz*dz
    r2max = max(r2max,dr2)
#ifdef GRAVITY
    if (maxphase==maxp) then
       pmassi = massoftype(iamtype(iphase_flip(inoderange(1,nnode)+i-1)))
    endif
    quads(1) = quads(1) + pmassi*(3.*dx*dx - dr2)
    quads(2) = quads(2) + pmassi*(3.*dx*dy)
    quads(3) = quads(3) + pmassi*(3.*dx*dz)
    quads(4) = quads(4) + pmassi*(3.*dy*dy - dr2)
    quads(5) = quads(5) + pmassi*(3.*dy*dz)
    quads(6) = quads(6) + pmassi*(3.*dz*dz - dr2)
#endif
 enddo

#ifdef MPI
 if (present(groupsize)) then
    r2max    = reduce_group(r2max,'max',level)
    hmax     = reduce_group(hmax,'max',level)
    xmini(1) = reduce_group(xmini(1),'min',level)
    xmini(2) = reduce_group(xmini(2),'min',level)
    xmini(3) = reduce_group(xmini(3),'min',level)
    xmaxi(1) = reduce_group(xmaxi(1),'max',level)
    xmaxi(2) = reduce_group(xmaxi(2),'max',level)
    xmaxi(3) = reduce_group(xmaxi(3),'max',level)
#ifdef GRAVITY
    quads(1) = reduce_group(quads(1),'+',level)
    quads(2) = reduce_group(quads(2),'+',level)
    quads(3) = reduce_group(quads(3),'+',level)
    quads(4) = reduce_group(quads(4),'+',level)
    quads(5) = reduce_group(quads(5),'+',level)
    quads(6) = reduce_group(quads(6),'+',level)
#endif
 endif

 if (present(groupsize)) then
    npnodetot = reduce_group(npnode,'+',level)
 else
#endif
    npnodetot = npnode
#ifdef MPI
 endif
#endif

 ! assign properties to node
 nodeentry%xcen    = x0(:)
 nodeentry%size    = sqrt(r2max) + epsilon(r2max)
 nodeentry%hmax    = hmax
 nodeentry%parent  = mymum
#ifdef GRAVITY
 nodeentry%mass    = totmass_node
 nodeentry%quads   = quads
#endif
#ifdef TREEVIZ
 nodeentry%xmin(:) = xmini(:)
 nodeentry%xmax(:) = xmaxi(:)
#endif

 wassplit = (npnodetot > minpart)

 if (.not. wassplit) then
    nodeentry%leftchild  = 0
    nodeentry%rightchild = 0
    maxlevel = max(level,maxlevel)
    minlevel = min(level,minlevel)
    !--filling link list here is unnecessary (already filled)
    !  except with individual timesteps where we mark leaf node as active/inactive
#ifdef IND_TIMESTEPS
    !
    !--mark leaf node as active (contains some active particles)
    !  or inactive by setting the firstincell to +ve (active) or -ve (inactive)
    !
    if (nodeisactive) then
       ifirstincell(nnode) = 1
    else
       ifirstincell(nnode) = -1
    endif
#else
    ifirstincell(nnode) = 1
#endif
 else ! split this node and add children to stack
    iaxis  = maxloc(xmaxi - xmini,1) ! split along longest axis
    xpivot = xyzcofm(iaxis)          ! split on centre of mass

    ! create two children nodes and point to them from current node
    ! always use G&R indexing for global tree
    if ((level < maxlevel_indexed) .or. (present(groupsize))) then
       il = 2*nnode   ! indexing as per Gafton & Rosswog (2011)
       ir = il + 1
    else
       ! need locks when changing ncells to get node labels correct
       !$omp critical(addncells)
       if (ncells+2 > ncellsmax) call fatal('maketree',&
          'number of nodes exceeds array dimensions, increase ncellsmax and recompile',ival=int(ncellsmax))

       ncells = ncells + 1
       il = int(ncells)
       ncells = ncells + 1
       ir = int(ncells)
       !$omp end critical(addncells)
       !$omp flush(ncells)
    endif
    nodeentry%leftchild  = il
    nodeentry%rightchild = ir

    ifirstincell(nnode) = 0

    nl = inoderange(1,nnode)
    nr = inoderange(2,nnode)
    inodeparts_swap(nl:nr) = inodeparts(nl:nr)
    xyzh_swap(nl:nr,:) = xyzh_flip(nl:nr,:)
    iphase_swap(nl:nr) = iphase_flip(nl:nr)
    counterl = 0
    !DIR$ ivdep
    do i = inoderange(1,nnode), inoderange(2,nnode)
       xi = xyzh_swap(i,iaxis)
       if (xi  <=  xpivot) then
          inodeparts(nl+counterl) = inodeparts_swap(i)
          xyzh_flip(nl+counterl,1) = xyzh_swap(i,1)
          xyzh_flip(nl+counterl,2) = xyzh_swap(i,2)
          xyzh_flip(nl+counterl,3) = xyzh_swap(i,3)
          xyzh_flip(nl+counterl,4) = xyzh_swap(i,4)
          iphase_flip(nl+counterl) = iphase_swap(i)
          counterl = counterl + 1
       endif
    enddo
    nl = nl + counterl
    counterr=0
    !DIR$ ivdep
    do i = inoderange(1,nnode), inoderange(2,nnode)
       xi = xyzh_swap(i,iaxis)
       if (xi  >  xpivot) then
          inodeparts(nl+counterr) = inodeparts_swap(i)
          xyzh_flip(nl+counterr,1) = xyzh_swap(i,1)
          xyzh_flip(nl+counterr,2) = xyzh_swap(i,2)
          xyzh_flip(nl+counterr,3) = xyzh_swap(i,3)
          xyzh_flip(nl+counterr,4) = xyzh_swap(i,4)
          iphase_flip(nl+counterr) = iphase_swap(i)
          counterr = counterr + 1
       endif
    enddo
    nr = nr - counterr
    inoderange(1,il) = inoderange(1,nnode)
    inoderange(2,il) = nl - 1
    inoderange(1,ir) = nr + 1
    inoderange(2,ir) = inoderange(2,nnode)
    nl = nl - inoderange(1,nnode)
    nr = inoderange(2,nnode) - nr

    if (nr + nl  /=  npnode) then
       call error('maketree','number of left + right != parent number of particles while splitting node')
    endif

    ! see if all the particles ended up in one node, if so, arbitrarily build 2 cells
    if ((nl==npnode) .or. (nr==npnode)) then
      ! no need to move particles because if they all ended up in one node,
      ! then they are still in the original order
      nl = npnode / 2
      nr= npnode - counterl
      inoderange(1,il) = inoderange(1,nnode)
      inoderange(2,il) = inoderange(1,nnode) + nl - 1
      inoderange(1,ir) = inoderange(2,nnode) - nr + 1
      inoderange(2,ir) = inoderange(2,nnode)
    endif

    xminl(1) = minval(xyzh_flip(inoderange(1,il):inoderange(2,il),1))
    xminl(2) = minval(xyzh_flip(inoderange(1,il):inoderange(2,il),2))
    xminl(3) = minval(xyzh_flip(inoderange(1,il):inoderange(2,il),3))
    xmaxl(1) = maxval(xyzh_flip(inoderange(1,il):inoderange(2,il),1))
    xmaxl(2) = maxval(xyzh_flip(inoderange(1,il):inoderange(2,il),2))
    xmaxl(3) = maxval(xyzh_flip(inoderange(1,il):inoderange(2,il),3))
    xminr(1) = minval(xyzh_flip(inoderange(1,ir):inoderange(2,ir),1))
    xminr(2) = minval(xyzh_flip(inoderange(1,ir):inoderange(2,ir),2))
    xminr(3) = minval(xyzh_flip(inoderange(1,ir):inoderange(2,ir),3))
    xmaxr(1) = maxval(xyzh_flip(inoderange(1,ir):inoderange(2,ir),1))
    xmaxr(2) = maxval(xyzh_flip(inoderange(1,ir):inoderange(2,ir),2))
    xmaxr(3) = maxval(xyzh_flip(inoderange(1,ir):inoderange(2,ir),3))

 endif

end subroutine construct_node

!----------------------------------------------------------------
!+
!  Routine to walk tree for neighbour search
!  (all particles within a given h_i and optionally within h_j)
!+
!----------------------------------------------------------------
subroutine getneigh(node,xpos,xsizei,rcuti,ndim,listneigh,nneigh,xyzh,xyzcache,ixyzcachesize,ifirstincell,&
& ll,get_hj,fnode,remote_export)
 use dim,      only:maxneigh
#ifdef PERIODIC
 use boundary, only:dxbound,dybound,dzbound
#endif
 use io,       only:iprint,fatal,id
 use part,     only:maxgrav,gravity
#ifdef FINVSQRT
 use fastmath, only:finvsqrt
#endif
 use kernel,   only:radkern
 type(kdnode), intent(in)           :: node(ncellsmax+1)
 integer, intent(in)                :: ndim,ixyzcachesize
 real,    intent(in)                :: xpos(ndim)
 real,    intent(in)                :: xsizei,rcuti
 integer, intent(out)               :: listneigh(maxneigh)
 integer, intent(out)               :: nneigh
 real,    intent(in)                :: xyzh(4,maxp)
 real,    intent(out)               :: xyzcache(:,:)
 integer, intent(in)                :: ifirstincell(ncellsmax+1)
 integer, intent(in)                :: ll(maxp)
 logical, intent(in)                :: get_hj
 real,    intent(out),    optional  :: fnode(lenfgrav)
 logical, intent(out),    optional  :: remote_export(:)
 integer, parameter :: istacksize = 300
 integer :: maxcache
 integer :: nstack(istacksize)
 integer :: ipart,n,istack,il,ir,npnode
 real :: dx,dy,dz,xsizej,rcutj
 real :: rcut,rcut2,r2
 real :: xoffset,yoffset,zoffset,tree_acc2
 logical :: open_tree_node
#ifdef GRAVITY
 real :: quads(6)
 real :: dr,totmass_node
#endif
#ifdef PERIODIC
 real :: hdlx,hdly,hdlz

 hdlx = 0.5*dxbound
 hdly = 0.5*dybound
 hdlz = 0.5*dzbound
#endif
 tree_acc2 = tree_accuracy*tree_accuracy
 if (present(fnode)) fnode(:) = 0.
 rcut     = rcuti

 if (ixyzcachesize > 0) then
    maxcache = size(xyzcache(1,:))
 else
    maxcache = 0
 endif

 if (present(remote_export)) remote_export = .false.

 nneigh = 0
 istack = 1
 nstack(istack) = irootnode
 open_tree_node = .false.

 over_stack: do while(istack /= 0)
    n = nstack(istack)
    istack = istack - 1
    dx = xpos(1) - node(n)%xcen(1)      ! distance between node centres
    dy = xpos(2) - node(n)%xcen(2)
#ifndef TREEVIZ
    dz = xpos(3) - node(n)%xcen(3)
#endif
    xsizej       = node(n)%size
#ifdef GRAVITY
    totmass_node = node(n)%mass
    quads        = node(n)%quads
#endif
    il      = node(n)%leftchild
    ir      = node(n)%rightchild
    xoffset = 0.
    yoffset = 0.
    zoffset = 0.
#ifdef PERIODIC
    if (abs(dx) > hdlx) then            ! mod distances across boundary if periodic BCs
       xoffset = dxbound*SIGN(1.0,dx)
       dx = dx - xoffset
    endif
    if (abs(dy) > hdly) then
       yoffset = dybound*SIGN(1.0,dy)
       dy = dy - yoffset
    endif
    if (abs(dz) > hdlz) then
       zoffset = dzbound*SIGN(1.0,dz)
       dz = dz - zoffset
    endif
#endif
    r2    = dx*dx + dy*dy + dz*dz
    if (get_hj) then  ! find neighbours within both hi and hj
       rcutj = radkern*node(n)%hmax
       rcut  = max(rcuti,rcutj)
    endif
    rcut2 = (xsizei + xsizej + rcut)**2   ! node size + search radius
#ifdef GRAVITY
    open_tree_node = tree_acc2*r2 < xsizej*xsizej    ! tree opening criterion for self-gravity
#endif
    if ((r2 < rcut2) .or. open_tree_node) then
       if_leaf: if (ifirstincell(n) /= 0) then ! once we hit a leaf node, retrieve contents into trial neighbour cache
          if_global_walk: if (present(remote_export)) then
             ! id is stored in ipart as id + 1
             if (ifirstincell(n) /= (id + 1)) then
                remote_export(ifirstincell(n)) = .true.
             endif
          else
             npnode = inoderange(2,n) - inoderange(1,n) + 1
             if_cache_fits: if (nneigh + npnode <= ixyzcachesize) then
                 if (maxcache >= 4) then
                   do ipart=1,npnode
                    listneigh(nneigh+ipart) = abs(inodeparts(inoderange(1,n)+ipart-1))
                    xyzcache(nneigh+ipart,1) = xyzh_flip(inoderange(1,n)+ipart-1,1) + xoffset
                    xyzcache(nneigh+ipart,2) = xyzh_flip(inoderange(1,n)+ipart-1,2) + yoffset
                    xyzcache(nneigh+ipart,3) = xyzh_flip(inoderange(1,n)+ipart-1,3) + zoffset
                    xyzcache(nneigh+ipart,4) = 1./xyzh_flip(inoderange(1,n)+ipart-1,4)
                  enddo
                 else
                   do ipart=1,npnode
                    listneigh(nneigh+ipart) = abs(inodeparts(inoderange(1,n)+ipart-1))
                    xyzcache(nneigh+ipart,1) = xyzh_flip(inoderange(1,n)+ipart-1,1) + xoffset
                    xyzcache(nneigh+ipart,2) = xyzh_flip(inoderange(1,n)+ipart-1,2) + yoffset
                    xyzcache(nneigh+ipart,3) = xyzh_flip(inoderange(1,n)+ipart-1,3) + zoffset
                   enddo
                 endif
             elseif (nneigh < ixyzcachesize) then
                if (maxcache >= 4) then
                   do ipart=1,ixyzcachesize-nneigh
                      listneigh(nneigh+ipart) = abs(inodeparts(inoderange(1,n)+ipart-1))
                      xyzcache(nneigh+ipart,1) = xyzh_flip(inoderange(1,n)+ipart-1,1) + xoffset
                      xyzcache(nneigh+ipart,2) = xyzh_flip(inoderange(1,n)+ipart-1,2) + yoffset
                      xyzcache(nneigh+ipart,3) = xyzh_flip(inoderange(1,n)+ipart-1,3) + zoffset
                      xyzcache(nneigh+ipart,4) = 1./xyzh_flip(inoderange(1,n)+ipart-1,4)
                   enddo
                else
                   do ipart=1,ixyzcachesize-nneigh
                      listneigh(nneigh+ipart) = abs(inodeparts(inoderange(1,n)+ipart-1))
                      xyzcache(nneigh+ipart,1) = xyzh_flip(inoderange(1,n)+ipart-1,1) + xoffset
                      xyzcache(nneigh+ipart,2) = xyzh_flip(inoderange(1,n)+ipart-1,2) + yoffset
                      xyzcache(nneigh+ipart,3) = xyzh_flip(inoderange(1,n)+ipart-1,3) + zoffset
                   enddo
                endif
                do ipart=ixyzcachesize-nneigh+1,npnode
                   listneigh(nneigh+ipart) = abs(inodeparts(inoderange(1,n)+ipart-1))
                enddo
             else
                do ipart=1,npnode
                   listneigh(nneigh+ipart) = abs(inodeparts(inoderange(1,n)+ipart-1))
                enddo
             endif if_cache_fits
             nneigh = nneigh + npnode
          endif if_global_walk
       else
          if (istack+2 > istacksize) call fatal('getneigh','stack overflow in getneigh')
          if (il /= 0) then
             istack = istack + 1
             nstack(istack) = il
          endif
          if (ir /= 0) then
             istack = istack + 1
             nstack(istack) = ir
          endif
       endif if_leaf
#ifdef GRAVITY
    elseif (present(fnode)) then

!
!--long range force on node due to distant node, along node centres
!  along with derivatives in order to perform series expansion
!
#ifdef FINVSQRT
       dr = finvsqrt(r2)
#else
       dr = 1./sqrt(r2)
#endif
       call compute_fnode(dx,dy,dz,dr,totmass_node,quads,fnode)
#endif
    endif
 enddo over_stack

end subroutine getneigh

!-----------------------------------------------------------
!+
!  Compute the gravitational force between the node centres
!  along with the derivatives and second derivatives
!  required for the Taylor series expansions.
!+
!-----------------------------------------------------------
pure subroutine compute_fnode(dx,dy,dz,dr,totmass,quads,fnode)
 real, intent(in)    :: dx,dy,dz,dr,totmass
 real, intent(in)    :: quads(6)
 real, intent(inout) :: fnode(lenfgrav)
 real :: dr3,dr4,dr5,dr6,dr3m,rx,ry,rz,qxx,qxy,qxz,qyy,qyz,qzz
 real :: dr4m3,rijQij,riQix,riQiy,riQiz,fqx,fqy,fqz
 real :: dfxdxq,dfxdyq,dfxdzq,dfydyq,dfydzq,dfzdzq
 real :: d2fxxxq,d2fxxyq,d2fxxzq,d2fxyyq,d2fxyzq
 real :: d2fxzzq,d2fyyyq,d2fyyzq,d2fyzzq,d2fzzzq

 dr3  = dr*dr*dr
 dr4  = dr*dr3
 dr5  = dr*dr4
 dr6  = dr*dr5
 dr3m  = totmass*dr3
 dr4m3 = 3.*totmass*dr4
 rx  = dx*dr
 ry  = dy*dr
 rz  = dz*dr
 qxx = quads(1)
 qxy = quads(2)
 qxz = quads(3)
 qyy = quads(4)
 qyz = quads(5)
 qzz = quads(6)
 rijQij = (rx*rx*qxx + ry*ry*qyy + rz*rz*qzz + &
        2.*(rx*ry*qxy + rx*rz*qxz + ry*rz*qyz))
 riQix = (rx*qxx + ry*qxy + rz*qxz)
 riQiy = (rx*qxy + ry*qyy + rz*qyz)
 riQiz = (rx*qxz + ry*qyz + rz*qzz)
 fqx = dr4*(riQix - 2.5*rx*rijQij)
 fqy = dr4*(riQiy - 2.5*ry*rijQij)
 fqz = dr4*(riQiz - 2.5*rz*rijQij)
 dfxdxq = dr5*(qxx - 10.*rx*riQix - 2.5*rijQij   + 17.5*rx*rx*rijQij)
 dfxdyq = dr5*(qxy -  5.*ry*riQix - 5.0*rx*riQiy + 17.5*rx*ry*rijQij)
 dfxdzq = dr5*(qxz -  5.*rx*riQiz - 5.0*rz*riQix + 17.5*rx*rz*rijQij)
 dfydyq = dr5*(qyy - 10.*ry*riQiy - 2.5*rijQij   + 17.5*ry*ry*rijQij)
 dfydzq = dr5*(qyz -  5.*ry*riQiz - 5.0*rz*riQiy + 17.5*ry*rz*rijQij)
 dfzdzq = dr5*(qzz - 10.*rz*riQiz - 2.5*rijQij   + 17.5*rz*rz*rijQij)
 d2fxxxq = dr6*(-15.*qxx*rx + 105.*rx*rx*riQix - 15.*riQix - 157.5*rx*rx*rx*rijQij + 52.5*rx*rijQij)
 d2fxxyq = dr6*(35.*rx*rx*riQiy - 10.*qxy*rx - 5.*qxx*ry - 5.*riQiy &
              + 70.*rx*ry*riQix - 157.5*rx*rx*ry*rijQij + 17.5*ry*rijQij)
 d2fxxzq = dr6*(35.*rx*rx*riQiz - 10.*qxz*rx - 5.*qxx*rz - 5.*riQiz &
              + 70.*rx*rz*riQix - 157.5*rx*rx*rz*rijQij + 17.5*rz*rijQij)
 d2fxyyq = dr6*(35.*ry*ry*riQix - 10.*qxy*ry - 5.*qyy*rx - 5.*riQix &
              + 70.*rx*ry*riQiy - 157.5*rx*ry*ry*rijQij + 17.5*rx*rijQij)
 d2fxyzq = dr6*(35.*rx*ry*riQiz - 5.*qyz*rx - 5.*qxz*ry - 5.*qxy*rz &
              + 35.*ry*rz*riQix + 35.*rx*rz*riQiy - 157.5*rx*ry*rz*rijQij)
 d2fxzzq = dr6*(35.*rz*rz*riQix - 10.*qxz*rz - 5.*qzz*rx - 5.*riQix &
              + 70.*rx*rz*riQiz - 157.5*rx*rz*rz*rijQij + 17.5*rx*rijQij)
 d2fyyyq = dr6*(-15.*qyy*ry + 105.*ry*ry*riQiy - 15.*riQiy - 157.5*ry*ry*ry*rijQij + 52.5*ry*rijQij)
 d2fyyzq = dr6*(35.*ry*ry*riQiz - 10.*qyz*ry - 5.*qyy*rz - 5.*riQiz &
              + 70.*ry*rz*riQiy - 157.5*ry*ry*rz*rijQij + 17.5*rz*rijQij)
 d2fyzzq = dr6*(35.*rz*rz*riQiy - 10.*qyz*rz - 5.*qzz*ry - 5.*riQiy &
              + 70.*ry*rz*riQiz - 157.5*ry*rz*rz*rijQij + 17.5*ry*rijQij)
 d2fzzzq = dr6*(-15.*qzz*rz + 105.*rz*rz*riQiz - 15.*riQiz - 157.5*rz*rz*rz*rijQij + 52.5*rz*rijQij)

 fnode(1) = fnode(1) - dx*dr3m + fqx ! fx
 fnode(2) = fnode(2) - dy*dr3m + fqy ! fy
 fnode(3) = fnode(3) - dz*dr3m + fqz ! fz
 fnode(4) = fnode(4) + dr3m*(3.*rx*rx - 1.) + dfxdxq ! dfx/dx
 fnode(5) = fnode(5) + dr3m*(3.*rx*ry)      + dfxdyq ! dfx/dy, same as dfy/dx
 fnode(6) = fnode(6) + dr3m*(3.*rx*rz)      + dfxdzq ! dfx/dz, same as dfz/dx
 fnode(7) = fnode(7) + dr3m*(3.*ry*ry - 1.) + dfydyq ! dfy/dy
 fnode(8) = fnode(8) + dr3m*(3.*ry*rz)      + dfydzq ! dfy/dz, same as dfz/dy
 fnode(9) = fnode(9) + dr3m*(3.*rz*rz - 1.) + dfzdzq ! dfz/dz
 fnode(10) = fnode(10) - dr4m3*(5.*rx*rx*rx - 3.*rx) + d2fxxxq ! d2fxdxdx
 fnode(11) = fnode(11) - dr4m3*(5.*rx*rx*ry - ry)    + d2fxxyq ! d2fxdxdy
 fnode(12) = fnode(12) - dr4m3*(5.*rx*rx*rz - rz)    + d2fxxzq ! d2fxdxdz
 fnode(13) = fnode(13) - dr4m3*(5.*rx*ry*ry - rx)    + d2fxyyq ! d2fxdydy
 fnode(14) = fnode(14) - dr4m3*(5.*rx*ry*rz)         + d2fxyzq ! d2fxdydz
 fnode(15) = fnode(15) - dr4m3*(5.*rx*rz*rz - rx)    + d2fxzzq ! d2fxdzdz
 fnode(16) = fnode(16) - dr4m3*(5.*ry*ry*ry - 3.*ry) + d2fyyyq ! d2fydydy
 fnode(17) = fnode(17) - dr4m3*(5.*ry*ry*rz - rz)    + d2fyyzq ! d2fydydz
 fnode(18) = fnode(18) - dr4m3*(5.*ry*rz*rz - ry)    + d2fyzzq ! d2fydzdz
 fnode(19) = fnode(19) - dr4m3*(5.*rz*rz*rz - 3.*rz) + d2fzzzq ! d2fzdzdz
 fnode(20) = fnode(20) - totmass*dr - 0.5*rijQij*dr3 ! potential

end subroutine compute_fnode

!----------------------------------------------------------------
!+
!  Internal subroutine to compute the Taylor-series expansion
!  of the gravitational force, given the force acting on the
!  centre of the node and its derivatives
!
! INPUT:
!   fnode: array containing force on node due to distant nodes
!          and first derivatives of f (i.e. Jacobian matrix)
!          and second derivatives of f (i.e. Hessian matrix)
!   dx,dy,dz: offset of the particle from the node centre of mass
!
! OUTPUT:
!   fxi,fyi,fzi : gravitational force at the new position
!+
!----------------------------------------------------------------
pure subroutine expand_fgrav_in_taylor_series(fnode,dx,dy,dz,fxi,fyi,fzi,poti)
 real, intent(in)  :: fnode(lenfgrav)
 real, intent(in)  :: dx,dy,dz
 real, intent(out) :: fxi,fyi,fzi,poti
 real :: dfxx,dfxy,dfxz,dfyy,dfyz,dfzz
 real :: d2fxxx,d2fxxy,d2fxxz,d2fxyy,d2fxyz,d2fxzz,d2fyyy,d2fyyz,d2fyzz,d2fzzz

 fxi = fnode(1)
 fyi = fnode(2)
 fzi = fnode(3)
 dfxx = fnode(4)
 dfxy = fnode(5)
 dfxz = fnode(6)
 dfyy = fnode(7)
 dfyz = fnode(8)
 dfzz = fnode(9)
 d2fxxx = fnode(10)
 d2fxxy = fnode(11)
 d2fxxz = fnode(12)
 d2fxyy = fnode(13)
 d2fxyz = fnode(14)
 d2fxzz = fnode(15)
 d2fyyy = fnode(16)
 d2fyyz = fnode(17)
 d2fyzz = fnode(18)
 d2fzzz = fnode(19)
 poti = fnode(20)

 fxi = fxi + dx*(dfxx + 0.5*(dx*d2fxxx + dy*d2fxxy + dz*d2fxxz)) &
           + dy*(dfxy + 0.5*(dx*d2fxxy + dy*d2fxyy + dz*d2fxyz)) &
           + dz*(dfxz + 0.5*(dx*d2fxxz + dy*d2fxyz + dz*d2fxzz))
 fyi = fyi + dx*(dfxy + 0.5*(dx*d2fxxy + dy*d2fxyy + dz*d2fxyz)) &
           + dy*(dfyy + 0.5*(dx*d2fxyy + dy*d2fyyy + dz*d2fyyz)) &
           + dz*(dfyz + 0.5*(dx*d2fxyz + dy*d2fyyz + dz*d2fyzz))
 fzi = fzi + dx*(dfxz + 0.5*(dx*d2fxxz + dy*d2fxyz + dz*d2fxzz)) &
           + dy*(dfyz + 0.5*(dx*d2fxyz + dy*d2fyyz + dz*d2fyzz)) &
           + dz*(dfzz + 0.5*(dx*d2fxzz + dy*d2fyzz + dz*d2fzzz))
 poti = poti - (dx*fxi + dy*fyi + dz*fzi)

 return
end subroutine expand_fgrav_in_taylor_series

!-----------------------------------------------
!+
!  Routine to update a constructed tree
!  Note: current version ONLY works if
!  tree is built to < maxlevel_indexed
!  That is, it relies on the 2^n style tree
!  indexing to sweep out each level
!+
!-----------------------------------------------
subroutine revtree(node, xyzh, ifirstincell, ncells)
 use dim,  only:maxp
 use part, only:maxphase,iphase,igas,massoftype,iamtype
 use io,   only:fatal
 type(kdnode), intent(inout) :: node(ncellsmax+1)
 real,    intent(in)  :: xyzh(4,maxp)
 integer, intent(in)  :: ifirstincell(ncellsmax+1)
 integer(kind=8), intent(in) :: ncells
 real :: hmax, r2max
 real :: xi, yi, zi, hi
 real :: dx, dy, dz, dr2
#ifdef GRAVITY
 real :: quads(6)
#endif
 integer :: icell, i, level, il, ir
 real :: pmassi, totmass
 real :: x0(3)
 type(kdnode) :: nodel,noder

 pmassi = massoftype(igas)
 do i=1,int(ncells)
#ifdef GRAVITY
    ! cannot update centre of node without gravity
    ! as it is not at the centre of mass
    node(i)%xcen(:) = 0.
#endif
    node(i)%size    = 0.
    node(i)%hmax    = 0.
#ifdef GRAVITY
    node(i)%mass    = 0.
    node(i)%quads(:)= 0.
#endif
 enddo

!$omp parallel default(none) &
!$omp shared(xyzh, ifirstincell, ncells) &
!$omp shared(node, ll, iphase, massoftype, maxlevel) &
!$omp private(hmax, r2max, xi, yi, zi, hi, il, ir, nodel, noder) &
!$omp private(dx, dy, dz, dr2, icell, i, x0) &
#ifdef GRAVITY
!$omp private(quads) &
#endif
!$omp firstprivate(pmassi) &
!$omp private(totmass)
!$omp do schedule(guided, 2)
 over_cells: do icell=1,int(ncells)

    i = abs(ifirstincell(icell))
    if (i==0) cycle over_cells

    ! find centre of mass
    ! this becomes the new node center
    x0 = 0.
    totmass = 0.0
    calc_cofm: do while (i /= 0)
       xi = xyzh(1,i)
       yi = xyzh(2,i)
       zi = xyzh(3,i)
       if (maxphase==maxp) then
          pmassi = massoftype(iamtype(iphase(i)))
       endif
       x0(1) = x0(1) + pmassi*xi
       x0(2) = x0(2) + pmassi*yi
       x0(3) = x0(3) + pmassi*zi
       totmass = totmass + pmassi

       i = abs(ll(i))
    enddo calc_cofm

    x0 = x0/totmass
#ifdef GRAVITY
    node(icell)%xcen(1) = x0(1)
    node(icell)%xcen(2) = x0(2)
    node(icell)%xcen(3) = x0(3)
#endif

    i = abs(ifirstincell(icell))

    ! update cell size, hmax
    r2max = 0.
    hmax = 0.
#ifdef GRAVITY
    quads = 0.
#endif
    over_parts: do while (i /= 0)
       xi = xyzh(1,i)
       yi = xyzh(2,i)
       zi = xyzh(3,i)
       hi = xyzh(4,i)
       dx = xi - node(icell)%xcen(1)
       dy = yi - node(icell)%xcen(2)
       dz = zi - node(icell)%xcen(3)
       dr2 = dx*dx + dy*dy + dz*dz
       r2max = max(dr2, r2max)
       hmax  = max(hi, hmax)
#ifdef GRAVITY
       if (maxphase==maxp) then
          pmassi = massoftype(iamtype(iphase(i)))
       endif
       quads(1) = quads(1) + pmassi*(3.*dx*dx - dr2)
       quads(2) = quads(2) + pmassi*(3.*dx*dy)
       quads(3) = quads(3) + pmassi*(3.*dx*dz)
       quads(4) = quads(4) + pmassi*(3.*dy*dy - dr2)
       quads(5) = quads(5) + pmassi*(3.*dy*dz)
       quads(6) = quads(6) + pmassi*(3.*dz*dz - dr2)
#endif
       ! move to next particle in list
       i = abs(ll(i))
    enddo over_parts

    node(icell)%size = sqrt(r2max) + epsilon(r2max)
    node(icell)%hmax = hmax
#ifdef GRAVITY
    node(icell)%mass = totmass
    node(icell)%quads = quads
#endif
 enddo over_cells
!$omp enddo
!
! propagate information to parent nodes
! here we sweep across each level at a time
! and update each node from its two children
!
 do level=maxlevel-1,0,-1
!$omp do
    do i=2**level,2**(level+1)-1
       ! get child nodes
       il = node(i)%leftchild
       ir = node(i)%rightchild
       if (il > 0 .and. ir > 0) then
          nodel = node(il)
          noder = node(ir)
          call add_child_nodes(nodel,noder,node(i))
       else
          if (il > 0 .or. ir > 0) then
             ! should never happen, should have two children or none
             call fatal('revtree','node with only one child during tree revision',var='ir',ival=ir)
          endif
       endif
    enddo
!$omp enddo
 enddo
!$omp end parallel

end subroutine revtree

!-----------------------------------------------------------------
!+
!  Update parent node from the properties of the two child nodes
!  IN:
!    l, r - two child nodes
!  OUT:
!    nodei - updated parent node
!+
!-----------------------------------------------------------------
subroutine add_child_nodes(l,r,nodei)
 type(kdnode), intent(in)  :: l,r
 type(kdnode), intent(out) :: nodei
 real :: xl(3),sl,hl
 real :: xr(3),sr,hr
#ifdef GRAVITY
 real :: ql(6),qr(6),mr,ml,mnode,dm
#endif
 real :: dx,dy,dz,dr2,dr

 xl = l%xcen
 hl = l%hmax
 sl = l%size
#ifdef GRAVITY
 ml = l%mass
 ql = l%quads
#endif

 xr = r%xcen
 hr = r%hmax
 sr = r%size
#ifdef GRAVITY
 mr = r%mass
 qr = r%quads
 mnode = ml + mr
 dm    = 1./mnode
#endif
 dx = xl(1) - xr(1)
 dy = xl(2) - xr(2)
 dz = xl(3) - xr(3)
 dr2 = dx*dx + dy*dy + dz*dz
 dr  = sqrt(dr2)
#ifdef GRAVITY
 ! centre of mass
 nodei%xcen = (xl*ml + xr*mr)*dm
 ! size, formula as in Benz et al. 1990
 ! and from thinking about it...
 nodei%size = max(ml*dm*dr+sr,mr*dm*dr+sl)
#else
 ! distance between left child and node centre
 dx = xl(1) - nodei%xcen(1)
 dy = xl(2) - nodei%xcen(2)
 dz = xl(3) - nodei%xcen(3)
 dr = sqrt(dx*dx + dy*dy + dz*dz)
 nodei%size = dr+sl
 ! distance between right child and node centre
 dx = xr(1) - nodei%xcen(1)
 dy = xr(2) - nodei%xcen(2)
 dz = xr(3) - nodei%xcen(3)
 dr = sqrt(dx*dx + dy*dy + dz*dz)
 nodei%size = max(nodei%size,dr+sr)
#endif
 nodei%hmax = max(hl,hr)
#ifdef GRAVITY
 nodei%mass = mnode
 ! quadrupole moments, see Benz et al. (1990), this is also
 ! the parallel axis theorem
 nodei%quads(1) = ql(1) + qr(1) + ml*mr*(3.*dx*dx - dr2)*dm
 nodei%quads(2) = ql(2) + qr(2) + ml*mr*(3.*dx*dy)*dm
 nodei%quads(3) = ql(3) + qr(3) + ml*mr*(3.*dx*dz)*dm
 nodei%quads(4) = ql(4) + qr(4) + ml*mr*(3.*dy*dy - dr2)*dm
 nodei%quads(5) = ql(5) + qr(5) + ml*mr*(3.*dy*dz)*dm
 nodei%quads(6) = ql(6) + qr(6) + ml*mr*(3.*dz*dz - dr2)*dm
#endif

end subroutine add_child_nodes

!--------------------------------------------------------------------------------
!+
!  Routine to build the global level tree
!+
!-------------------------------------------------------------------------------
#ifdef MPI
subroutine maketreeglobal(nodeglobal, xyzh, np, ndim, cellatid, ncells)
 use io,           only:fatal,warning,id,nprocs
 use mpiutils,     only:reduceall_mpi
 use domain,       only:ibelong
 use balance,      only:balancedomains
 use mpiderivs,    only:tree_sync,tree_bcast
 use part,         only:isdead_or_accreted,iactive

 logical, parameter :: refine_tree = .true.

 type(kdnode), intent(out)     :: nodeglobal(ncellsmax+1)
 integer,      intent(inout)   :: np
 integer,      intent(in)      :: ndim
 real,         intent(inout)   :: xyzh(4,maxp)
 integer,      intent(out)     :: cellatid(ncellsmax+1)
 integer, save                 :: ifirstincell(ncellsmax+1)
 real                          :: xmini(ndim),xmaxi(ndim)
 real                          :: xminl(ndim),xmaxl(ndim)
 real                          :: xminr(ndim),xmaxr(ndim)

 integer                       :: globallevel, minlevel, maxlevel

 integer                       :: idleft, idright
 integer                       :: groupsize,ifirstingroup,groupsplit

 integer(kind=8), intent(out)  :: ncells

 type(kdnode)                  :: mynode(1)
 type(kdnode), save            :: refinementnode(ncellsmax+1)

 integer                       :: nl, nr
 integer                       :: il, ir, iself, parent
 integer                       :: level, ipart
 integer                       :: nnodestart, nnodeend,locstart,locend
 integer                       :: npcounter

 integer                       :: i, k, offset, roffset, roffset_prev, coffset, refinelevels
 integer                       :: npnode

 integer, save                 :: list(maxp)

 logical                       :: wassplit

 irootnode = 1
 parent = 0
 iself = irootnode
 ifirstincell = 0

 ! root is level 0
 globallevel = int(ceiling(log(real(nprocs)) / log(2.0)))

 minlevel = 31
 maxlevel = 0

 levels: do level = 0, globallevel
    groupsize = 2**(globallevel - level)
    ifirstingroup = (id / groupsize) * groupsize
    if (level == 0) then
       call construct_root_node(np,npcounter,irootnode,ndim,xmini,xmaxi,ifirstincell,xyzh)
       ! fatal if there are no particles on this processor
       if (npcounter==0) then
          call fatal('maketreeglobal','no particles or all particles dead/accreted on process', id)
       endif
       np = npcounter
    endif

    call construct_node(mynode(1), iself, parent, level, xmini, xmaxi, np, .false., &
            il, ir, nl, nr, xminl, xmaxl, xminr, xmaxr, &
            ncells, ifirstincell, minlevel, maxlevel, ndim, xyzh, wassplit, list, &
            groupsize)

    if (.not.wassplit) then
       call fatal('maketreeglobal','insufficient particles for splitting at the global level: '// &
            'use more particles or less MPI threads')
    endif

    ! set which tree child this proc will belong to next
    groupsplit = ifirstingroup + (groupsize / 2)

    ! record parent for next round
    parent = iself

    ! which half of the tree this proc is on
    if (id < groupsplit) then
       ! i for the next node we construct
       iself = il
       ! the left and right procIDs
       idleft = id
       idright = id + 2**(globallevel - level - 1)
       xmini = xminl
       xmaxi = xmaxl
    else
       iself = ir
       idleft = id - 2**(globallevel - level - 1)
       idright = id
       xmini = xminr
       xmaxi = xmaxr
    endif

    do i = inoderange(1,il), inoderange(2,il)
       ibelong(abs(inodeparts(i))) = idleft
    enddo
    do i = inoderange(1,ir), inoderange(2,ir)
       ibelong(abs(inodeparts(i))) = idright
    enddo

    ! move particles to where they belong
    call balancedomains(np)

    ! move particles from old array
    ! this is a waste of time, but maintains compatibility
    npnode = 0
    do i=1,np
       npnode = npnode + 1
#ifdef IND_TIMESTEPS
       if (iactive(iphase(i))) then
          inodeparts(npnode) = i
       else
          inodeparts(npnode) = -i
       endif
#else
       inodeparts(npnode) = i
#endif
      xyzh_flip(npnode,:) = xyzh(:,i)
      iphase_flip(npnode) = iphase(i)
    enddo

    ! set all particles to belong to this node
    inoderange(1,iself) = 1
    inoderange(2,iself) = np

    ! range of newly written tree
    nnodestart = 2**level
    nnodeend = 2**(level + 1) - 1

    ! synchronize tree with other owners if this proc is the first in group
    call tree_sync(mynode, 1,nodeglobal(nnodestart:nnodeend), ifirstingroup, groupsize, level)

    ! at level 0, tree_sync already 'broadcasts'
    if (level > 0) then
       ! tree broadcast to non-owners
       call tree_bcast(nodeglobal(nnodestart:nnodeend), nnodeend - nnodestart + 1, level)
    endif

 enddo levels

 if (refine_tree) then
    ! tree refinement
    call maketree(refinementnode,xyzh,np,ndim,ifirstincell,ncells,refinelevels)
    refinelevels = int(reduceall_mpi('min',refinelevels),kind=kind(refinelevels))
    roffset_prev = 1

    do i = 1,refinelevels
       offset = 2**(globallevel + i)
       roffset = 2**i

       nnodestart = offset
       nnodeend   = 2*nnodestart-1

       locstart   = roffset
       locend     = 2*locstart-1

       ! index shift the node to the global level
       do k = roffset,2*roffset-1
          coffset = refinementnode(k)%parent - roffset_prev

          refinementnode(k)%parent = 2**(globallevel + i - 1) + id * roffset_prev + coffset

          if (i /= refinelevels) then
             refinementnode(k)%leftchild  = 2**(globallevel + i + 1) + 2*id*roffset + 2*(k - roffset)
             refinementnode(k)%rightchild = refinementnode(k)%leftchild + 1
          else
             refinementnode(k)%leftchild = 0
             refinementnode(k)%rightchild = 0
          endif
       enddo

       roffset_prev = roffset
       ! sync, replacing level with globallevel, since all procs will get synced
       ! and deeper comms do not exist
       call tree_sync(refinementnode(locstart:locend),roffset,nodeglobal(nnodestart:nnodeend),id,1,globallevel)
    enddo
 endif
 ! cellatid is zero by default
 cellatid = 0
 do i = 1,nprocs
    offset = 2**(globallevel + refinelevels)
    roffset = 2**(refinelevels)
    do k = 1,roffset
       cellatid(offset + (i - 1) * roffset + (k - 1)) = i
    enddo
 enddo

 ncells = 2**(globallevel + refinelevels + 1) - 1

end subroutine maketreeglobal

!-----------------------------------------------------------------------
!+
!  relink the linked list after particle exchange
!+
!-----------------------------------------------------------------------
subroutine relink_particles(np,inode,ifirstincell,xyzh)
 use part,      only:isdead_or_accreted
 integer,             intent(inout)     :: np,inode,ifirstincell(:)
 real,                intent(in)        :: xyzh(4,maxp)
 integer                                :: i

 ifirstincell(inode) = 0
 do i=1,np
    ll(i) = ifirstincell(inode)
    ifirstincell(inode) = i
 enddo
end subroutine relink_particles
#endif
end module kdtree<|MERGE_RESOLUTION|>--- conflicted
+++ resolved
@@ -486,12 +486,7 @@
  il = 0
  nl = 0
  nr = 0
-<<<<<<< HEAD
- if (npnode < 1) return ! node has no particles, just quit
-=======
-
  if ((.not. present(groupsize)) .and. (npnode  <  1)) return ! node has no particles, just quit
->>>>>>> 62b014a0
 
  x0(:) = 0.5*(xmini(:) + xmaxi(:))  ! geometric centre of the node
 
