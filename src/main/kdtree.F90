!--------------------------------------------------------------------------!
! The Phantom Smoothed Particle Hydrodynamics code, by Daniel Price et al. !
! Copyright (c) 2007-2025 The Authors (see AUTHORS)                        !
! See LICENCE file for usage and distribution conditions                   !
! http://phantomsph.github.io/                                             !
!--------------------------------------------------------------------------!
module kdtree
!
! This module implements the k-d tree build
!    and associated tree walking routines
!
! :References:
!    Gafton & Rosswog (2011), MNRAS 418, 770-781
!    Benz, Bowers, Cameron & Press (1990), ApJ 348, 647-667
!
! :Owner: Daniel Price
!
! :Runtime parameters: None
!
! :Dependencies: allocutils, boundary, dim, dtypekdtree, io, kernel,
!   mpibalance, mpidomain, mpitree, mpiutils, part, timing
!
 use dim,         only:maxp,ncellsmax,minpart,use_apr,use_sinktree,maxptmass,maxpsph
 use io,          only:nprocs
 use dtypekdtree, only:kdnode,ndimtree
 use part,        only:ll,maxphase,apr_level_soa, &
                       apr_level,aprmassoftype

 implicit none

 type(kdnode), public, allocatable :: refinementnode(:)

!
!--tree parameters
!
 integer, parameter :: irootnode = 1
 character(len=1), parameter, public :: labelax(3) = (/'x','y','z'/)
 integer, parameter :: maxlevelcrazy = 31
!
!--runtime options for this module
!
 real, public :: tree_accuracy = 0.5
 logical, private :: done_init_kdtree = .false.
 logical, private :: already_warned = .false.
 integer, private :: numthreads

! Index of the last node in the local tree that has been copied to
! the global tree
 integer :: irefine

 public :: allocate_kdtree, deallocate_kdtree
 public :: maketree, revtree, getneigh, kdnode
 public :: maketreeglobal
 public :: empty_tree
 public :: compute_fnode, expand_fgrav_in_taylor_series

 integer, parameter, public :: lenfgrav = 20

 integer, public :: maxlevel_indexed, maxlevel

 type kdbuildstack
    integer :: node
    integer :: parent
    integer :: level
    integer :: npnode
    real    :: xmin(ndimtree)
    real    :: xmax(ndimtree)
 end type kdbuildstack

 type Tkdtree
    integer                      :: ncellsmax
    integer                      :: maxp
    integer(kind=8)              :: ncells
    real,            allocatable :: inoderange(:,:)
    real,            allocatable :: inodeparts(:)
    type(kdnode),    allocatable :: node(:)
    real,            allocatable :: xyzh_buffer(:,:)
    integer(kind=1), allocatable :: iphase_buffer(:)
    integer,         allocatable :: leaf_is_active(:)
contains
procedure :: allocate_kdtree,deallocate_kdtree
procedure :: maketree,empty_tree
procedure :: getneigh

 end type Tkdtree

 private

contains

subroutine allocate_kdtree(tree)
 use allocutils, only:allocate_array
 class(Tkdtree), intent(inout) :: tree
 call allocate_array('leaf_is_active', tree%leaf_is_active, tree%ncellsmax+1)
 call allocate_array('node',           tree%node,           tree%ncellsmax+1)
 call allocate_array('inodeparts',     tree%inodeparts,            tree%maxp)
 call allocate_array('xyzh_buffer',    tree%xyzh_buffer, 4,        tree%maxp)
 call allocate_array('iphase_buffer',  tree%iphase_buffer,         tree%maxp)
 call allocate_array('inoderange',     tree%inoderange,  2, tree%ncellsmax+1)



end subroutine allocate_kdtree

subroutine deallocate_kdtree(tree)
 class(Tkdtree), intent(inout) :: tree
 if (allocated(tree%node))           deallocate(tree%node)
 if (allocated(tree%inodeparts))     deallocate(tree%inodeparts)
 if (allocated(tree%inoderange))     deallocate(tree%inoderange)
 if (allocated(tree%xyzh_buffer))    deallocate(tree%xyzh_buffer)
 if (allocated(tree%iphase_buffer))  deallocate(tree%iphase_buffer)
 if (allocated(tree%leaf_is_active)) deallocate(tree%leaf_is_active)

end subroutine deallocate_kdtree


!--------------------------------------------------------------------------------
!+
!  Routine to build the tree from scratch
!
!  Notes/To do:
!  -openMP parallelisation of maketree_stack (done - April 2013)
!  -test centre of mass vs. geometric centre based cell sizes (done - 2013)
!  -need analysis module that times (and checks) build_tree and tree walk
!   for a given dump
!  -test bottom-up vs. top-down neighbour search
!  -should we try to store tree structure with particle arrays?
!  -need to compute centre of mass and moments for each cell on the fly (c.f. revtree?)
!  -need to implement long-range gravitational interaction (done - May 2013)
!  -implement revtree routine to update tree w/out rebuilding (done - Sep 2015)
!+
!-------------------------------------------------------------------------------
subroutine maketree(tree, xyzh, iphase, np, ndim, apr_tree, refinelevels, nptmass, xyzmh_ptmass)
 use io,   only:fatal,warning,iprint,iverbose
 class(Tkdtree),      intent(out) :: tree
 integer,           intent(in)    :: np,ndim
 real,              intent(inout) :: xyzh(:,:) ! inout because of boundary crossing
 integer(kind=1),   intent(inout) :: iphase(:)
 logical,           intent(in)    :: apr_tree
 integer, optional, intent(out)   :: refinelevels
 integer, optional, intent(in)    :: nptmass
 real,    optional, intent(inout) :: xyzmh_ptmass(:,:)

 integer, parameter       :: istacksize = 512
 type(kdbuildstack), save :: stack(istacksize)
 !$omp threadprivate(stack)
 type(kdbuildstack)       :: queue(istacksize)


 real,           pointer  :: xyzh_soa(:,:)
 integer,        pointer  :: leaf_is_active(:),inodeparts(:),inoderange(:,:)
 integer(kind=1),pointer  :: iphase_soa(:)
 integer(kind=8),pointer  :: ncells
 type(kdnode),   pointer  :: node(:)

 character(len=10) :: string
 integer           :: i,npnode,il,ir,istack,nl,nr,mymum
 integer           :: nnode,minlevel,level,nqueue
 real              :: xmini(ndimtree),xmaxi(ndimtree),xminl(ndimtree),xmaxl(ndimtree),xminr(ndimtree),xmaxr(ndimtree)
 integer           :: npcounter
 logical           :: wassplit,finished,sinktree

 if (present(nptmass) .and. present(xyzmh_ptmass)) then
    sinktree = .true.
 endif
!
!-- unpack the tree on pointer to use pre-built routines
!
 xyzh_soa       = tree%xyzh_buffer
 iphase_soa     = tree%iphase_buffer
 leaf_is_active = tree%leaf_is_active
 ncells         = tree%ncells
 inodeparts     = tree%inodeparts
 inoderange     = tree%inoderange
 node           = tree%node

 leaf_is_active = 0

 ir = 0
 il = 0
 nl = 0
 nr = 0
 wassplit = .false.
 finished = .false.

 ! construct root node, i.e. find bounds of all particles
 if (sinktree) then
    call construct_root_node(np,npcounter,irootnode,ndim,xmini,xmaxi,leaf_is_active,xyzh,&
                             iphase,inodeparts,inoderange,xyzh_soa,iphase_soa,xyzmh_ptmass,nptmass)
 else
    call construct_root_node(np,npcounter,irootnode,ndim,xmini,xmaxi,leaf_is_active,xyzh,&
                             iphase,inodeparts,inoderange,xyzh_soa,iphase_soa)
 endif

 if (inoderange(1,irootnode)==0 .or. inoderange(2,irootnode)==0 ) then
    call fatal('maketree','no particles or all particles dead/accreted')
 endif

! Put root node on top of stack
 ncells = 1
 maxlevel = 0
 minlevel = 31
 istack = 1

 ! maximum level where 2^k indexing can be used (thus avoiding critical sections)
 ! deeper than this we access cells via a stack as usual
 maxlevel_indexed = int(log(real(ncellsmax+1))/log(2.)) - 1

 ! default number of cells is the size of the `indexed' part of the tree
 ! this can be *increased* by building tree beyond indexed levels
 ! and is decreased afterwards according to the maximum depth actually reached
 ncells = 2**(maxlevel_indexed+1) - 1

 ! need to number of particles in node during build
 ! this is counted above to remove dead/accreted particles
 call push_onto_stack(queue(istack),irootnode,0,0,npcounter,xmini,xmaxi,ndim)

 if (.not.done_init_kdtree) then
    ! 1 thread for serial, overwritten when using OpenMP
    numthreads = 1

    ! get number of OpenMPthreads
    !$omp parallel default(none) shared(numthreads)
!$  numthreads = omp_get_num_threads()
    !$omp end parallel
    done_init_kdtree = .true.
 endif

 nqueue = numthreads
 ! build using a queue to build level by level until number of nodes = number of threads
 over_queue: do while (istack  <  nqueue)
    ! if the tree finished while building the queue, then we should just return
    ! only happens for small particle numbers
    if (istack <= 0) then
       finished = .true.
       exit over_queue
    endif
    ! pop off front of queue
    call pop_off_stack(queue(1), istack, nnode, mymum, level, npnode, xmini, xmaxi, ndim)

    ! shuffle queue forward
    do i=1,istack
       queue(i) = queue(i+1)
    enddo

    ! construct node
    if (sinktree) then
       call construct_node(node(nnode), inodeparts, inoderange, nnode, mymum, level, xmini, xmaxi, npnode, .true., &  ! construct in parallel
                           il, ir, nl, nr, xminl, xmaxl, xminr, xmaxr, ncells, leaf_is_active, &
                           minlevel, maxlevel, ndim, xyzh_soa, iphase_soa, wassplit, .false., &
                           apr_tree,xyzmh_ptmass)
    else
       call construct_node(node(nnode), inodeparts, inoderange, nnode, mymum, level, xmini, xmaxi, npnode, .true., &  ! construct in parallel
                           il, ir, nl, nr, xminl, xmaxl, xminr, xmaxr, ncells, leaf_is_active, &
                           minlevel, maxlevel, ndim, xyzh_soa, iphase_soa, wassplit, .false.,apr_tree)
    endif

    if (wassplit) then ! add children to back of queue
       if (istack+2 > istacksize) call fatal('maketree',&
                                       'queue size exceeded in tree build, increase istacksize and recompile')

       istack = istack + 1
       call push_onto_stack(queue(istack),il,nnode,level+1,nl,xminl,xmaxl,ndim)
       istack = istack + 1
       call push_onto_stack(queue(istack),ir,nnode,level+1,nr,xminr,xmaxr,ndim)
    endif

 enddo over_queue

 ! fix the indices

 done: if (.not.finished) then

    ! build using a stack which builds depth first
    ! each thread grabs a node from the queue and builds its own subtree

    !$omp parallel default(none) &
    !$omp shared(queue) &
    !$omp shared(ll, leaf_is_active) &
    !$omp shared(xyzmh_ptmass) &
    !$omp shared(np, ndim) &
    !$omp shared(node, ncells) &
    !$omp shared(nqueue,apr_tree,sinktree) &
    !$omp private(istack) &
    !$omp private(nnode, mymum, level, npnode, xmini, xmaxi) &
    !$omp private(ir, il, nl, nr) &
    !$omp private(xminr, xmaxr, xminl, xmaxl) &
    !$omp private(wassplit) &
    !$omp reduction(min:minlevel) &
    !$omp reduction(max:maxlevel)
    !$omp do schedule(static)
    do i = 1, nqueue

       stack(1) = queue(i)
       istack = 1

       over_stack: do while(istack > 0)

          ! pop node off top of stack
          call pop_off_stack(stack(istack), istack, nnode, mymum, level, npnode, xmini, xmaxi, ndim)

          ! construct node
          if (sinktree) then
             call construct_node(node(nnode), inodeparts, inoderange, nnode, mymum, level, xmini, xmaxi, npnode, .false., &  ! don't construct in parallel
                                 il, ir, nl, nr, xminl, xmaxl, xminr, xmaxr, ncells, leaf_is_active, &
                                 minlevel, maxlevel, ndim, xyzh_soa, iphase_soa, wassplit, .false.,&
                                 apr_tree,xyzmh_ptmass)
          else
             call construct_node(node(nnode), inodeparts, inoderange, nnode, mymum, level, xmini, xmaxi, npnode, .false., &  ! don't construct in parallel
                                 il, ir, nl, nr, xminl, xmaxl, xminr, xmaxr, ncells, leaf_is_active, &
                                 minlevel, maxlevel, ndim, xyzh_soa, iphase_soa, wassplit, .false.,apr_tree)
          endif

          if (wassplit) then ! add children to top of stack
             if (istack+2 > istacksize) call fatal('maketree',&
                                       'stack size exceeded in tree build, increase istacksize and recompile')

             istack = istack + 1
             call push_onto_stack(stack(istack),il,nnode,level+1,nl,xminl,xmaxl,ndim)
             istack = istack + 1
             call push_onto_stack(stack(istack),ir,nnode,level+1,nr,xminr,xmaxr,ndim)
          endif

       enddo over_stack
    enddo
    !$omp enddo
    !$omp end parallel

 endif done

 ! decrease number of cells if tree is entirely within 2^k indexing limit
 if (maxlevel < maxlevel_indexed) then
    ncells = 2**(maxlevel+1) - 1
 endif
 if (maxlevel > maxlevel_indexed .and. .not.already_warned) then
    write(string,"(i10)") 2**(maxlevel-maxlevel_indexed)
    if (iverbose > 0) call warning('maketree','maxlevel > max_indexed: will run faster if recompiled with '// &
               'NCELLSMAX='//trim(adjustl(string))//'*maxp,')
 endif

 if (present(refinelevels)) refinelevels = minlevel

 if (iverbose >= 3) then
    write(iprint,"(a,i10,3(a,i2))") ' maketree: nodes = ',ncells,', max level = ',maxlevel,&
       ', min leaf level = ',minlevel,' max level indexed = ',maxlevel_indexed
 endif

end subroutine maketree

!----------------------------
!+
! routine to empty the tree
!+
!----------------------------
subroutine empty_tree(tree)
 class(Tkdtree), intent(out) :: tree
 type(kdnode), pointer       :: node(:)
 integer :: i
 node = tree%node
!$omp parallel do private(i)
 do i=1,size(node)
    node(i)%xcen = 0.
    node(i)%size = 0.
    node(i)%hmax = 0.
    node(i)%leftchild = 0
    node(i)%rightchild = 0
    node(i)%parent = 0
#ifdef GRAVITY
    node(i)%mass  = 0.
    node(i)%quads = 0.
#endif
 enddo
!$omp end parallel do

end subroutine empty_tree

!---------------------------------
!+
! routine to construct root node
!+
!---------------------------------
<<<<<<< HEAD
subroutine construct_root_node(np,nproot,irootnode,ndim,xmini,xmaxi,leaf_is_active,xyzh,iphase,&
                               inodeparts,inoderange,xyzh_soa,iphase_soa,xyzmh_ptmass,nptmass)
#ifdef PERIODIC
 use boundary, only:cross_boundary
 use mpidomain,only:isperiodic
#endif
 use part, only:iactive
=======
subroutine construct_root_node(np,nproot,irootnode,ndim,xmini,xmaxi,leaf_is_active,xyzh,xyzmh_ptmass,nptmass)
 use boundary, only:cross_boundary
 use mpidomain,only:isperiodic
 use part, only:iphase,iactive
>>>>>>> 9afee148
 use part, only:isdead_or_accreted,ibelong
 use io,   only:fatal,id
 use dim,  only:ind_timesteps,mpi,periodic
 use part, only:isink
 integer,          intent(in)    :: np,irootnode,ndim
 integer,          intent(out)   :: nproot
 real,             intent(out)   :: xmini(ndim), xmaxi(ndim)
 integer,          intent(inout) :: leaf_is_active(:),inodeparts(:),inoderange(:,:)
 integer(kind=1),  intent(inout) :: iphase(:),iphase_soa(:)
 real,             intent(inout) :: xyzh(:,:),xyzh_soa(:,:)
 real,   optional, intent(inout) :: xyzmh_ptmass(:,:)
 integer,optional, intent(in)    :: nptmass
 integer :: i,ncross
 real    :: xminpart,yminpart,zminpart,xmaxpart,ymaxpart,zmaxpart
 real    :: xi, yi, zi

 xminpart = xyzh(1,1)
 yminpart = xyzh(2,1)
 zminpart = xyzh(3,1)
 xmaxpart = xminpart
 ymaxpart = yminpart
 zmaxpart = zminpart

 ncross = 0
 nproot = 0
 !$omp parallel default(none) &
 !$omp shared(np,xyzh,nptmass,xyzmh_ptmass) &
 !$omp shared(inodeparts,iphase,xyzh_soa,iphase_soa,nproot,apr_level_soa) &
 !$omp shared(id) &
 !$omp shared(isperiodic) &
 !$omp private(i,xi,yi,zi) &
 !$omp reduction(min:xminpart,yminpart,zminpart) &
 !$omp reduction(max:xmaxpart,ymaxpart,zmaxpart) &
 !$omp reduction(+:ncross)
 !$omp do schedule(guided,1)
 do i=1,np
    if (.not.isdead_or_accreted(xyzh(4,i))) then
       if (periodic) call cross_boundary(isperiodic,xyzh(:,i),ncross)
       xi = xyzh(1,i)
       yi = xyzh(2,i)
       zi = xyzh(3,i)
       if (isnan(xi) .or. isnan(yi) .or. isnan(zi)) then
          call fatal('maketree','NaN in particle position, likely caused by NaN in force',i,var='x',val=xi)
       endif
       xminpart = min(xminpart,xi)
       yminpart = min(yminpart,yi)
       zminpart = min(zminpart,zi)
       xmaxpart = max(xmaxpart,xi)
       ymaxpart = max(ymaxpart,yi)
       zmaxpart = max(zmaxpart,zi)
    endif
 enddo
 !$omp enddo
 !$omp barrier
 if (use_sinktree) then
    if (nptmass>0) then
       !$omp do schedule(guided,1)
       do i=1,nptmass
          if (xyzmh_ptmass(4,i)>0.) then
             if (periodic) call cross_boundary(isperiodic,xyzmh_ptmass(1:3,i),ncross)
             xi = xyzmh_ptmass(1,i)
             yi = xyzmh_ptmass(2,i)
             zi = xyzmh_ptmass(3,i)
             if (isnan(xi) .or. isnan(yi) .or. isnan(zi)) then
                call fatal('maketree','NaN in ptmass position, likely caused by NaN in force',i,var='x',val=xi)
             endif
             xminpart = min(xminpart,xi)
             yminpart = min(yminpart,yi)
             zminpart = min(zminpart,zi)
             xmaxpart = max(xmaxpart,xi)
             ymaxpart = max(ymaxpart,yi)
             zmaxpart = max(zmaxpart,zi)
          endif
       enddo
       !$omp enddo
    endif
 endif
 !$omp end parallel

 do i=1,np
    isnotdead: if (.not.isdead_or_accreted(xyzh(4,i))) then
       nproot = nproot + 1

       if (ind_timesteps) then
          if (iactive(iphase(i))) then
             inodeparts(nproot) = i  ! +ve if active
          else
             inodeparts(nproot) = -i ! -ve if inactive
          endif
          if (use_apr) inodeparts(nproot) = abs(inodeparts(nproot))
       else
          inodeparts(nproot) = i
       endif
       xyzh_soa(nproot,:) = xyzh(:,i)
       iphase_soa(nproot) = iphase(i)
       if (use_apr) apr_level_soa(nproot) = apr_level(i)
    endif isnotdead
 enddo

 if (use_sinktree) then
    if (nptmass > 0) then
       do i=1,nptmass
          if (mpi) then
             if (ibelong(maxpsph+i) /= id) cycle
          endif
          if (xyzmh_ptmass(4,i)<0.) cycle
          nproot = nproot + 1
          inodeparts(nproot) = (maxpsph) + i
          xyzh_soa(nproot,:) = xyzmh_ptmass(1:4,i)
          iphase_soa(nproot) = isink
       enddo
    endif
 endif

 if (nproot /= 0) then
    inoderange(1,irootnode) = 1
    inoderange(2,irootnode) = nproot
 else
    inoderange(:,irootnode) = 0
 endif

 if (ndim==2) then
    xmini(1) = xminpart
    xmini(2) = yminpart
    xmaxi(1) = xmaxpart
    xmaxi(2) = ymaxpart
 else
    xmini(1) = xminpart
    xmini(2) = yminpart
    xmini(3) = zminpart
    xmaxi(1) = xmaxpart
    xmaxi(2) = ymaxpart
    xmaxi(3) = zmaxpart
 endif

end subroutine construct_root_node

! also used for queue push
pure subroutine push_onto_stack(stackentry,node,parent,level,npnode,xmin,xmax,ndim)
 type(kdbuildstack), intent(out) :: stackentry
 integer,            intent(in)  :: node,parent,level,ndim
 integer,            intent(in)  :: npnode
 real,               intent(in)  :: xmin(ndim),xmax(ndim)

 stackentry%node   = node
 stackentry%parent = parent
 stackentry%level  = level
 stackentry%npnode = npnode
 stackentry%xmin   = xmin
 stackentry%xmax   = xmax

end subroutine push_onto_stack

! also used for queue pop
pure subroutine pop_off_stack(stackentry, istack, nnode, mymum, level, npnode, xmini, xmaxi, ndim)
 type(kdbuildstack), intent(in)    :: stackentry
 integer,            intent(inout) :: istack
 integer,            intent(out)   :: nnode, mymum, level, npnode
 integer,            intent(in)    :: ndim
 real,               intent(out)   :: xmini(ndim), xmaxi(ndim)

 nnode  = stackentry%node
 mymum  = stackentry%parent
 level  = stackentry%level
 npnode = stackentry%npnode
 xmini  = stackentry%xmin
 xmaxi  = stackentry%xmax
 istack = istack - 1

end subroutine pop_off_stack

!--------------------------------------------------------------------
!+
!  create all the properties for a given node such as centre of mass,
!  size, max smoothing length, etc
!  will also split the node if necessary, setting wassplit=true
!  returns the left and right child information if split
!+
!--------------------------------------------------------------------
<<<<<<< HEAD
subroutine construct_node(nodeentry,inodeparts,inoderange,nnode, mymum, level, xmini, xmaxi,&
                          npnode, doparallel,il, ir, nl, nr, xminl, xmaxl, xminr, xmaxr,ncells, &
                          leaf_is_active,minlevel, maxlevel, ndim, xyzh_soa, iphase_soa,wassplit, &
                          global_build,apr_tree,xyzmh_ptmass)
 use dim,       only:maxtypes,mpi
=======
subroutine construct_node(nodeentry, nnode, mymum, level, xmini, xmaxi, npnode, doparallel,&
                          il, ir, nl, nr, xminl, xmaxl, xminr, xmaxr,ncells, leaf_is_active, &
                          minlevel, maxlevel, ndim, wassplit, global_build,apr_tree, &
                          xyzmh_ptmass)
 use dim,       only:maxtypes,mpi,ind_timesteps
>>>>>>> 9afee148
 use part,      only:massoftype,igas,iamtype,maxphase,maxp,npartoftype,isink,ihsoft
 use io,        only:fatal,error
 use mpitree,   only:get_group_cofm,reduce_group
 type(kdnode),      intent(out)   :: nodeentry
 integer,           intent(inout) :: inodeparts(:),inoderange(:,:)
 integer,           intent(in)    :: nnode, mymum, level
 integer,           intent(in)    :: ndim
 real,              intent(inout) :: xmini(ndim), xmaxi(ndim)
 real,              intent(inout) :: xyzh_soa(:,:)
 integer,           intent(in)    :: npnode
 logical,           intent(in)    :: doparallel
 integer,           intent(out)   :: il, ir, nl, nr
 real,              intent(out)   :: xminl(ndim), xmaxl(ndim), xminr(ndim), xmaxr(ndim)
 integer(kind=8),   intent(inout) :: ncells
 integer,           intent(out)   :: leaf_is_active(:)
 integer(kind=1),   intent(out)   :: iphase_soa(:)
 integer,           intent(inout) :: maxlevel, minlevel
 logical,           intent(out)   :: wassplit
 logical,           intent(in)    :: global_build
 logical,           intent(in)    :: apr_tree
 real,    optional, intent(in)    :: xyzmh_ptmass(:,:)

 real                           :: xyzcofm(ndim)
 real                           :: totmass_node
 real    :: xyzcofmg(ndim)
 real    :: totmassg
 integer :: npnodetot

 logical :: nodeisactive,sinktree
 integer :: i,npcounter,i1
 real    :: xi,yi,zi,hi,dx,dy,dz,dr2
 real    :: r2max, hmax
 real    :: xcofm,ycofm,zcofm,fac,dfac
 real    :: x0(ndimtree)
 integer :: iaxis
 real    :: xpivot
#ifdef GRAVITY
 real    :: quads(6)
#endif
 real    :: pmassi

 sinktree = present(xyzmh_ptmass)
 nodeisactive = .false.
 if (inoderange(1,nnode) > 0) then
    checkactive: do i = inoderange(1,nnode),inoderange(2,nnode)
       if (inodeparts(i) > 0) then
          nodeisactive = .true.
          exit checkactive
       endif
    enddo checkactive
    npcounter = inoderange(2,nnode) - inoderange(1,nnode) + 1
 else
    npcounter = 0
 endif

 if (npcounter /= npnode) then
    print*,'constructing node ',nnode,': found ',npcounter,' particles, expected:',npnode,' particles for this node'
    call fatal('maketree', 'expected number of particles in node differed from actual number')
 endif

 ! following lines to avoid compiler warnings on intent(out) variables
 ir = 0
 il = 0
 nl = 0
 nr = 0
 wassplit = .false.
 if ((.not. global_build) .and. (npnode  <  1)) return ! node has no particles, just quit

 r2max = 0.
 hmax  = 0.
 xyzcofm(:) = 0.
 xcofm = 0.
 ycofm = 0.
 zcofm = 0.
!
! to avoid round off error from repeated multiplication by pmassi (which is small)
! we compute the centre of mass with a factor relative to gas particles
! but only if gas particles are present
!
 pmassi = massoftype(igas)
 fac    = 1.
 totmass_node = 0.
 if (pmassi > 0.) then
    dfac = 1./pmassi
 else
    pmassi = massoftype(maxloc(npartoftype(2:maxtypes),1)+1)
    if (pmassi > 0.) then
       dfac = 1./pmassi
    else
       dfac = 1.
    endif
 endif
 ! note that dfac can be a constant value across all particles even if APR is used

 i1=inoderange(1,nnode)
 ! during initial queue build which is serial, we can parallelise this loop
 if (npnode > 1000 .and. doparallel) then
    !$omp parallel do schedule(static) default(none) &
    !$omp shared(maxp,maxphase,maxpsph,inodeparts) &
    !$omp shared(npnode,massoftype,dfac,aprmassoftype) &
    !$omp shared(xyzh_soa,apr_level_soa,i1,iphase_soa) &
    !$omp shared(xyzmh_ptmass,sinktree) &
    !$omp private(i,xi,yi,zi,hi) &
    !$omp firstprivate(pmassi,fac) &
    !$omp reduction(+:xcofm,ycofm,zcofm,totmass_node) &
    !$omp reduction(max:hmax)
    do i=i1,i1+npnode-1
       xi = xyzh_soa(i,1)
       yi = xyzh_soa(i,2)
       zi = xyzh_soa(i,3)
       hi = xyzh_soa(i,4)
       if (maxphase==maxp) then
          if (sinktree .and. (iamtype(iphase_soa(i)) == isink)) then
             hi = xyzmh_ptmass(ihsoft,inodeparts(i)-maxpsph)
             pmassi = xyzh_soa(i,4)
          elseif (use_apr) then
             pmassi = aprmassoftype(iamtype(iphase_soa(i)),apr_level_soa(i))
          else
             pmassi = massoftype(iamtype(iphase_soa(i)))
          endif
          fac    = pmassi*dfac ! to avoid round-off error
       elseif (use_apr) then
          pmassi = aprmassoftype(igas,apr_level_soa(i))
          fac    = pmassi*dfac ! to avoid round-off error
       endif
       hmax  = max(hmax,hi)
       totmass_node = totmass_node + pmassi
       xcofm = xcofm + fac*xi
       ycofm = ycofm + fac*yi
       zcofm = zcofm + fac*zi
    enddo
    !$omp end parallel do
 else
    do i=i1,i1+npnode-1
       xi = xyzh_soa(i,1)
       yi = xyzh_soa(i,2)
       zi = xyzh_soa(i,3)
       hi = xyzh_soa(i,4)
       if (maxphase==maxp) then
          if (sinktree .and. (iamtype(iphase_soa(i)) == isink)) then
             hi = xyzmh_ptmass(ihsoft,inodeparts(i)-maxpsph)
             pmassi = xyzh_soa(i,4)
          elseif (use_apr) then
             pmassi = aprmassoftype(iamtype(iphase_soa(i)),apr_level_soa(i))
          else
             pmassi = massoftype(iamtype(iphase_soa(i)))
          endif
          fac    = pmassi*dfac ! to avoid round-off error
       elseif (use_apr) then
          pmassi = aprmassoftype(igas,apr_level_soa(i))
          fac    = pmassi*dfac ! to avoid round-off error
       endif
       hmax  = max(hmax,hi)
       totmass_node = totmass_node + pmassi
       xcofm = xcofm + fac*xi
       ycofm = ycofm + fac*yi
       zcofm = zcofm + fac*zi
    enddo
 endif
 if (ndim==2) then
    xyzcofm(1:2) = (/xcofm,ycofm/)
 else
    xyzcofm = (/xcofm,ycofm,zcofm/)
 endif

 ! if there are no particles in this node, then the cofm will
 ! remain at zero
 if (totmass_node > 0.) then
    xyzcofm(:)   = xyzcofm(:)/(totmass_node*dfac)
 endif

 ! if this is global node construction, get the cofm and total mass
 ! of all particles in this node (some on other MPI tasks)
 if (mpi .and. global_build) then
    call get_group_cofm(xyzcofm,totmass_node,level,xyzcofmg,totmassg)
    xyzcofm = xyzcofmg
    totmass_node = totmassg
 endif

 ! checks the reduced mass in the case of global maketree
 if (totmass_node<=0. .and. use_apr) call fatal('mtree + apr', &
    'totmass_node==0, something almost certainly wrong with aprmassoftype')
 if (totmass_node<=0.) call fatal('mtree','totmass_node==0',val=totmass_node)

!--for gravity, we need the centre of the node to be the centre of mass
 x0(:) = xyzcofm(:)
 r2max = 0.
#ifdef GRAVITY
 quads(:) = 0.
#endif

 !--compute size of node
 !!$omp parallel do if (npnode > 1000 .and. doparallel) &
 !!$omp default(none) schedule(static) &
 !!$omp shared(npnode,xyzh_soa,x0,i1,apr_level_soa) &
 !!$omp shared(iphase_soa,massoftype,sinktree) &
 !!$omp private(i,xi,yi,zi,dx,dy,dz,dr2,pmassi) &
#ifdef GRAVITY
 !!$omp reduction(+:quads) &
#endif
 !!$omp reduction(max:r2max)
 do i=i1,i1+npnode-1
    xi = xyzh_soa(i,1)
    yi = xyzh_soa(i,2)
    zi = xyzh_soa(i,3)
    dx    = xi - x0(1)
    dy    = yi - x0(2)
    dz    = zi - x0(3)
    dr2   = dx*dx + dy*dy + dz*dz
    r2max = max(r2max,dr2)
#ifdef GRAVITY
    if (maxphase==maxp) then
       if (use_apr) then
          pmassi = aprmassoftype(iamtype(iphase_soa(i)),apr_level_soa(i))
       elseif (sinktree .and. (iamtype(iphase_soa(i)) == isink)) then
          pmassi = xyzh_soa(i,4)
       else
          pmassi = massoftype(iamtype(iphase_soa(i)))
       endif
    endif
    quads(1) = quads(1) + pmassi*(3.*dx*dx - dr2)  ! Q_xx
    quads(2) = quads(2) + pmassi*(3.*dx*dy)        ! Q_xy = Q_yx
    quads(3) = quads(3) + pmassi*(3.*dx*dz)        ! Q_xz = Q_zx
    quads(4) = quads(4) + pmassi*(3.*dy*dy - dr2)  ! Q_yy
    quads(5) = quads(5) + pmassi*(3.*dy*dz)        ! Q_yz = Q_zy
    quads(6) = quads(6) + pmassi*(3.*dz*dz - dr2)  ! Q_zz
#endif
 enddo
 !!$omp end parallel do

 ! reduce node limits and quads across MPI tasks belonging to this group
 if (mpi .and. global_build) then
    npnodetot = reduce_group(npnode,'+',level)
    r2max     = reduce_group(r2max,'max',level)
    hmax      = reduce_group(hmax,'max',level)

    xmini(1)  = reduce_group(xmini(1),'min',level)
    xmini(2)  = reduce_group(xmini(2),'min',level)
    xmini(3)  = reduce_group(xmini(3),'min',level)

    xmaxi(1)  = reduce_group(xmaxi(1),'max',level)
    xmaxi(2)  = reduce_group(xmaxi(2),'max',level)
    xmaxi(3)  = reduce_group(xmaxi(3),'max',level)
#ifdef GRAVITY
    quads(1)  = reduce_group(quads(1),'+',level)
    quads(2)  = reduce_group(quads(2),'+',level)
    quads(3)  = reduce_group(quads(3),'+',level)
    quads(4)  = reduce_group(quads(4),'+',level)
    quads(5)  = reduce_group(quads(5),'+',level)
    quads(6)  = reduce_group(quads(6),'+',level)
#endif
 else
    npnodetot = npnode
 endif

 ! assign properties to node
 nodeentry%xcen    = x0(:)
 nodeentry%size    = sqrt(r2max) + epsilon(r2max)
 nodeentry%hmax    = hmax
 nodeentry%parent  = mymum
#ifdef GRAVITY
 nodeentry%mass    = totmass_node
 nodeentry%quads   = quads
#endif

 wassplit = (npnodetot > minpart)
 if (apr_tree) wassplit = (npnode > 2)

 if (.not. wassplit) then
    nodeentry%leftchild  = 0
    nodeentry%rightchild = 0
    maxlevel = max(level,maxlevel)
    minlevel = min(level,minlevel)
    ! individual timesteps where we mark leaf node as active/inactive
    if (ind_timesteps) then
       !
       !--mark leaf node as active (contains some active particles)
       !  or inactive by setting the firstincell to +ve (active) or -ve (inactive)
       !
       if (nodeisactive) then
          leaf_is_active(nnode) = 1
       else
          leaf_is_active(nnode) = -1
       endif
    else
       leaf_is_active(nnode) = 1
    endif
 else ! split this node and add children to stack
    iaxis  = maxloc(xmaxi - xmini,1) ! split along longest axis
    xpivot = xyzcofm(iaxis)          ! split on centre of mass

    ! create two children nodes and point to them from current node
    ! always use G&R indexing for global tree
    if ((level < maxlevel_indexed) .or. global_build) then
       il = 2*nnode   ! indexing as per Gafton & Rosswog (2011)
       ir = il + 1
    else
       ! need locks when changing ncells to get node labels correct
       !$omp critical(addncells)
       if (ncells+2 > ncellsmax) call fatal('maketree',&
          'number of nodes exceeds array dimensions, increase ncellsmax and recompile',ival=int(ncellsmax))

       ncells = ncells + 1
       il = int(ncells)
       ncells = ncells + 1
       ir = int(ncells)
       !$omp end critical(addncells)
       !$omp flush(ncells)
    endif
    nodeentry%leftchild  = il
    nodeentry%rightchild = ir

    leaf_is_active(nnode) = 0

    if (npnode > 0) then
       if (apr_tree) then
          ! apr special sort - only used for merging particles
          call special_sort_particles_in_cell(iaxis,inoderange(1,nnode),inoderange(2,nnode),inoderange(1,il),inoderange(2,il),&
                                    inoderange(1,ir),inoderange(2,ir),nl,nr,xpivot,xyzh_soa,iphase_soa,inodeparts,&
                                    npnode,apr_level_soa)
       else
          ! regular sort
          call sort_particles_in_cell(iaxis,inoderange(1,nnode),inoderange(2,nnode),inoderange(1,il),inoderange(2,il),&
                                  inoderange(1,ir),inoderange(2,ir),nl,nr,xpivot,xyzh_soa,iphase_soa,inodeparts,apr_level_soa)
       endif

       if (nr + nl  /=  npnode) then
          call error('maketree','number of left + right != parent while splitting (likely cause: NaNs in position arrays)')
       endif

       ! see if all the particles ended up in one node, if so, arbitrarily build 2 cells
       if ( (.not. global_build) .and. ((nl==npnode) .or. (nr==npnode)) ) then
          ! no need to move particles because if they all ended up in one node,
          ! then they are still in the original order
          nl = npnode / 2
          inoderange(1,il) = inoderange(1,nnode)
          inoderange(2,il) = inoderange(1,nnode) + nl - 1
          inoderange(1,ir) = inoderange(1,nnode) + nl
          inoderange(2,ir) = inoderange(2,nnode)
          nr = npnode - nl
       endif

       xminl(1) = minval(xyzh_soa(inoderange(1,il):inoderange(2,il),1))
       xminl(2) = minval(xyzh_soa(inoderange(1,il):inoderange(2,il),2))
       xminl(3) = minval(xyzh_soa(inoderange(1,il):inoderange(2,il),3))

       xmaxl(1) = maxval(xyzh_soa(inoderange(1,il):inoderange(2,il),1))
       xmaxl(2) = maxval(xyzh_soa(inoderange(1,il):inoderange(2,il),2))
       xmaxl(3) = maxval(xyzh_soa(inoderange(1,il):inoderange(2,il),3))

       xminr(1) = minval(xyzh_soa(inoderange(1,ir):inoderange(2,ir),1))
       xminr(2) = minval(xyzh_soa(inoderange(1,ir):inoderange(2,ir),2))
       xminr(3) = minval(xyzh_soa(inoderange(1,ir):inoderange(2,ir),3))

       xmaxr(1) = maxval(xyzh_soa(inoderange(1,ir):inoderange(2,ir),1))
       xmaxr(2) = maxval(xyzh_soa(inoderange(1,ir):inoderange(2,ir),2))
       xmaxr(3) = maxval(xyzh_soa(inoderange(1,ir):inoderange(2,ir),3))
    else
       nl = 0
       nr = 0
       xminl = 0.0
       xmaxl = 0.0
       xminr = 0.0
       xmaxr = 0.0
    endif

    ! Reduce node limits of children across MPI tasks belonging to this group.
    ! The synchronisation needs to happen here, not at the next level, because
    ! the groups will be independent by then.
    if (mpi .and. global_build) then
       xminl(1) = reduce_group(xminl(1),'min',level)
       xminl(2) = reduce_group(xminl(2),'min',level)
       xminl(3) = reduce_group(xminl(3),'min',level)

       xmaxl(1) = reduce_group(xmaxl(1),'max',level)
       xmaxl(2) = reduce_group(xmaxl(2),'max',level)
       xmaxl(3) = reduce_group(xmaxl(3),'max',level)

       xminr(1) = reduce_group(xminr(1),'min',level)
       xminr(2) = reduce_group(xminr(2),'min',level)
       xminr(3) = reduce_group(xminr(3),'min',level)

       xmaxr(1) = reduce_group(xmaxr(1),'max',level)
       xmaxr(2) = reduce_group(xmaxr(2),'max',level)
       xmaxr(3) = reduce_group(xmaxr(3),'max',level)
    endif

 endif

end subroutine construct_node

!----------------------------------------------------------------
!+
!  Categorise particles into daughter nodes by whether they
!  fall to the left or the right of the pivot axis
!+
!----------------------------------------------------------------
subroutine sort_particles_in_cell(iaxis,imin,imax,min_l,max_l,min_r,max_r,nl,nr,xpivot,xyzh_soa,iphase_soa,inodeparts,apr_level_soa)
 integer, intent(in)  :: iaxis,imin,imax
 integer, intent(out) :: min_l,max_l,min_r,max_r,nl,nr
 real, intent(inout)  :: xpivot,xyzh_soa(:,:)
 integer(kind=1), intent(inout) :: iphase_soa(:),apr_level_soa(:)
 integer,         intent(inout) :: inodeparts(:)
 logical :: i_lt_pivot,j_lt_pivot
 integer(kind=1) :: iphase_swap,apr_swap
 integer :: inodeparts_swap,i,j
 real :: xyzh_swap(4)

 !print*,'nnode ',imin,imax,' pivot = ',iaxis,xpivot
 i = imin
 j = imax

 i_lt_pivot = xyzh_soa(i,iaxis) <= xpivot
 j_lt_pivot = xyzh_soa(j,iaxis) <= xpivot
 !  k = 0

 do while(i < j)
    if (i_lt_pivot) then
       i = i + 1
       i_lt_pivot = xyzh_soa(i,iaxis) <= xpivot
    else
       if (.not.j_lt_pivot) then
          j = j - 1
          j_lt_pivot = xyzh_soa(j,iaxis) <= xpivot
       else
          ! swap i and j positions in list
          inodeparts_swap = inodeparts(i)
          xyzh_swap(1:4)  = xyzh_soa(i,1:4)
          iphase_swap     = iphase_soa(i)
          if (use_apr) apr_swap = apr_level_soa(i)

          inodeparts(i)   = inodeparts(j)
          xyzh_soa(i,1:4) = xyzh_soa(j,1:4)
          iphase_soa(i)   = iphase_soa(j)
          if (use_apr) apr_level_soa(i)= apr_level_soa(j)

          inodeparts(j)   = inodeparts_swap
          xyzh_soa(j,1:4) = xyzh_swap(1:4)
          iphase_soa(j)   = iphase_swap
          if (use_apr) apr_level_soa(j)= apr_swap

          i = i + 1
          j = j - 1
          i_lt_pivot = xyzh_soa(i,iaxis) <= xpivot
          j_lt_pivot = xyzh_soa(j,iaxis) <= xpivot
          ! k = k + 1
       endif
    endif
 enddo
 if (.not.i_lt_pivot) i = i - 1
 if (j_lt_pivot)      j = j + 1

 min_l = imin
 max_l = i
 min_r = j
 max_r = imax

 if ( j /= i+1) print*,' ERROR ',i,j
 nl = max_l - min_l + 1
 nr = max_r - min_r + 1

end subroutine sort_particles_in_cell

!----------------------------------------------------------------
!+
!  Categorise particles into daughter nodes by whether they
!  fall to the left or the right of the pivot axis, but additionally
!  force the cells to have a certain minimum number of particles per cell
!+
!----------------------------------------------------------------
subroutine special_sort_particles_in_cell(iaxis,imin,imax,min_l,max_l,min_r,max_r,&
                                nl,nr,xpivot,xyzh_soa,iphase_soa,inodeparts,npnode,apr_level_soa)
 use io, only:error
 integer, intent(in)  :: iaxis,imin,imax,npnode
 integer, intent(out) :: min_l,max_l,min_r,max_r,nl,nr
 real, intent(inout)  :: xpivot,xyzh_soa(:,:)
 integer(kind=1), intent(inout) :: iphase_soa(:),apr_level_soa(:)
 integer,         intent(inout) :: inodeparts(:)
 logical :: i_lt_pivot,j_lt_pivot,slide_l,slide_r
 integer(kind=1) :: iphase_swap,apr_swap
 integer :: inodeparts_swap,i,j,nchild_in
 integer :: k,ii,rem_nr,rem_nl
 real :: xyzh_swap(4),dpivot(npnode)

 dpivot = 0.0
 nchild_in = 2

 if (modulo(npnode,nchild_in) > 0) then
    call error('apr sort','number of particles sent in to kdtree is not divisible by 2')
 endif

! print*,'nnode ',imin,imax,npnode,' pivot = ',iaxis,xpivot
 i = imin
 j = imax

 i_lt_pivot = xyzh_soa(i,iaxis) <= xpivot
 j_lt_pivot = xyzh_soa(j,iaxis) <= xpivot
 dpivot(i-imin+1) = xpivot - xyzh_soa(i,iaxis)
 dpivot(j-imin+1) = xpivot - xyzh_soa(j,iaxis)
 !k = 0
 do while(i < j)
    if (i_lt_pivot) then
       i = i + 1
       dpivot(i-imin+1) = xpivot - xyzh_soa(i,iaxis)
       i_lt_pivot = xyzh_soa(i,iaxis) <= xpivot
    else
       if (.not.j_lt_pivot) then
          j = j - 1
          dpivot(j-imin+1) = xpivot - xyzh_soa(j,iaxis)
          j_lt_pivot = xyzh_soa(j,iaxis) <= xpivot
       else
          ! swap i and j positions in list
          inodeparts_swap = inodeparts(i)
          xyzh_swap(1:4)  = xyzh_soa(i,1:4)
          iphase_swap     = iphase_soa(i)
          apr_swap        = apr_level_soa(i)

          inodeparts(i)   = inodeparts(j)
          xyzh_soa(i,1:4) = xyzh_soa(j,1:4)
          iphase_soa(i)   = iphase_soa(j)
          apr_level_soa(i)= apr_level_soa(j)

          inodeparts(j)   = inodeparts_swap
          xyzh_soa(j,1:4) = xyzh_swap(1:4)
          iphase_soa(j)   = iphase_swap
          apr_level_soa(j)= apr_swap

          i = i + 1
          j = j - 1

          dpivot(i-imin+1) = xpivot - xyzh_soa(i,iaxis)
          dpivot(j-imin+1) = xpivot - xyzh_soa(j,iaxis)

          i_lt_pivot = xyzh_soa(i,iaxis) <= xpivot
          j_lt_pivot = xyzh_soa(j,iaxis) <= xpivot
       endif
    endif
 enddo

 if (.not.i_lt_pivot) then
    i = i - 1
    dpivot(i-imin+1) = xpivot - xyzh_soa(i,iaxis)
 endif
 if (j_lt_pivot) then
    j = j + 1
    dpivot(j-imin+1) = xpivot - xyzh_soa(j,iaxis)
 endif

 min_l = imin
 max_l = i
 min_r = j
 max_r = imax

 if ( j /= i+1) print*,' ERROR ',i,j
 nl = max_l - min_l + 1
 nr = max_r - min_r + 1

 ! does the pivot need to be adjusted?
 rem_nl = modulo(nl,nchild_in)
 rem_nr = modulo(nr,nchild_in)
 if (rem_nl == 0 .and. rem_nr == 0) return

 ! Decide which direction the pivot needs to go
 if (rem_nl < rem_nr) then
    slide_l = .true.
    slide_r = .false.
 else
    slide_l = .false.
    slide_r = .true.
 endif
 ! Override this if there's less than nchild*2 in the cell
 if (nl < nchild_in) then
    slide_r = .true.
    slide_l = .false.
 elseif (nr < nchild_in) then
    slide_r = .false.
    slide_l = .true.
 endif

 ! Move across particles by distance from xpivot till we get
 ! the right number of particles in each cell
 if (slide_r) then
    do ii = 1,rem_nr
       ! next particle to shift across
       k = minloc(dpivot,dim=1,mask=dpivot > 0.) + imin - 1
       if (k-imin+1==0) k = maxloc(dpivot,dim=1,mask=dpivot < 0.) + imin - 1

       ! swap this with the first particle on the j side
       inodeparts_swap = inodeparts(k)
       xyzh_swap(1:4)  = xyzh_soa(k,1:4)
       iphase_swap     = iphase_soa(k)

       inodeparts(k)   = inodeparts(j)
       xyzh_soa(k,1:4) = xyzh_soa(j,1:4)
       iphase_soa(k)   = iphase_soa(j)

       inodeparts(j)   = inodeparts_swap
       xyzh_soa(j,1:4) = xyzh_swap(1:4)
       iphase_soa(j)   = iphase_swap

       ! and now shift to the right
       i = i + 1
       j = j + 1

       ! ditch it, go again
       dpivot(k-imin+1) = huge(k-imin+1)
    enddo
 else
    do ii = 1,rem_nl
       ! next particle to shift across
       k = maxloc(dpivot,dim=1,mask=dpivot < 0.) + imin - 1
       if (k-imin+1==0) k = minloc(dpivot,dim=1,mask=dpivot > 0.) + imin - 1

       ! swap this with the last particle on the i side
       inodeparts_swap = inodeparts(k)
       xyzh_swap(1:4)  = xyzh_soa(k,1:4)
       iphase_swap     = iphase_soa(k)

       inodeparts(k)   = inodeparts(i)
       xyzh_soa(k,1:4) = xyzh_soa(i,1:4)
       iphase_soa(k)   = iphase_soa(i)

       inodeparts(i)   = inodeparts_swap
       xyzh_soa(i,1:4) = xyzh_swap(1:4)
       iphase_soa(i)   = iphase_swap

       ! and now shift to the left
       i = i - 1
       j = j - 1

       ! ditch it, go again
       dpivot(k-imin+1) = huge(k-imin+1)

    enddo
 endif

 ! tidy up outputs
 max_l = i
 min_r = j
 nl = max_l - min_l + 1
 nr = max_r - min_r + 1

end subroutine special_sort_particles_in_cell

!----------------------------------------------------------------
!+
!  Routine to walk tree for neighbour search
!  (all particles within a given h_i and optionally within h_j)
!+
!----------------------------------------------------------------
subroutine getneigh(tree,xpos,xsizei,rcuti,ndim,listneigh,nneigh,xyzcache,ixyzcachesize,&
                    leaf_is_active,get_hj,get_f,fnode,remote_export)
#ifdef PERIODIC
 use boundary, only:dxbound,dybound,dzbound
#endif
 use io,       only:fatal,id
 use part,     only:gravity
 use kernel,   only:radkern
 class(Tkdtree), intent(in)             :: tree(:) !ncellsmax+1)
 integer,        intent(in)             :: ndim,ixyzcachesize
 real,           intent(in)             :: xpos(ndim)
 real,           intent(in)             :: xsizei,rcuti
 integer,        intent(out)            :: listneigh(:)
 integer,        intent(out)            :: nneigh
 real,           intent(out)            :: xyzcache(:,:)
 logical,        intent(in)             :: get_hj
 logical,        intent(in)             :: get_f
 integer,        intent(in)             :: leaf_is_active(:) ! stay in the interface because of MPI...
 real,           intent(out), optional  :: fnode(lenfgrav)
 logical,        intent(out), optional  :: remote_export(:)

 real,           pointer  :: xyzh_soa(:,:)
 integer,        pointer  :: inodeparts(:),inoderange(:,:)
 type(kdnode),   pointer  :: node(:)

 integer, parameter :: istacksize = 300
 integer :: maxcache
 integer :: nstack(istacksize)
 integer :: ipart,n,istack,il,ir,npnode
 real :: dx,dy,dz,xsizej,rcutj
 real :: rcut,rcut2,r2
 real :: xoffset,yoffset,zoffset,tree_acc2
 logical :: open_tree_node
 logical :: global_walk
#ifdef GRAVITY
 real :: quads(6)
 real :: dr,totmass_node
#endif
#ifdef PERIODIC
 real :: hdlx,hdly,hdlz

 xyzh_soa   = tree%xyzh_buffer
 inodeparts = tree%inodeparts
 inoderange = tree%inoderange
 node       = tree%node

 hdlx = 0.5*dxbound
 hdly = 0.5*dybound
 hdlz = 0.5*dzbound
#endif
 tree_acc2 = tree_accuracy*tree_accuracy
 if (get_f) fnode(:) = 0.
 rcut     = rcuti

 if (ixyzcachesize > 0) then
    maxcache = size(xyzcache(1,:))
 else
    maxcache = 0
 endif

 if (present(remote_export)) then
    remote_export = .false.
    global_walk = .true.
 else
    global_walk = .false.
 endif



 nneigh = 0
 istack = 1
 nstack(istack) = irootnode
 open_tree_node = .false.

 over_stack: do while(istack /= 0)
    n = nstack(istack)
    istack = istack - 1
    dx = xpos(1) - node(n)%xcen(1)      ! distance between node centres
    dy = xpos(2) - node(n)%xcen(2)
    dz = xpos(3) - node(n)%xcen(3)
    xsizej       = node(n)%size
#ifdef GRAVITY
    totmass_node = node(n)%mass
    quads        = node(n)%quads
#endif
    il      = node(n)%leftchild
    ir      = node(n)%rightchild
    xoffset = 0.
    yoffset = 0.
    zoffset = 0.
#ifdef PERIODIC
    if (abs(dx) > hdlx) then            ! mod distances across boundary if periodic BCs
       xoffset = dxbound*SIGN(1.0,dx)
       dx = dx - xoffset
    endif
    if (abs(dy) > hdly) then
       yoffset = dybound*SIGN(1.0,dy)
       dy = dy - yoffset
    endif
    if (abs(dz) > hdlz) then
       zoffset = dzbound*SIGN(1.0,dz)
       dz = dz - zoffset
    endif
#endif
    r2    = dx*dx + dy*dy + dz*dz
    if (get_hj) then  ! find neighbours within both hi and hj
       rcutj = radkern*node(n)%hmax
       rcut  = max(rcuti,rcutj)
    endif
    rcut2 = (xsizei + xsizej + rcut)**2   ! node size + search radius
#ifdef GRAVITY
    open_tree_node = tree_acc2*r2 < xsizej*xsizej    ! tree opening criterion for self-gravity
#endif
    if_open_node: if ((r2 < rcut2) .or. open_tree_node) then
       if_leaf: if (leaf_is_active(n) /= 0) then ! once we hit a leaf node, retrieve contents into trial neighbour cache
          if_global_walk: if (global_walk) then
             ! id is stored in cellatid (passed through into leaf_is_active) as id + 1
             if (leaf_is_active(n) /= (id + 1)) then
                remote_export(leaf_is_active(n)) = .true.
             endif
          else
             npnode = inoderange(2,n) - inoderange(1,n) + 1
             if_cache_fits: if (nneigh + npnode <= ixyzcachesize) then
                if (maxcache >= 4) then
                   do ipart=1,npnode
                      listneigh(nneigh+ipart) = abs(inodeparts(inoderange(1,n)+ipart-1))
                      xyzcache(nneigh+ipart,1) = xyzh_soa(inoderange(1,n)+ipart-1,1) + xoffset
                      xyzcache(nneigh+ipart,2) = xyzh_soa(inoderange(1,n)+ipart-1,2) + yoffset
                      xyzcache(nneigh+ipart,3) = xyzh_soa(inoderange(1,n)+ipart-1,3) + zoffset
                      xyzcache(nneigh+ipart,4) = 1./xyzh_soa(inoderange(1,n)+ipart-1,4)
                   enddo
                else
                   do ipart=1,npnode
                      listneigh(nneigh+ipart) = abs(inodeparts(inoderange(1,n)+ipart-1))
                      xyzcache(nneigh+ipart,1) = xyzh_soa(inoderange(1,n)+ipart-1,1) + xoffset
                      xyzcache(nneigh+ipart,2) = xyzh_soa(inoderange(1,n)+ipart-1,2) + yoffset
                      xyzcache(nneigh+ipart,3) = xyzh_soa(inoderange(1,n)+ipart-1,3) + zoffset
                   enddo
                endif
             elseif (nneigh < ixyzcachesize) then
                if (maxcache >= 4) then
                   do ipart=1,ixyzcachesize-nneigh
                      listneigh(nneigh+ipart) = abs(inodeparts(inoderange(1,n)+ipart-1))
                      xyzcache(nneigh+ipart,1) = xyzh_soa(inoderange(1,n)+ipart-1,1) + xoffset
                      xyzcache(nneigh+ipart,2) = xyzh_soa(inoderange(1,n)+ipart-1,2) + yoffset
                      xyzcache(nneigh+ipart,3) = xyzh_soa(inoderange(1,n)+ipart-1,3) + zoffset
                      xyzcache(nneigh+ipart,4) = 1./xyzh_soa(inoderange(1,n)+ipart-1,4)
                   enddo
                else
                   do ipart=1,ixyzcachesize-nneigh
                      listneigh(nneigh+ipart) = abs(inodeparts(inoderange(1,n)+ipart-1))
                      xyzcache(nneigh+ipart,1) = xyzh_soa(inoderange(1,n)+ipart-1,1) + xoffset
                      xyzcache(nneigh+ipart,2) = xyzh_soa(inoderange(1,n)+ipart-1,2) + yoffset
                      xyzcache(nneigh+ipart,3) = xyzh_soa(inoderange(1,n)+ipart-1,3) + zoffset
                   enddo
                endif
                do ipart=ixyzcachesize-nneigh+1,npnode
                   listneigh(nneigh+ipart) = abs(inodeparts(inoderange(1,n)+ipart-1))
                enddo
             else
                do ipart=1,npnode
                   listneigh(nneigh+ipart) = abs(inodeparts(inoderange(1,n)+ipart-1))
                enddo
             endif if_cache_fits
             nneigh = nneigh + npnode
          endif if_global_walk
       else
          if (istack+2 > istacksize) call fatal('getneigh','stack overflow in getneigh')
          if (il /= 0) then
             istack = istack + 1
             nstack(istack) = il
          endif
          if (ir /= 0) then
             istack = istack + 1
             nstack(istack) = ir
          endif
       endif if_leaf
#ifdef GRAVITY
    elseif (get_f) then ! if_open_node
! When searching for neighbours of this node, the tree walk may encounter
! nodes on the global tree that it does not need to open, so it should
! just add the contribution to fnode. However, when walking a different
! part of the tree, it may then become necessary to export this node to
! a remote task. When it arrives at the remote task, it will then walk
! the remote tree.
!
! The complication arises when tree refinment is enabled, which puts part
! of the remote tree onto the global tree. fnode will be double counted
! if a contribution is made on the global tree and a separate branch
! causes it to be sent to a remote task, where that contribution is
! counted again.
!
! The solution is to not count the parts of the local tree that have been
! added onto the global tree.

       count_gravity: if ( global_walk .or. (n > irefine) ) then
!
!--long range force on node due to distant node, along node centres
!  along with derivatives in order to perform series expansion
!
          dr = 1./sqrt(r2)
          call compute_fnode(dx,dy,dz,dr,totmass_node,quads,fnode)

       endif count_gravity
#endif

    endif if_open_node
 enddo over_stack

end subroutine getneigh

!-----------------------------------------------------------
!+
!  Compute the gravitational force between the node centres
!  along with the derivatives and second derivatives
!  required for the Taylor series expansions.
!+
!-----------------------------------------------------------
pure subroutine compute_fnode(dx,dy,dz,dr,totmass,quads,fnode)
 real, intent(in)    :: dx,dy,dz,dr,totmass
 real, intent(in)    :: quads(6)
 real, intent(inout) :: fnode(lenfgrav)
 real :: dr3,dr4,dr5,dr6,dr3m,rx,ry,rz,qxx,qxy,qxz,qyy,qyz,qzz
 real :: dr4m3,rijQij,riQix,riQiy,riQiz,fqx,fqy,fqz
 real :: dfxdxq,dfxdyq,dfxdzq,dfydyq,dfydzq,dfzdzq
 real :: d2fxxxq,d2fxxyq,d2fxxzq,d2fxyyq,d2fxyzq
 real :: d2fxzzq,d2fyyyq,d2fyyzq,d2fyzzq,d2fzzzq

 ! note: dr == 1/sqrt(r2)
 dr3  = dr*dr*dr
 dr4  = dr*dr3
 dr5  = dr*dr4
 dr6  = dr*dr5
 dr3m  = totmass*dr3
 dr4m3 = 3.*totmass*dr4
 rx  = dx*dr
 ry  = dy*dr
 rz  = dz*dr
 qxx = quads(1)
 qxy = quads(2)
 qxz = quads(3)
 qyy = quads(4)
 qyz = quads(5)
 qzz = quads(6)
 rijQij = (rx*rx*qxx + ry*ry*qyy + rz*rz*qzz + 2.*(rx*ry*qxy + rx*rz*qxz + ry*rz*qyz))
 riQix = (rx*qxx + ry*qxy + rz*qxz)
 riQiy = (rx*qxy + ry*qyy + rz*qyz)
 riQiz = (rx*qxz + ry*qyz + rz*qzz)
 fqx = dr4*(riQix - 2.5*rx*rijQij)
 fqy = dr4*(riQiy - 2.5*ry*rijQij)
 fqz = dr4*(riQiz - 2.5*rz*rijQij)
 dfxdxq = dr5*(qxx - 10.*rx*riQix - 2.5*rijQij   + 17.5*rx*rx*rijQij)
 dfxdyq = dr5*(qxy -  5.*ry*riQix - 5.0*rx*riQiy + 17.5*rx*ry*rijQij)
 dfxdzq = dr5*(qxz -  5.*rx*riQiz - 5.0*rz*riQix + 17.5*rx*rz*rijQij)
 dfydyq = dr5*(qyy - 10.*ry*riQiy - 2.5*rijQij   + 17.5*ry*ry*rijQij)
 dfydzq = dr5*(qyz -  5.*ry*riQiz - 5.0*rz*riQiy + 17.5*ry*rz*rijQij)
 dfzdzq = dr5*(qzz - 10.*rz*riQiz - 2.5*rijQij   + 17.5*rz*rz*rijQij)
 d2fxxxq = dr6*(-15.*qxx*rx + 105.*rx*rx*riQix - 15.*riQix - 157.5*rx*rx*rx*rijQij + 52.5*rx*rijQij)
 d2fxxyq = dr6*(35.*rx*rx*riQiy -  5.*qxx*ry - 5.*riQiy + 17.5*ry*rijQij - 157.5*rx*rx*ry*rijQij &
              + 70.*rx*ry*riQix - 10.*qxy*rx)
 d2fxxzq = dr6*(35.*rx*rx*riQiz -  5.*qxx*rz - 5.*riQiz + 17.5*rz*rijQij - 157.5*rx*rx*rz*rijQij &
              + 70.*rx*rz*riQix - 10.*qxz*rx)
 d2fxyyq = dr6*(70.*rx*ry*riQiy - 10.*qxy*ry - 5.*riQix + 17.5*rx*rijQij - 157.5*rx*ry*ry*rijQij &
              + 35.*ry*ry*riQix -  5.*qyy*rx)
 d2fxyzq = dr6*(35.*rx*ry*riQiz -  5.*qyz*rx  &
              + 35.*ry*rz*riQix -  5.*qxz*ry  &
              + 35.*rx*rz*riQiy -  5.*qxy*rz                             - 157.5*rx*ry*rz*rijQij)
 d2fxzzq = dr6*(70.*rx*rz*riQiz - 10.*qxz*rz - 5.*riQix + 17.5*rx*rijQij - 157.5*rx*rz*rz*rijQij &
              + 35.*rz*rz*riQix -  5.*qzz*rx)
 d2fyyyq = dr6*(-15.*qyy*ry + 105.*ry*ry*riQiy - 15.*riQiy - 157.5*ry*ry*ry*rijQij + 52.5*ry*rijQij)
 d2fyyzq = dr6*(35.*ry*ry*riQiz -  5.*qyy*rz - 5.*riQiz + 17.5*rz*rijQij - 157.5*ry*ry*rz*rijQij &
              + 70.*ry*rz*riQiy - 10.*qyz*ry)
 d2fyzzq = dr6*(70.*ry*rz*riQiz - 10.*qyz*rz - 5.*riQiy + 17.5*ry*rijQij - 157.5*ry*rz*rz*rijQij &
              + 35.*rz*rz*riQiy -  5.*qzz*ry)
 d2fzzzq = dr6*(-15.*qzz*rz + 105.*rz*rz*riQiz - 15.*riQiz - 157.5*rz*rz*rz*rijQij + 52.5*rz*rijQij)

 fnode( 1) = fnode( 1) - dx*dr3m + fqx ! fx
 fnode( 2) = fnode( 2) - dy*dr3m + fqy ! fy
 fnode( 3) = fnode( 3) - dz*dr3m + fqz ! fz
 fnode( 4) = fnode( 4) + dr3m*(3.*rx*rx - 1.) + dfxdxq ! dfx/dx
 fnode( 5) = fnode( 5) + dr3m*(3.*rx*ry)      + dfxdyq ! dfx/dy = dfy/dx
 fnode( 6) = fnode( 6) + dr3m*(3.*rx*rz)      + dfxdzq ! dfx/dz = dfz/dx
 fnode( 7) = fnode( 7) + dr3m*(3.*ry*ry - 1.) + dfydyq ! dfy/dy
 fnode( 8) = fnode( 8) + dr3m*(3.*ry*rz)      + dfydzq ! dfy/dz = dfz/dy
 fnode( 9) = fnode( 9) + dr3m*(3.*rz*rz - 1.) + dfzdzq ! dfz/dz
 fnode(10) = fnode(10) - dr4m3*(5.*rx*rx*rx - 3.*rx) + d2fxxxq ! d2fxdxdx
 fnode(11) = fnode(11) - dr4m3*(5.*rx*rx*ry - ry)    + d2fxxyq ! d2fxdxdy
 fnode(12) = fnode(12) - dr4m3*(5.*rx*rx*rz - rz)    + d2fxxzq ! d2fxdxdz
 fnode(13) = fnode(13) - dr4m3*(5.*rx*ry*ry - rx)    + d2fxyyq ! d2fxdydy
 fnode(14) = fnode(14) - dr4m3*(5.*rx*ry*rz)         + d2fxyzq ! d2fxdydz
 fnode(15) = fnode(15) - dr4m3*(5.*rx*rz*rz - rx)    + d2fxzzq ! d2fxdzdz
 fnode(16) = fnode(16) - dr4m3*(5.*ry*ry*ry - 3.*ry) + d2fyyyq ! d2fydydy
 fnode(17) = fnode(17) - dr4m3*(5.*ry*ry*rz - rz)    + d2fyyzq ! d2fydydz
 fnode(18) = fnode(18) - dr4m3*(5.*ry*rz*rz - ry)    + d2fyzzq ! d2fydzdz
 fnode(19) = fnode(19) - dr4m3*(5.*rz*rz*rz - 3.*rz) + d2fzzzq ! d2fzdzdz
 fnode(20) = fnode(20) - totmass*dr - 0.5*rijQij*dr3   ! potential

end subroutine compute_fnode

!----------------------------------------------------------------
!+
!  Internal subroutine to compute the Taylor-series expansion
!  of the gravitational force, given the force acting on the
!  centre of the node and its derivatives
!
! INPUT:
!   fnode: array containing force on node due to distant nodes
!          and first derivatives of f (i.e. Jacobian matrix)
!          and second derivatives of f (i.e. Hessian matrix)
!   dx,dy,dz: offset of the particle from the node centre of mass
!
! OUTPUT:
!   fxi,fyi,fzi : gravitational force at the new position
!+
!----------------------------------------------------------------
pure subroutine expand_fgrav_in_taylor_series(fnode,dx,dy,dz,fxi,fyi,fzi,poti)
 real, intent(in)  :: fnode(lenfgrav)
 real, intent(in)  :: dx,dy,dz
 real, intent(out) :: fxi,fyi,fzi,poti
 real :: dfxx,dfxy,dfxz,dfyy,dfyz,dfzz
 real :: d2fxxx,d2fxxy,d2fxxz,d2fxyy,d2fxyz,d2fxzz,d2fyyy,d2fyyz,d2fyzz,d2fzzz

 fxi = fnode(1)
 fyi = fnode(2)
 fzi = fnode(3)
 dfxx = fnode(4)
 dfxy = fnode(5)
 dfxz = fnode(6)
 dfyy = fnode(7)
 dfyz = fnode(8)
 dfzz = fnode(9)
 d2fxxx = fnode(10)
 d2fxxy = fnode(11)
 d2fxxz = fnode(12)
 d2fxyy = fnode(13)
 d2fxyz = fnode(14)
 d2fxzz = fnode(15)
 d2fyyy = fnode(16)
 d2fyyz = fnode(17)
 d2fyzz = fnode(18)
 d2fzzz = fnode(19)
 poti = fnode(20)

 fxi = fxi + dx*(dfxx + 0.5*(dx*d2fxxx + dy*d2fxxy + dz*d2fxxz)) &
           + dy*(dfxy + 0.5*(dx*d2fxxy + dy*d2fxyy + dz*d2fxyz)) &
           + dz*(dfxz + 0.5*(dx*d2fxxz + dy*d2fxyz + dz*d2fxzz))
 fyi = fyi + dx*(dfxy + 0.5*(dx*d2fxxy + dy*d2fxyy + dz*d2fxyz)) &
           + dy*(dfyy + 0.5*(dx*d2fxyy + dy*d2fyyy + dz*d2fyyz)) &
           + dz*(dfyz + 0.5*(dx*d2fxyz + dy*d2fyyz + dz*d2fyzz))
 fzi = fzi + dx*(dfxz + 0.5*(dx*d2fxxz + dy*d2fxyz + dz*d2fxzz)) &
           + dy*(dfyz + 0.5*(dx*d2fxyz + dy*d2fyyz + dz*d2fyzz)) &
           + dz*(dfzz + 0.5*(dx*d2fxzz + dy*d2fyzz + dz*d2fzzz))
 poti = poti - (dx*fxi + dy*fyi + dz*fzi)

 return
end subroutine expand_fgrav_in_taylor_series

!-----------------------------------------------
!+
!  Routine to update a constructed tree
!  Note: current version ONLY works if
!  tree is built to < maxlevel_indexed
!  That is, it relies on the 2^n style tree
!  indexing to sweep out each level
!+
!-----------------------------------------------
subroutine revtree(node, xyzh, leaf_is_active, ncells)
 use dim,  only:maxp
 use part, only:maxphase,iphase,igas,massoftype,iamtype
 use io,   only:fatal
 type(kdnode), intent(inout) :: node(:) !ncellsmax+1)
 real,    intent(in)  :: xyzh(:,:)
 integer, intent(in)  :: leaf_is_active(:) !ncellsmax+1)
 integer(kind=8), intent(in) :: ncells
 real :: hmax, r2max
 real :: xi, yi, zi, hi
 real :: dx, dy, dz, dr2
#ifdef GRAVITY
 real :: quads(6)
#endif
 integer :: icell, i, level, il, ir
 real :: pmassi, totmass
 real :: x0(3)
 type(kdnode) :: nodel,noder

 pmassi = massoftype(igas)
 do i=1,int(ncells)
#ifdef GRAVITY
    ! cannot update centre of node without gravity
    ! as it is not at the centre of mass
    node(i)%xcen(:) = 0.
#endif
    node(i)%size    = 0.
    node(i)%hmax    = 0.
#ifdef GRAVITY
    node(i)%mass    = 0.
    node(i)%quads(:)= 0.
#endif
 enddo

!$omp parallel default(none) &
!$omp shared(maxp,maxphase) &
!$omp shared(xyzh, leaf_is_active, ncells, apr_level) &
!$omp shared(node, ll, iphase, massoftype, maxlevel,aprmassoftype) &
!$omp private(hmax, r2max, xi, yi, zi, hi, il, ir, nodel, noder) &
!$omp private(dx, dy, dz, dr2, icell, i, x0) &
#ifdef GRAVITY
!$omp private(quads) &
#endif
!$omp firstprivate(pmassi) &
!$omp private(totmass)
!$omp do schedule(guided, 2)
 over_cells: do icell=1,int(ncells)

    i = abs(leaf_is_active(icell))
    if (i==0) cycle over_cells

    ! find centre of mass
    ! this becomes the new node center
    x0 = 0.
    totmass = 0.0
    calc_cofm: do while (i /= 0)
       xi = xyzh(1,i)
       yi = xyzh(2,i)
       zi = xyzh(3,i)
       if (maxphase==maxp) then
          if (use_apr) then
             pmassi = aprmassoftype(iamtype(iphase(i)),apr_level(i))
          else
             pmassi = massoftype(iamtype(iphase(i)))
          endif
       endif
       x0(1) = x0(1) + pmassi*xi
       x0(2) = x0(2) + pmassi*yi
       x0(3) = x0(3) + pmassi*zi
       totmass = totmass + pmassi

       i = abs(ll(i))
    enddo calc_cofm

    x0 = x0/totmass
#ifdef GRAVITY
    node(icell)%xcen(1) = x0(1)
    node(icell)%xcen(2) = x0(2)
    node(icell)%xcen(3) = x0(3)
#endif

    i = abs(leaf_is_active(icell))

    ! update cell size, hmax
    r2max = 0.
    hmax = 0.
#ifdef GRAVITY
    quads = 0.
#endif
    over_parts: do while (i /= 0)
       xi = xyzh(1,i)
       yi = xyzh(2,i)
       zi = xyzh(3,i)
       hi = xyzh(4,i)
       dx = xi - node(icell)%xcen(1)
       dy = yi - node(icell)%xcen(2)
       dz = zi - node(icell)%xcen(3)
       dr2 = dx*dx + dy*dy + dz*dz
       r2max = max(dr2, r2max)
       hmax  = max(hi, hmax)
#ifdef GRAVITY
       if (maxphase==maxp) then
          if (use_apr) then
             pmassi = aprmassoftype(iamtype(iphase(i)),apr_level(i))
          else
             pmassi = massoftype(iamtype(iphase(i)))
          endif
       endif
       quads(1) = quads(1) + pmassi*(3.*dx*dx - dr2)
       quads(2) = quads(2) + pmassi*(3.*dx*dy)
       quads(3) = quads(3) + pmassi*(3.*dx*dz)
       quads(4) = quads(4) + pmassi*(3.*dy*dy - dr2)
       quads(5) = quads(5) + pmassi*(3.*dy*dz)
       quads(6) = quads(6) + pmassi*(3.*dz*dz - dr2)
#endif
       ! move to next particle in list
       i = abs(ll(i))
    enddo over_parts

    node(icell)%size = sqrt(r2max) + epsilon(r2max)
    node(icell)%hmax = hmax
#ifdef GRAVITY
    node(icell)%mass = totmass
    node(icell)%quads = quads
#endif
 enddo over_cells
!$omp enddo
!
! propagate information to parent nodes
! here we sweep across each level at a time
! and update each node from its two children
!
 do level=maxlevel-1,0,-1
!$omp do
    do i=2**level,2**(level+1)-1
       ! get child nodes
       il = node(i)%leftchild
       ir = node(i)%rightchild
       if (il > 0 .and. ir > 0) then
          nodel = node(il)
          noder = node(ir)
          call add_child_nodes(nodel,noder,node(i))
       else
          if (il > 0 .or. ir > 0) then
             ! should never happen, should have two children or none
             call fatal('revtree','node with only one child during tree revision',var='ir',ival=ir)
          endif
       endif
    enddo
!$omp enddo
 enddo
!$omp end parallel

end subroutine revtree

!-----------------------------------------------------------------
!+
!  Update parent node from the properties of the two child nodes
!  IN:
!    l, r - two child nodes
!  OUT:
!    nodei - updated parent node
!+
!-----------------------------------------------------------------
subroutine add_child_nodes(l,r,nodei)
 type(kdnode), intent(in)  :: l,r
 type(kdnode), intent(out) :: nodei
 real :: xl(3),sl,hl
 real :: xr(3),sr,hr
#ifdef GRAVITY
 real :: ql(6),qr(6),mr,ml,mnode,dm
#endif
 real :: dx,dy,dz,dr2,dr

 xl = l%xcen
 hl = l%hmax
 sl = l%size
#ifdef GRAVITY
 ml = l%mass
 ql = l%quads
#endif

 xr = r%xcen
 hr = r%hmax
 sr = r%size
#ifdef GRAVITY
 mr = r%mass
 qr = r%quads
 mnode = ml + mr
 dm    = 1./mnode
#endif
 dx = xl(1) - xr(1)
 dy = xl(2) - xr(2)
 dz = xl(3) - xr(3)
 dr2 = dx*dx + dy*dy + dz*dz
 dr  = sqrt(dr2)
#ifdef GRAVITY
 ! centre of mass
 nodei%xcen = (xl*ml + xr*mr)*dm
 ! size, formula as in Benz et al. 1990
 ! and from thinking about it...
 nodei%size = max(ml*dm*dr+sr,mr*dm*dr+sl)
#else
 ! distance between left child and node centre
 dx = xl(1) - nodei%xcen(1)
 dy = xl(2) - nodei%xcen(2)
 dz = xl(3) - nodei%xcen(3)
 dr = sqrt(dx*dx + dy*dy + dz*dz)
 nodei%size = dr+sl
 ! distance between right child and node centre
 dx = xr(1) - nodei%xcen(1)
 dy = xr(2) - nodei%xcen(2)
 dz = xr(3) - nodei%xcen(3)
 dr = sqrt(dx*dx + dy*dy + dz*dz)
 nodei%size = max(nodei%size,dr+sr)
#endif
 nodei%hmax = max(hl,hr)
#ifdef GRAVITY
 nodei%mass = mnode
 ! quadrupole moments, see Benz et al. (1990), this is also
 ! the parallel axis theorem
 nodei%quads(1) = ql(1) + qr(1) + ml*mr*(3.*dx*dx - dr2)*dm
 nodei%quads(2) = ql(2) + qr(2) + ml*mr*(3.*dx*dy)*dm
 nodei%quads(3) = ql(3) + qr(3) + ml*mr*(3.*dx*dz)*dm
 nodei%quads(4) = ql(4) + qr(4) + ml*mr*(3.*dy*dy - dr2)*dm
 nodei%quads(5) = ql(5) + qr(5) + ml*mr*(3.*dy*dz)*dm
 nodei%quads(6) = ql(6) + qr(6) + ml*mr*(3.*dz*dz - dr2)*dm
#endif

end subroutine add_child_nodes

!--------------------------------------------------------------------------------
!+
!  Routine to build the global level tree
!+
!-------------------------------------------------------------------------------
subroutine maketreeglobal(nodeglobal,node,nodemap,globallevel,refinelevels,xyzh,iphase,&
                          xyzh_soa,iphase_soa,np,ndim,cellatid,leaf_is_active,ncells,&
                          apr_tree,nptmass,xyzmh_ptmass)
 use io,           only:fatal,warning,id,nprocs,master
 use mpiutils,     only:reduceall_mpi
 use mpibalance,   only:balancedomains
 use mpitree,      only:tree_sync,tree_bcast
 use part,         only:isdead_or_accreted,iactive,ibelong,isink
 use timing,       only:increment_timer,get_timings,itimer_balance
 use dim,          only:ind_timesteps

 type(kdnode),     intent(out)     :: nodeglobal(:)    ! ncellsmax+1
 type(kdnode),     intent(out)     :: node(:)          ! ncellsmax+1
 integer,          intent(out)     :: nodemap(:)       ! ncellsmax+1
 integer,          intent(out)     :: globallevel
 integer,          intent(out)     :: refinelevels
 integer,          intent(inout)   :: np
 integer,          intent(in)      :: ndim
 real,             intent(inout)   :: xyzh(:,:),xyzh_soa(:,:)
 integer,          intent(out)     :: cellatid(:)      ! ncellsmax+1
 integer,          intent(out)     :: leaf_is_active(:)  ! ncellsmax+1)
 integer(kind=8),  intent(out)     :: ncells
 integer(kind=1),  intent(inout)   :: iphase(:),iphase_soa(:)
 logical,          intent(in)      :: apr_tree
 integer,optional, intent(in)      :: nptmass
 real,   optional, intent(inout)   :: xyzmh_ptmass(:,:)
 real                              :: xmini(ndim),xmaxi(ndim)
 real                              :: xminl(ndim),xmaxl(ndim)
 real                              :: xminr(ndim),xmaxr(ndim)
 integer                           :: minlevel, maxlevel
 integer                           :: idleft, idright
 integer                           :: groupsize,ifirstingroup,groupsplit
 type(kdnode)                      :: mynode(1)
 integer                           :: nl, nr
 integer                           :: il, ir, iself, parent
 integer                           :: level
 integer                           :: nnodestart, nnodeend,locstart,locend
 integer                           :: npcounter
 integer                           :: i, k, offset, roffset, roffset_prev, coffset
 integer                           :: inode
 integer                           :: npnode
 logical                           :: wassplit,sinktree
 real(kind=4)                      :: t1,t2,tcpu1,tcpu2

 sinktree = .false.
 if (present(nptmass).and.present(xyzmh_ptmass)) sinktree=.true.
 parent = 0
 iself = irootnode
 leaf_is_active = 0

 ! root is level 0
 globallevel = int(ceiling(log(real(nprocs)) / log(2.0)))

 minlevel = 31
 maxlevel = 0

 levels: do level = 0, globallevel
    groupsize = 2**(globallevel - level)
    ifirstingroup = (id / groupsize) * groupsize
    if (level == 0) then
       if (sinktree) then
          call construct_root_node(np,npcounter,irootnode,ndim,xmini,xmaxi,leaf_is_active,xyzh,&
                                   iphase,xyzh_soa, iphase_soa, xyzmh_ptmass,nptmass)
       else
          call construct_root_node(np,npcounter,irootnode,ndim,xmini,xmaxi,leaf_is_active,xyzh,&
                                   iphase,xyzh_soa,iphase_soa)
       endif
    else
       npcounter = npnode
    endif
    if (sinktree) then
       call construct_node(mynode(1), iself, parent, level, xmini, xmaxi, npcounter, .false., &
                           il, ir, nl, nr, xminl, xmaxl, xminr, xmaxr,ncells, leaf_is_active, &
                           minlevel, maxlevel, ndim, xyzh_soa, iphase_soa, wassplit,.true.,&
                           apr_tree,xyzmh_ptmass)
    else
       call construct_node(mynode(1), iself, parent, level, xmini, xmaxi, npcounter, .false., &
                        il, ir, nl, nr, xminl, xmaxl, xminr, xmaxr,ncells, leaf_is_active, &
                        minlevel, maxlevel, ndim, xyzh_soa, iphase_soa, wassplit,.true.,apr_tree)
    endif

    if (.not.wassplit) then
       call fatal('maketreeglobal','insufficient particles for splitting at the global level: '// &
            'use more particles or less MPI threads')
    endif

    ! set which tree child this proc will belong to next
    groupsplit = ifirstingroup + (groupsize / 2)

    ! record parent for next round
    parent = iself

    ! which half of the tree this task is on
    if (id < groupsplit) then
       ! i for the next node we construct
       iself = il
       ! the left and right task IDs
       idleft = id
       idright = id + 2**(globallevel - level - 1)
       xmini = xminl
       xmaxi = xmaxl
    else
       iself = ir
       idleft = id - 2**(globallevel - level - 1)
       idright = id
       xmini = xminr
       xmaxi = xmaxr
    endif
    if (sinktree) then
       if (nptmass>0) then
          ibelong(maxpsph+1:maxpsph+nptmass) = -1
       endif
    endif
    if (npcounter > 0) then
       do i = inoderange(1,il), inoderange(2,il)
          ibelong(abs(inodeparts(i))) = idleft
       enddo
       do i = inoderange(1,ir), inoderange(2,ir)
          ibelong(abs(inodeparts(i))) = idright
       enddo
    endif

    call get_timings(t1,tcpu1)
    ! move particles to where they belong
    call balancedomains(np)
    call get_timings(t2,tcpu2)
    if (sinktree) ibelong(maxpsph+1:maxpsph+nptmass) = int(reduceall_mpi("max", ibelong(maxpsph+1:maxpsph+nptmass)))
    call increment_timer(itimer_balance,t2-t1,tcpu2-tcpu1)
    ! move particles from old array
    ! this is a waste of time, but maintains compatibility
    npnode = 0
    do i=1,np
       npnode = npnode + 1
       !
       ! tag inactive particles with negative index
       ! in the particle list for the node
       !
       if (ind_timesteps) then
          if (iactive(iphase(i))) then
             inodeparts(npnode) = i
          else
             inodeparts(npnode) = -i
          endif
       else
          inodeparts(npnode) = i
       endif
       xyzh_soa(npnode,:) = xyzh(:,i)
       iphase_soa(npnode) = iphase(i)
       if (use_apr) apr_level_soa(npnode) = apr_level(i)
    enddo
    if (sinktree) then
       if (nptmass > 0) then
          do i=1,nptmass
             if (ibelong(maxpsph + i) /= id) cycle
             if (xyzmh_ptmass(4,i) < 0.) cycle ! dead sink particle
             npnode = npnode + 1
             inodeparts(npnode) = maxpsph + i
             xyzh_soa(npnode,:) = xyzmh_ptmass(1:4,i)
             iphase_soa(npnode) = isink
          enddo
       endif
    endif

    ! set all particles to belong to this node
    inoderange(1,iself) = 1
    inoderange(2,iself) = npnode

    ! range of newly written tree
    nnodestart = 2**level
    nnodeend = 2**(level + 1) - 1

    ! synchronize tree with other owners if this proc is the first in group
    call tree_sync(mynode,1,nodeglobal(nnodestart:nnodeend),nprocs/groupsize,ifirstingroup,level)

    ! at level 0, tree_sync already 'broadcasts'
    if (level > 0) then
       ! tree broadcast to non-owners
       call tree_bcast(nodeglobal(nnodestart:nnodeend), nnodeend - nnodestart + 1, level)
    endif

 enddo levels

 ! local tree
 if (sinktree) then
    call maketree(node,xyzh,iphase,xyzh_soa,iphase,np,ndim,leaf_is_active,ncells,apr_tree,&
                  refinelevels,nptmass,xyzmh_ptmass)
 else
    call maketree(node,xyzh,iphase,xyzh_soa,iphase,np,ndim,leaf_is_active,ncells,apr_tree,&
                  refinelevels)
 endif

 ! tree refinement
 refinelevels = int(reduceall_mpi('min',refinelevels),kind=kind(refinelevels))
 roffset_prev = 1

 irefine = 0
 do i = 1,refinelevels
    offset = 2**(globallevel + i)
    roffset = 2**i

    nnodestart = offset
    nnodeend   = 2*nnodestart-1

    if (nnodeend > ncellsmax) call fatal('kdtree', 'global tree refinement has exceeded ncellsmax')

    locstart   = roffset
    locend     = 2*locstart-1

    ! index shift the node to the global level
    do k = roffset,2*roffset-1
       refinementnode(k) = node(k)
       coffset = refinementnode(k)%parent - roffset_prev

       refinementnode(k)%parent = 2**(globallevel + i - 1) + id * roffset_prev + coffset

       if (i /= refinelevels) then
          refinementnode(k)%leftchild  = 2**(globallevel + i + 1) + 2*id*roffset + 2*(k - roffset)
          refinementnode(k)%rightchild = refinementnode(k)%leftchild + 1
       else
          refinementnode(k)%leftchild = 0
          refinementnode(k)%rightchild = 0
       endif
    enddo

    roffset_prev = roffset
    ! sync, replacing level with globallevel, since all procs will get synced
    ! and deeper comms do not exist
    call tree_sync(refinementnode(locstart:locend),roffset, &
                   nodeglobal(nnodestart:nnodeend),nnodestart-nnodeend, &
                   id,globallevel)

    ! get the mapping from the local tree to the global tree, for future hmax updates
    do inode = locstart,locend
       nodemap(inode) = nnodestart + (id * roffset) + (inode - locstart)
    enddo
 enddo
!  The index up to which the local tree is copied to the global tree
 irefine = 2*roffset-1

 ! cellatid is zero by default
 cellatid = 0
 do i = 1,nprocs
    offset = 2**(globallevel+refinelevels)
    roffset = 2**refinelevels
    do k = 1,roffset
       cellatid(offset + (i - 1) * roffset + (k - 1)) = i
    enddo
 enddo

end subroutine maketreeglobal

end module kdtree<|MERGE_RESOLUTION|>--- conflicted
+++ resolved
@@ -379,20 +379,11 @@
 ! routine to construct root node
 !+
 !---------------------------------
-<<<<<<< HEAD
 subroutine construct_root_node(np,nproot,irootnode,ndim,xmini,xmaxi,leaf_is_active,xyzh,iphase,&
                                inodeparts,inoderange,xyzh_soa,iphase_soa,xyzmh_ptmass,nptmass)
-#ifdef PERIODIC
- use boundary, only:cross_boundary
- use mpidomain,only:isperiodic
-#endif
- use part, only:iactive
-=======
-subroutine construct_root_node(np,nproot,irootnode,ndim,xmini,xmaxi,leaf_is_active,xyzh,xyzmh_ptmass,nptmass)
  use boundary, only:cross_boundary
  use mpidomain,only:isperiodic
  use part, only:iphase,iactive
->>>>>>> 9afee148
  use part, only:isdead_or_accreted,ibelong
  use io,   only:fatal,id
  use dim,  only:ind_timesteps,mpi,periodic
@@ -572,19 +563,11 @@
 !  returns the left and right child information if split
 !+
 !--------------------------------------------------------------------
-<<<<<<< HEAD
 subroutine construct_node(nodeentry,inodeparts,inoderange,nnode, mymum, level, xmini, xmaxi,&
                           npnode, doparallel,il, ir, nl, nr, xminl, xmaxl, xminr, xmaxr,ncells, &
                           leaf_is_active,minlevel, maxlevel, ndim, xyzh_soa, iphase_soa,wassplit, &
                           global_build,apr_tree,xyzmh_ptmass)
- use dim,       only:maxtypes,mpi
-=======
-subroutine construct_node(nodeentry, nnode, mymum, level, xmini, xmaxi, npnode, doparallel,&
-                          il, ir, nl, nr, xminl, xmaxl, xminr, xmaxr,ncells, leaf_is_active, &
-                          minlevel, maxlevel, ndim, wassplit, global_build,apr_tree, &
-                          xyzmh_ptmass)
  use dim,       only:maxtypes,mpi,ind_timesteps
->>>>>>> 9afee148
  use part,      only:massoftype,igas,iamtype,maxphase,maxp,npartoftype,isink,ihsoft
  use io,        only:fatal,error
  use mpitree,   only:get_group_cofm,reduce_group
