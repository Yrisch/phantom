!--------------------------------------------------------------------------!
! The Phantom Smoothed Particle Hydrodynamics code, by Daniel Price et al. !
! Copyright (c) 2007-2025 The Authors (see AUTHORS)                        !
! See LICENCE file for usage and distribution conditions                   !
! http://phantomsph.github.io/                                             !
!--------------------------------------------------------------------------!
module kdtree
!
! This module implements the k-d tree build
!    and associated tree walking routines
!
! :References:
!    Gafton & Rosswog (2011), MNRAS 418, 770-781
!    Benz, Bowers, Cameron & Press (1990), ApJ 348, 647-667
!
! :Owner: Daniel Price
!
! :Runtime parameters: None
!
! :Dependencies: allocutils, boundary, dim, dtypekdtree, io, kernel,
!   mpibalance, mpidomain, mpitree, mpiutils, part, timing
!
 use dim,         only:maxp,ncellsmax,minpart,use_apr,use_sinktree,maxptmass,maxpsph
 use io,          only:nprocs
 use dtypekdtree, only:kdnode,ndimtree,lenfgrav
 use part,        only:ll,iphase,xyzh_soa,iphase_soa,maxphase, &
                       apr_level,apr_level_soa,aprmassoftype

 implicit none

 integer, public,  allocatable :: inoderange(:,:)
 integer, public,  allocatable :: inodeparts(:)
 type(kdnode),     allocatable :: refinementnode(:)
 integer,          allocatable :: nstack(:)
 integer,          allocatable :: queue_dual(:)
!$omp threadprivate(queue_dual,nstack)
!
!--tree parameters
!
 integer, public :: irootnode
 character(len=1), parameter, public :: labelax(3) = (/'x','y','z'/)
 integer, parameter :: maxlevelcrazy = 31
!
!--runtime options for this module
!
 real, public                :: tree_accuracy = 0.5
 logical, private            :: done_init_kdtree = .false.
 logical, private            :: already_warned = .false.
 integer, private            :: numthreads

! Index of the last node in the local tree that has been copied to
! the global tree
 integer :: irefine

 public :: allocate_kdtree, deallocate_kdtree
 public :: maketree, revtree, getneigh,getneigh_dual,kdnode,lenfgrav
 public :: maketreeglobal
 public :: empty_tree
 public :: compute_M2L,expand_fgrav_in_taylor_series


 integer, public :: maxlevel_indexed, maxlevel

 type kdbuildstack
    integer :: node
    integer :: parent
    integer :: level
    integer :: npnode
    real    :: xmin(ndimtree)
    real    :: xmax(ndimtree)
 end type kdbuildstack

 private

contains

subroutine allocate_kdtree
 use dim, only:mpi
 use allocutils, only:allocate_array

 call allocate_array('inoderange', inoderange, 2, ncellsmax+1)
 call allocate_array('inodeparts', inodeparts, maxp)
 if (mpi) call allocate_array('refinementnode', refinementnode, ncellsmax+1)

!$omp parallel
 call allocate_array('queue_dual', queue_dual, ncellsmax+1)
 call allocate_array('nstack', nstack, ncellsmax+1)
!$omp end parallel

end subroutine allocate_kdtree

subroutine deallocate_kdtree
 use dim, only:mpi
 if (allocated(inoderange)) deallocate(inoderange)
 if (allocated(inodeparts)) deallocate(inodeparts)
 if (mpi .and. allocated(refinementnode)) deallocate(refinementnode)
!$omp parallel
 if (allocated(queue_dual)) deallocate(queue_dual)
 if (allocated(nstack)) deallocate(nstack)
!$omp end parallel

end subroutine deallocate_kdtree


!--------------------------------------------------------------------------------
!+
!  Routine to build the tree from scratch
!
!  Notes/To do:
!  -openMP parallelisation of maketree_stack (done - April 2013)
!  -test centre of mass vs. geometric centre based cell sizes (done - 2013)
!  -need analysis module that times (and checks) build_tree and tree walk
!   for a given dump
!  -test bottom-up vs. top-down neighbour search
!  -should we try to store tree structure with particle arrays?
!  -need to compute centre of mass and moments for each cell on the fly (c.f. revtree?)
!  -need to implement long-range gravitational interaction (done - May 2013)
!  -implement revtree routine to update tree w/out rebuilding (done - Sep 2015)
!+
!-------------------------------------------------------------------------------
subroutine maketree(node, xyzh, np, ndim, leaf_is_active, ncells, apr_tree, refinelevels,nptmass,xyzmh_ptmass)
 use io,   only:fatal,warning,iprint,iverbose
!$ use omp_lib
 type(kdnode),      intent(out)   :: node(:) !ncellsmax+1)
 integer,           intent(in)    :: np,ndim
 real,              intent(inout) :: xyzh(:,:)  ! inout because of boundary crossing
 integer,           intent(out)   :: leaf_is_active(:) !ncellsmax+1)
 integer(kind=8),   intent(out)   :: ncells
 logical,           intent(in)    :: apr_tree
 integer, optional, intent(out)   :: refinelevels
 integer, optional, intent(in)    :: nptmass
 real,    optional, intent(inout) :: xyzmh_ptmass(:,:)

 integer :: i,npnode,il,ir,istack,nl,nr,mymum
 integer :: nnode,minlevel,level,nqueue
 real :: xmini(ndimtree),xmaxi(ndimtree),xminl(ndimtree),xmaxl(ndimtree),xminr(ndimtree),xmaxr(ndimtree)
 integer, parameter :: istacksize = 512
 type(kdbuildstack), save :: stack(istacksize)
 !$omp threadprivate(stack)
 type(kdbuildstack) :: queue(istacksize)
!$ integer :: threadid
 integer :: npcounter
 logical :: wassplit,finished,sinktree
 character(len=10) :: string

 if (present(nptmass) .and. present(xyzmh_ptmass)) then
    sinktree = .true.
 endif

 irootnode = 1
 leaf_is_active = 0

 ir = 0
 il = 0
 nl = 0
 nr = 0
 wassplit = .false.
 finished = .false.

 ! construct root node, i.e. find bounds of all particles
 if (sinktree) then
    call construct_root_node(np,npcounter,irootnode,ndim,xmini,xmaxi,leaf_is_active,xyzh,xyzmh_ptmass,nptmass)
 else
    call construct_root_node(np,npcounter,irootnode,ndim,xmini,xmaxi,leaf_is_active,xyzh)
 endif

 if (inoderange(1,irootnode)==0 .or. inoderange(2,irootnode)==0 ) then
    call fatal('maketree','no particles or all particles dead/accreted')
 endif

! Put root node on top of stack
 ncells = 1
 maxlevel = 0
 minlevel = 31
 istack = 1

 ! maximum level where 2^k indexing can be used (thus avoiding critical sections)
 ! deeper than this we access cells via a stack as usual
 maxlevel_indexed = int(log(real(ncellsmax+1))/log(2.)) - 1

 ! default number of cells is the size of the `indexed' part of the tree
 ! this can be *increased* by building tree beyond indexed levels
 ! and is decreased afterwards according to the maximum depth actually reached
 ncells = 2**(maxlevel_indexed+1) - 1

 ! need to number of particles in node during build
 ! this is counted above to remove dead/accreted particles
 call push_onto_stack(queue(istack),irootnode,0,0,npcounter,xmini,xmaxi,ndim)

 if (.not.done_init_kdtree) then
    ! 1 thread for serial, overwritten when using OpenMP
    numthreads = 1

    ! get number of OpenMPthreads
    !$omp parallel default(none) shared(numthreads)
!$  numthreads = omp_get_num_threads()
    !$omp end parallel
    done_init_kdtree = .true.
 endif

 nqueue = numthreads
 ! build using a queue to build level by level until number of nodes = number of threads
 over_queue: do while (istack  <  nqueue)
    ! if the tree finished while building the queue, then we should just return
    ! only happens for small particle numbers
    if (istack <= 0) then
       finished = .true.
       exit over_queue
    endif
    ! pop off front of queue
    call pop_off_stack(queue(1), istack, nnode, mymum, level, npnode, xmini, xmaxi, ndim)

    ! shuffle queue forward
    do i=1,istack
       queue(i) = queue(i+1)
    enddo

    ! construct node
    if (sinktree) then
       call construct_node(node(nnode), nnode, mymum, level, xmini, xmaxi, npnode, .true., &  ! construct in parallel
                           il, ir, nl, nr, xminl, xmaxl, xminr, xmaxr, ncells, leaf_is_active, &
                           minlevel, maxlevel, ndim, wassplit, .false.,apr_tree,xyzmh_ptmass)
    else
       call construct_node(node(nnode), nnode, mymum, level, xmini, xmaxi, npnode, .true., &  ! construct in parallel
                           il, ir, nl, nr, xminl, xmaxl, xminr, xmaxr, ncells, leaf_is_active, &
                           minlevel, maxlevel, ndim, wassplit, .false.,apr_tree)
    endif

    if (wassplit) then ! add children to back of queue
       if (istack+2 > istacksize) call fatal('maketree',&
                                       'queue size exceeded in tree build, increase istacksize and recompile')

       istack = istack + 1
       call push_onto_stack(queue(istack),il,nnode,level+1,nl,xminl,xmaxl,ndim)
       istack = istack + 1
       call push_onto_stack(queue(istack),ir,nnode,level+1,nr,xminr,xmaxr,ndim)
    endif

 enddo over_queue

 ! fix the indices

 done: if (.not.finished) then

    ! build using a stack which builds depth first
    ! each thread grabs a node from the queue and builds its own subtree

    !$omp parallel default(none) &
    !$omp shared(queue) &
    !$omp shared(ll, leaf_is_active) &
    !$omp shared(xyzmh_ptmass) &
    !$omp shared(np, ndim) &
    !$omp shared(node, ncells) &
    !$omp shared(nqueue,apr_tree,sinktree) &
    !$omp private(istack) &
    !$omp private(nnode, mymum, level, npnode, xmini, xmaxi) &
    !$omp private(ir, il, nl, nr) &
    !$omp private(xminr, xmaxr, xminl, xmaxl) &
    !$omp private(threadid) &
    !$omp private(wassplit) &
    !$omp reduction(min:minlevel) &
    !$omp reduction(max:maxlevel)
    !$omp do schedule(static)
    do i = 1, nqueue

       stack(1) = queue(i)
       istack = 1

       over_stack: do while(istack > 0)

          ! pop node off top of stack
          call pop_off_stack(stack(istack), istack, nnode, mymum, level, npnode, xmini, xmaxi, ndim)

          ! construct node
          if (sinktree) then
             call construct_node(node(nnode), nnode, mymum, level, xmini, xmaxi, npnode, .false., &  ! don't construct in parallel
                                 il, ir, nl, nr, xminl, xmaxl, xminr, xmaxr, ncells, leaf_is_active, &
                                 minlevel, maxlevel, ndim, wassplit, .false.,apr_tree,xyzmh_ptmass)
          else
             call construct_node(node(nnode), nnode, mymum, level, xmini, xmaxi, npnode, .false., &  ! don't construct in parallel
                                 il, ir, nl, nr, xminl, xmaxl, xminr, xmaxr, ncells, leaf_is_active, &
                                 minlevel, maxlevel, ndim, wassplit, .false.,apr_tree)
          endif

          if (wassplit) then ! add children to top of stack
             if (istack+2 > istacksize) call fatal('maketree',&
                                       'stack size exceeded in tree build, increase istacksize and recompile')

             istack = istack + 1
             call push_onto_stack(stack(istack),il,nnode,level+1,nl,xminl,xmaxl,ndim)
             istack = istack + 1
             call push_onto_stack(stack(istack),ir,nnode,level+1,nr,xminr,xmaxr,ndim)
          endif

       enddo over_stack
    enddo
    !$omp enddo
    !$omp end parallel

 endif done

 ! decrease number of cells if tree is entirely within 2^k indexing limit
 if (maxlevel < maxlevel_indexed) then
    ncells = 2**(maxlevel+1) - 1
 endif
 if (maxlevel > maxlevel_indexed .and. .not.already_warned) then
    write(string,"(i10)") 2**(maxlevel-maxlevel_indexed)
    if (iverbose > 0) call warning('maketree','maxlevel > max_indexed: will run faster if recompiled with '// &
               'NCELLSMAX='//trim(adjustl(string))//'*maxp,')
 endif

 if (present(refinelevels)) refinelevels = minlevel

 if (iverbose >= 3) then
    write(iprint,"(a,i10,3(a,i2))") ' maketree: nodes = ',ncells,', max level = ',maxlevel,&
       ', min leaf level = ',minlevel,' max level indexed = ',maxlevel_indexed
 endif

end subroutine maketree

!----------------------------
!+
! routine to empty the tree
!+
!----------------------------
subroutine empty_tree(node)
 type(kdnode), intent(out) :: node(:)
 integer :: i

!$omp parallel do private(i)
 do i=1,size(node)
    node(i)%xcen = 0.
    node(i)%size = 0.
    node(i)%hmax = 0.
    node(i)%leftchild = 0
    node(i)%rightchild = 0
    node(i)%parent = 0
#ifdef GRAVITY
    node(i)%mass  = 0.
    node(i)%quads = 0.
#endif
 enddo
!$omp end parallel do

end subroutine empty_tree

!---------------------------------
!+
! routine to construct root node
!+
!---------------------------------
subroutine construct_root_node(np,nproot,irootnode,ndim,xmini,xmaxi,leaf_is_active,xyzh,xyzmh_ptmass,nptmass)
 use boundary, only:cross_boundary
 use mpidomain,only:isperiodic
 use part, only:iphase,iactive
 use part, only:isdead_or_accreted,ibelong
 use io,   only:fatal,id
 use dim,  only:ind_timesteps,mpi,periodic
 use part, only:isink
 integer,          intent(in)    :: np,irootnode,ndim
 integer,          intent(out)   :: nproot
 real,             intent(out)   :: xmini(ndim), xmaxi(ndim)
 integer,          intent(inout) :: leaf_is_active(:)
 real,             intent(inout) :: xyzh(:,:)
 real,   optional, intent(inout) :: xyzmh_ptmass(:,:)
 integer,optional, intent(in)    :: nptmass
 integer :: i,ncross
 real    :: xminpart,yminpart,zminpart,xmaxpart,ymaxpart,zmaxpart
 real    :: xi, yi, zi

 xminpart = xyzh(1,1)
 yminpart = xyzh(2,1)
 zminpart = xyzh(3,1)
 xmaxpart = xminpart
 ymaxpart = yminpart
 zmaxpart = zminpart

 ncross = 0
 nproot = 0
 !$omp parallel default(none) &
 !$omp shared(np,xyzh,nptmass,xyzmh_ptmass) &
 !$omp shared(inodeparts,iphase,xyzh_soa,iphase_soa,nproot,apr_level_soa) &
 !$omp shared(id) &
 !$omp shared(isperiodic) &
 !$omp private(i,xi,yi,zi) &
 !$omp reduction(min:xminpart,yminpart,zminpart) &
 !$omp reduction(max:xmaxpart,ymaxpart,zmaxpart) &
 !$omp reduction(+:ncross)
 !$omp do schedule(guided,1)
 do i=1,np
    if (.not.isdead_or_accreted(xyzh(4,i))) then
       if (periodic) call cross_boundary(isperiodic,xyzh(:,i),ncross)
       xi = xyzh(1,i)
       yi = xyzh(2,i)
       zi = xyzh(3,i)
       if (isnan(xi) .or. isnan(yi) .or. isnan(zi)) then
          call fatal('maketree','NaN in particle position, likely caused by NaN in force',i,var='x',val=xi)
       endif
       xminpart = min(xminpart,xi)
       yminpart = min(yminpart,yi)
       zminpart = min(zminpart,zi)
       xmaxpart = max(xmaxpart,xi)
       ymaxpart = max(ymaxpart,yi)
       zmaxpart = max(zmaxpart,zi)
    endif
 enddo
 !$omp enddo
 !$omp barrier
 if (use_sinktree) then
    if (nptmass>0) then
       !$omp do schedule(guided,1)
       do i=1,nptmass
          if (xyzmh_ptmass(4,i)>0.) then
             if (periodic) call cross_boundary(isperiodic,xyzmh_ptmass(1:3,i),ncross)
             xi = xyzmh_ptmass(1,i)
             yi = xyzmh_ptmass(2,i)
             zi = xyzmh_ptmass(3,i)
             if (isnan(xi) .or. isnan(yi) .or. isnan(zi)) then
                call fatal('maketree','NaN in ptmass position, likely caused by NaN in force',i,var='x',val=xi)
             endif
             xminpart = min(xminpart,xi)
             yminpart = min(yminpart,yi)
             zminpart = min(zminpart,zi)
             xmaxpart = max(xmaxpart,xi)
             ymaxpart = max(ymaxpart,yi)
             zmaxpart = max(zmaxpart,zi)
          endif
       enddo
       !$omp enddo
    endif
 endif
 !$omp end parallel

 do i=1,np
    isnotdead: if (.not.isdead_or_accreted(xyzh(4,i))) then
       nproot = nproot + 1

       if (ind_timesteps) then
          if (iactive(iphase(i))) then
             inodeparts(nproot) = i  ! +ve if active
          else
             inodeparts(nproot) = -i ! -ve if inactive
          endif
          if (use_apr) inodeparts(nproot) = abs(inodeparts(nproot))
       else
          inodeparts(nproot) = i
       endif
       xyzh_soa(nproot,:) = xyzh(:,i)
       iphase_soa(nproot) = iphase(i)
       if (use_apr) apr_level_soa(nproot) = apr_level(i)
    endif isnotdead
 enddo

 if (use_sinktree) then
    if (nptmass > 0) then
       do i=1,nptmass
          if (mpi) then
             if (ibelong(maxpsph+i) /= id) cycle
          endif
          if (xyzmh_ptmass(4,i)<0.) cycle
          nproot = nproot + 1
          inodeparts(nproot) = (maxpsph) + i
          xyzh_soa(nproot,:) = xyzmh_ptmass(1:4,i)
          iphase_soa(nproot) = isink
       enddo
    endif
 endif

 if (nproot /= 0) then
    inoderange(1,irootnode) = 1
    inoderange(2,irootnode) = nproot
 else
    inoderange(:,irootnode) = 0
 endif

 if (ndim==2) then
    xmini(1) = xminpart
    xmini(2) = yminpart
    xmaxi(1) = xmaxpart
    xmaxi(2) = ymaxpart
 else
    xmini(1) = xminpart
    xmini(2) = yminpart
    xmini(3) = zminpart
    xmaxi(1) = xmaxpart
    xmaxi(2) = ymaxpart
    xmaxi(3) = zmaxpart
 endif

end subroutine construct_root_node

! also used for queue push
pure subroutine push_onto_stack(stackentry,node,parent,level,npnode,xmin,xmax,ndim)
 type(kdbuildstack), intent(out) :: stackentry
 integer,            intent(in)  :: node,parent,level,ndim
 integer,            intent(in)  :: npnode
 real,               intent(in)  :: xmin(ndim),xmax(ndim)

 stackentry%node   = node
 stackentry%parent = parent
 stackentry%level  = level
 stackentry%npnode = npnode
 stackentry%xmin   = xmin
 stackentry%xmax   = xmax

end subroutine push_onto_stack

! also used for queue pop
pure subroutine pop_off_stack(stackentry, istack, nnode, mymum, level, npnode, xmini, xmaxi, ndim)
 type(kdbuildstack), intent(in)    :: stackentry
 integer,            intent(inout) :: istack
 integer,            intent(out)   :: nnode, mymum, level, npnode
 integer,            intent(in)    :: ndim
 real,               intent(out)   :: xmini(ndim), xmaxi(ndim)

 nnode  = stackentry%node
 mymum  = stackentry%parent
 level  = stackentry%level
 npnode = stackentry%npnode
 xmini  = stackentry%xmin
 xmaxi  = stackentry%xmax
 istack = istack - 1

end subroutine pop_off_stack

!--------------------------------------------------------------------
!+
!  create all the properties for a given node such as centre of mass,
!  size, max smoothing length, etc
!  will also split the node if necessary, setting wassplit=true
!  returns the left and right child information if split
!+
!--------------------------------------------------------------------
subroutine construct_node(nodeentry, nnode, mymum, level, xmini, xmaxi, npnode, doparallel,&
                          il, ir, nl, nr, xminl, xmaxl, xminr, xmaxr,ncells, leaf_is_active, &
                          minlevel, maxlevel, ndim, wassplit, global_build,apr_tree, &
                          xyzmh_ptmass)
<<<<<<< HEAD
 use dim,       only:maxtypes,mpi
 use part,      only:massoftype,igas,iamtype,maxphase,maxp,npartoftype,isink,ihacc
=======
 use dim,       only:maxtypes,mpi,ind_timesteps
 use part,      only:massoftype,igas,iamtype,maxphase,maxp,npartoftype,isink,ihsoft
>>>>>>> 9afee148
 use io,        only:fatal,error
 use mpitree,   only:get_group_cofm,reduce_group
 type(kdnode),      intent(out)   :: nodeentry
 integer,           intent(in)    :: nnode, mymum, level
 integer,           intent(in)    :: ndim
 real,              intent(inout) :: xmini(ndim), xmaxi(ndim)
 integer,           intent(in)    :: npnode
 logical,           intent(in)    :: doparallel
 integer,           intent(out)   :: il, ir, nl, nr
 real,              intent(out)   :: xminl(ndim), xmaxl(ndim), xminr(ndim), xmaxr(ndim)
 integer(kind=8),   intent(inout) :: ncells
 integer,           intent(out)   :: leaf_is_active(:)
 integer,           intent(inout) :: maxlevel, minlevel
 logical,           intent(out)   :: wassplit
 logical,           intent(in)    :: global_build
 logical,           intent(in)    :: apr_tree
 real,    optional, intent(in)    :: xyzmh_ptmass(:,:)

 real                           :: xyzcofm(ndim)
 real                           :: totmass_node
 real    :: xyzcofmg(ndim)
 real    :: totmassg
 integer :: npnodetot

 logical :: nodeisactive,sinktree
 integer :: i,npcounter,i1
 real    :: xi,yi,zi,hi,dx,dy,dz,dr2
 real    :: r2max, hmax
 real    :: xcofm,ycofm,zcofm,fac,dfac
 real    :: x0(ndimtree)
 integer :: iaxis
 real    :: xpivot
#ifdef GRAVITY
 real    :: quads(6)
#endif
 real    :: pmassi

 sinktree = present(xyzmh_ptmass)
 nodeisactive = .false.
 if (inoderange(1,nnode) > 0) then
    checkactive: do i = inoderange(1,nnode),inoderange(2,nnode)
       if (inodeparts(i) > 0) then
          nodeisactive = .true.
          exit checkactive
       endif
    enddo checkactive
    npcounter = inoderange(2,nnode) - inoderange(1,nnode) + 1
 else
    npcounter = 0
 endif

 if (npcounter /= npnode) then
    print*,'constructing node ',nnode,': found ',npcounter,' particles, expected:',npnode,' particles for this node'
    call fatal('maketree', 'expected number of particles in node differed from actual number')
 endif

 ! following lines to avoid compiler warnings on intent(out) variables
 ir = 0
 il = 0
 nl = 0
 nr = 0
 wassplit = .false.
 if ((.not. global_build) .and. (npnode  <  1)) return ! node has no particles, just quit

 r2max = 0.
 hmax  = 0.
 xyzcofm(:) = 0.
 xcofm = 0.
 ycofm = 0.
 zcofm = 0.
!
! to avoid round off error from repeated multiplication by pmassi (which is small)
! we compute the centre of mass with a factor relative to gas particles
! but only if gas particles are present
!
 pmassi = massoftype(igas)
 fac    = 1.
 totmass_node = 0.
 if (pmassi > 0.) then
    dfac = 1./pmassi
 else
    pmassi = massoftype(maxloc(npartoftype(2:maxtypes),1)+1)
    if (pmassi > 0.) then
       dfac = 1./pmassi
    else
       dfac = 1.
    endif
 endif
 ! note that dfac can be a constant value across all particles even if APR is used

 i1=inoderange(1,nnode)
 ! during initial queue build which is serial, we can parallelise this loop
 if (npnode > 1000 .and. doparallel) then
    !$omp parallel do schedule(static) default(none) &
    !$omp shared(maxp,maxphase,maxpsph,inodeparts) &
    !$omp shared(npnode,massoftype,dfac,aprmassoftype) &
    !$omp shared(xyzh_soa,apr_level_soa,i1,iphase_soa) &
    !$omp shared(xyzmh_ptmass,sinktree) &
    !$omp private(i,xi,yi,zi,hi) &
    !$omp firstprivate(pmassi,fac) &
    !$omp reduction(+:xcofm,ycofm,zcofm,totmass_node) &
    !$omp reduction(max:hmax)
    do i=i1,i1+npnode-1
       xi = xyzh_soa(i,1)
       yi = xyzh_soa(i,2)
       zi = xyzh_soa(i,3)
       hi = xyzh_soa(i,4)
       if (maxphase==maxp) then
          if (sinktree .and. (iamtype(iphase_soa(i)) == isink)) then
             hi = xyzmh_ptmass(ihacc,inodeparts(i)-maxpsph)
             pmassi = xyzh_soa(i,4)
          elseif (use_apr) then
             pmassi = aprmassoftype(iamtype(iphase_soa(i)),apr_level_soa(i))
          else
             pmassi = massoftype(iamtype(iphase_soa(i)))
          endif
          fac    = pmassi*dfac ! to avoid round-off error
       elseif (use_apr) then
          pmassi = aprmassoftype(igas,apr_level_soa(i))
          fac    = pmassi*dfac ! to avoid round-off error
       endif
       hmax  = max(hmax,hi)
       totmass_node = totmass_node + pmassi
       xcofm = xcofm + fac*xi
       ycofm = ycofm + fac*yi
       zcofm = zcofm + fac*zi
    enddo
    !$omp end parallel do
 else
    do i=i1,i1+npnode-1
       xi = xyzh_soa(i,1)
       yi = xyzh_soa(i,2)
       zi = xyzh_soa(i,3)
       hi = xyzh_soa(i,4)
       if (maxphase==maxp) then
          if (sinktree .and. (iamtype(iphase_soa(i)) == isink)) then
             hi = xyzmh_ptmass(ihacc,inodeparts(i)-maxpsph)
             pmassi = xyzh_soa(i,4)
          elseif (use_apr) then
             pmassi = aprmassoftype(iamtype(iphase_soa(i)),apr_level_soa(i))
          else
             pmassi = massoftype(iamtype(iphase_soa(i)))
          endif
          fac    = pmassi*dfac ! to avoid round-off error
       elseif (use_apr) then
          pmassi = aprmassoftype(igas,apr_level_soa(i))
          fac    = pmassi*dfac ! to avoid round-off error
       endif
       hmax  = max(hmax,hi)
       totmass_node = totmass_node + pmassi
       xcofm = xcofm + fac*xi
       ycofm = ycofm + fac*yi
       zcofm = zcofm + fac*zi
    enddo
 endif
 if (ndim==2) then
    xyzcofm(1:2) = (/xcofm,ycofm/)
 else
    xyzcofm = (/xcofm,ycofm,zcofm/)
 endif

 ! if there are no particles in this node, then the cofm will
 ! remain at zero
 if (totmass_node > 0.) then
    xyzcofm(:)   = xyzcofm(:)/(totmass_node*dfac)
 endif

 ! if this is global node construction, get the cofm and total mass
 ! of all particles in this node (some on other MPI tasks)
 if (mpi .and. global_build) then
    call get_group_cofm(xyzcofm,totmass_node,level,xyzcofmg,totmassg)
    xyzcofm = xyzcofmg
    totmass_node = totmassg
 endif

 ! checks the reduced mass in the case of global maketree
 if (totmass_node<=0. .and. use_apr) call fatal('mtree + apr', &
    'totmass_node==0, something almost certainly wrong with aprmassoftype')
 if (totmass_node<=0.) call fatal('mtree','totmass_node==0',val=totmass_node)

!--for gravity, we need the centre of the node to be the centre of mass
 x0(:) = xyzcofm(:)
 r2max = 0.
#ifdef GRAVITY
 quads(:) = 0.
#endif

 !--compute size of node
 !!$omp parallel do if (npnode > 1000 .and. doparallel) &
 !!$omp default(none) schedule(static) &
 !!$omp shared(npnode,xyzh_soa,x0,i1,apr_level_soa) &
 !!$omp shared(iphase_soa,massoftype,sinktree) &
 !!$omp private(i,xi,yi,zi,dx,dy,dz,dr2,pmassi) &
#ifdef GRAVITY
 !!$omp reduction(+:quads) &
#endif
 !!$omp reduction(max:r2max)
 do i=i1,i1+npnode-1
    xi = xyzh_soa(i,1)
    yi = xyzh_soa(i,2)
    zi = xyzh_soa(i,3)
    dx    = xi - x0(1)
    dy    = yi - x0(2)
    dz    = zi - x0(3)
    dr2   = dx*dx + dy*dy + dz*dz
    r2max = max(r2max,dr2)
#ifdef GRAVITY
    if (maxphase==maxp) then
       if (use_apr) then
          pmassi = aprmassoftype(iamtype(iphase_soa(i)),apr_level_soa(i))
       elseif (sinktree .and. (iamtype(iphase_soa(i)) == isink)) then
          pmassi = xyzh_soa(i,4)
       else
          pmassi = massoftype(iamtype(iphase_soa(i)))
       endif
    endif
    quads(1) = quads(1) + pmassi*(dx*dx)  ! Q_xx
    quads(2) = quads(2) + pmassi*(dx*dy)        ! Q_xy = Q_yx
    quads(3) = quads(3) + pmassi*(dx*dz)        ! Q_xz = Q_zx
    quads(4) = quads(4) + pmassi*(dy*dy)  ! Q_yy
    quads(5) = quads(5) + pmassi*(dy*dz)        ! Q_yz = Q_zy
    quads(6) = quads(6) + pmassi*(dz*dz)  ! Q_zz
#endif
 enddo
 !!$omp end parallel do

 ! reduce node limits and quads across MPI tasks belonging to this group
 if (mpi .and. global_build) then
    npnodetot = reduce_group(npnode,'+',level)
    r2max     = reduce_group(r2max,'max',level)
    hmax      = reduce_group(hmax,'max',level)

    xmini(1)  = reduce_group(xmini(1),'min',level)
    xmini(2)  = reduce_group(xmini(2),'min',level)
    xmini(3)  = reduce_group(xmini(3),'min',level)

    xmaxi(1)  = reduce_group(xmaxi(1),'max',level)
    xmaxi(2)  = reduce_group(xmaxi(2),'max',level)
    xmaxi(3)  = reduce_group(xmaxi(3),'max',level)
#ifdef GRAVITY
    quads(1)  = reduce_group(quads(1),'+',level)
    quads(2)  = reduce_group(quads(2),'+',level)
    quads(3)  = reduce_group(quads(3),'+',level)
    quads(4)  = reduce_group(quads(4),'+',level)
    quads(5)  = reduce_group(quads(5),'+',level)
    quads(6)  = reduce_group(quads(6),'+',level)
#endif
 else
    npnodetot = npnode
 endif

 ! assign properties to node
 nodeentry%xcen    = x0(:)
 nodeentry%size    = sqrt(r2max) + epsilon(r2max)
 nodeentry%hmax    = hmax
 nodeentry%parent  = mymum
#ifdef GRAVITY
 nodeentry%mass    = totmass_node
 nodeentry%quads   = quads
#endif

 wassplit = (npnodetot > minpart)
 if (apr_tree) wassplit = (npnode > 2)

 if (.not. wassplit) then
    nodeentry%leftchild  = 0
    nodeentry%rightchild = 0
    maxlevel = max(level,maxlevel)
    minlevel = min(level,minlevel)
    ! individual timesteps where we mark leaf node as active/inactive
    if (ind_timesteps) then
       !
       !--mark leaf node as active (contains some active particles)
       !  or inactive by setting the firstincell to +ve (active) or -ve (inactive)
       !
       if (nodeisactive) then
          leaf_is_active(nnode) = 1
       else
          leaf_is_active(nnode) = -1
       endif
    else
       leaf_is_active(nnode) = 1
    endif
 else ! split this node and add children to stack
    iaxis  = maxloc(xmaxi - xmini,1) ! split along longest axis
    xpivot = xyzcofm(iaxis)          ! split on centre of mass

    ! create two children nodes and point to them from current node
    ! always use G&R indexing for global tree
    if ((level < maxlevel_indexed) .or. global_build) then
       il = 2*nnode   ! indexing as per Gafton & Rosswog (2011)
       ir = il + 1
    else
       ! need locks when changing ncells to get node labels correct
       !$omp critical(addncells)
       if (ncells+2 > ncellsmax) call fatal('maketree',&
          'number of nodes exceeds array dimensions, increase ncellsmax and recompile',ival=int(ncellsmax))

       ncells = ncells + 1
       il = int(ncells)
       ncells = ncells + 1
       ir = int(ncells)
       !$omp end critical(addncells)
       !$omp flush(ncells)
    endif
    nodeentry%leftchild  = il
    nodeentry%rightchild = ir

    leaf_is_active(nnode) = 0

    if (npnode > 0) then
       if (apr_tree) then
          ! apr special sort - only used for merging particles
          call special_sort_particles_in_cell(iaxis,inoderange(1,nnode),inoderange(2,nnode),inoderange(1,il),inoderange(2,il),&
                                    inoderange(1,ir),inoderange(2,ir),nl,nr,xpivot,xyzh_soa,iphase_soa,inodeparts,&
                                    npnode,apr_level_soa)
       else
          ! regular sort
          call sort_particles_in_cell(iaxis,inoderange(1,nnode),inoderange(2,nnode),inoderange(1,il),inoderange(2,il),&
                                  inoderange(1,ir),inoderange(2,ir),nl,nr,xpivot,xyzh_soa,iphase_soa,inodeparts,apr_level_soa)
       endif

       if (nr + nl  /=  npnode) then
          call error('maketree','number of left + right != parent while splitting (likely cause: NaNs in position arrays)')
       endif

       ! see if all the particles ended up in one node, if so, arbitrarily build 2 cells
       if ( (.not. global_build) .and. ((nl==npnode) .or. (nr==npnode)) ) then
          ! no need to move particles because if they all ended up in one node,
          ! then they are still in the original order
          nl = npnode / 2
          inoderange(1,il) = inoderange(1,nnode)
          inoderange(2,il) = inoderange(1,nnode) + nl - 1
          inoderange(1,ir) = inoderange(1,nnode) + nl
          inoderange(2,ir) = inoderange(2,nnode)
          nr = npnode - nl
       endif

       xminl(1) = minval(xyzh_soa(inoderange(1,il):inoderange(2,il),1))
       xminl(2) = minval(xyzh_soa(inoderange(1,il):inoderange(2,il),2))
       xminl(3) = minval(xyzh_soa(inoderange(1,il):inoderange(2,il),3))

       xmaxl(1) = maxval(xyzh_soa(inoderange(1,il):inoderange(2,il),1))
       xmaxl(2) = maxval(xyzh_soa(inoderange(1,il):inoderange(2,il),2))
       xmaxl(3) = maxval(xyzh_soa(inoderange(1,il):inoderange(2,il),3))

       xminr(1) = minval(xyzh_soa(inoderange(1,ir):inoderange(2,ir),1))
       xminr(2) = minval(xyzh_soa(inoderange(1,ir):inoderange(2,ir),2))
       xminr(3) = minval(xyzh_soa(inoderange(1,ir):inoderange(2,ir),3))

       xmaxr(1) = maxval(xyzh_soa(inoderange(1,ir):inoderange(2,ir),1))
       xmaxr(2) = maxval(xyzh_soa(inoderange(1,ir):inoderange(2,ir),2))
       xmaxr(3) = maxval(xyzh_soa(inoderange(1,ir):inoderange(2,ir),3))
    else
       nl = 0
       nr = 0
       xminl = 0.0
       xmaxl = 0.0
       xminr = 0.0
       xmaxr = 0.0
    endif

    ! Reduce node limits of children across MPI tasks belonging to this group.
    ! The synchronisation needs to happen here, not at the next level, because
    ! the groups will be independent by then.
    if (mpi .and. global_build) then
       xminl(1) = reduce_group(xminl(1),'min',level)
       xminl(2) = reduce_group(xminl(2),'min',level)
       xminl(3) = reduce_group(xminl(3),'min',level)

       xmaxl(1) = reduce_group(xmaxl(1),'max',level)
       xmaxl(2) = reduce_group(xmaxl(2),'max',level)
       xmaxl(3) = reduce_group(xmaxl(3),'max',level)

       xminr(1) = reduce_group(xminr(1),'min',level)
       xminr(2) = reduce_group(xminr(2),'min',level)
       xminr(3) = reduce_group(xminr(3),'min',level)

       xmaxr(1) = reduce_group(xmaxr(1),'max',level)
       xmaxr(2) = reduce_group(xmaxr(2),'max',level)
       xmaxr(3) = reduce_group(xmaxr(3),'max',level)
    endif

 endif

end subroutine construct_node

!----------------------------------------------------------------
!+
!  Categorise particles into daughter nodes by whether they
!  fall to the left or the right of the pivot axis
!+
!----------------------------------------------------------------
subroutine sort_particles_in_cell(iaxis,imin,imax,min_l,max_l,min_r,max_r,nl,nr,xpivot,xyzh_soa,iphase_soa,inodeparts,apr_level_soa)
 integer, intent(in)  :: iaxis,imin,imax
 integer, intent(out) :: min_l,max_l,min_r,max_r,nl,nr
 real, intent(inout)  :: xpivot,xyzh_soa(:,:)
 integer(kind=1), intent(inout) :: iphase_soa(:),apr_level_soa(:)
 integer,         intent(inout) :: inodeparts(:)
 logical :: i_lt_pivot,j_lt_pivot
 integer(kind=1) :: iphase_swap,apr_swap
 integer :: inodeparts_swap,i,j
 real :: xyzh_swap(4)

 !print*,'nnode ',imin,imax,' pivot = ',iaxis,xpivot
 i = imin
 j = imax

 i_lt_pivot = xyzh_soa(i,iaxis) <= xpivot
 j_lt_pivot = xyzh_soa(j,iaxis) <= xpivot
 !  k = 0

 do while(i < j)
    if (i_lt_pivot) then
       i = i + 1
       i_lt_pivot = xyzh_soa(i,iaxis) <= xpivot
    else
       if (.not.j_lt_pivot) then
          j = j - 1
          j_lt_pivot = xyzh_soa(j,iaxis) <= xpivot
       else
          ! swap i and j positions in list
          inodeparts_swap = inodeparts(i)
          xyzh_swap(1:4)  = xyzh_soa(i,1:4)
          iphase_swap     = iphase_soa(i)
          if (use_apr) apr_swap = apr_level_soa(i)

          inodeparts(i)   = inodeparts(j)
          xyzh_soa(i,1:4) = xyzh_soa(j,1:4)
          iphase_soa(i)   = iphase_soa(j)
          if (use_apr) apr_level_soa(i)= apr_level_soa(j)

          inodeparts(j)   = inodeparts_swap
          xyzh_soa(j,1:4) = xyzh_swap(1:4)
          iphase_soa(j)   = iphase_swap
          if (use_apr) apr_level_soa(j)= apr_swap

          i = i + 1
          j = j - 1
          i_lt_pivot = xyzh_soa(i,iaxis) <= xpivot
          j_lt_pivot = xyzh_soa(j,iaxis) <= xpivot
          ! k = k + 1
       endif
    endif
 enddo
 if (.not.i_lt_pivot) i = i - 1
 if (j_lt_pivot)      j = j + 1

 min_l = imin
 max_l = i
 min_r = j
 max_r = imax

 if ( j /= i+1) print*,' ERROR ',i,j
 nl = max_l - min_l + 1
 nr = max_r - min_r + 1

end subroutine sort_particles_in_cell

!----------------------------------------------------------------
!+
!  Categorise particles into daughter nodes by whether they
!  fall to the left or the right of the pivot axis, but additionally
!  force the cells to have a certain minimum number of particles per cell
!+
!----------------------------------------------------------------
subroutine special_sort_particles_in_cell(iaxis,imin,imax,min_l,max_l,min_r,max_r,&
                                nl,nr,xpivot,xyzh_soa,iphase_soa,inodeparts,npnode,apr_level_soa)
 use io, only:error
 integer, intent(in)  :: iaxis,imin,imax,npnode
 integer, intent(out) :: min_l,max_l,min_r,max_r,nl,nr
 real, intent(inout)  :: xpivot,xyzh_soa(:,:)
 integer(kind=1), intent(inout) :: iphase_soa(:),apr_level_soa(:)
 integer,         intent(inout) :: inodeparts(:)
 logical :: i_lt_pivot,j_lt_pivot,slide_l,slide_r
 integer(kind=1) :: iphase_swap,apr_swap
 integer :: inodeparts_swap,i,j,nchild_in
 integer :: k,ii,rem_nr,rem_nl
 real :: xyzh_swap(4),dpivot(npnode)

 dpivot = 0.0
 nchild_in = 2

 if (modulo(npnode,nchild_in) > 0) then
    call error('apr sort','number of particles sent in to kdtree is not divisible by 2')
 endif

! print*,'nnode ',imin,imax,npnode,' pivot = ',iaxis,xpivot
 i = imin
 j = imax

 i_lt_pivot = xyzh_soa(i,iaxis) <= xpivot
 j_lt_pivot = xyzh_soa(j,iaxis) <= xpivot
 dpivot(i-imin+1) = xpivot - xyzh_soa(i,iaxis)
 dpivot(j-imin+1) = xpivot - xyzh_soa(j,iaxis)
 !k = 0
 do while(i < j)
    if (i_lt_pivot) then
       i = i + 1
       dpivot(i-imin+1) = xpivot - xyzh_soa(i,iaxis)
       i_lt_pivot = xyzh_soa(i,iaxis) <= xpivot
    else
       if (.not.j_lt_pivot) then
          j = j - 1
          dpivot(j-imin+1) = xpivot - xyzh_soa(j,iaxis)
          j_lt_pivot = xyzh_soa(j,iaxis) <= xpivot
       else
          ! swap i and j positions in list
          inodeparts_swap = inodeparts(i)
          xyzh_swap(1:4)  = xyzh_soa(i,1:4)
          iphase_swap     = iphase_soa(i)
          apr_swap        = apr_level_soa(i)

          inodeparts(i)   = inodeparts(j)
          xyzh_soa(i,1:4) = xyzh_soa(j,1:4)
          iphase_soa(i)   = iphase_soa(j)
          apr_level_soa(i)= apr_level_soa(j)

          inodeparts(j)   = inodeparts_swap
          xyzh_soa(j,1:4) = xyzh_swap(1:4)
          iphase_soa(j)   = iphase_swap
          apr_level_soa(j)= apr_swap

          i = i + 1
          j = j - 1

          dpivot(i-imin+1) = xpivot - xyzh_soa(i,iaxis)
          dpivot(j-imin+1) = xpivot - xyzh_soa(j,iaxis)

          i_lt_pivot = xyzh_soa(i,iaxis) <= xpivot
          j_lt_pivot = xyzh_soa(j,iaxis) <= xpivot
       endif
    endif
 enddo

 if (.not.i_lt_pivot) then
    i = i - 1
    dpivot(i-imin+1) = xpivot - xyzh_soa(i,iaxis)
 endif
 if (j_lt_pivot) then
    j = j + 1
    dpivot(j-imin+1) = xpivot - xyzh_soa(j,iaxis)
 endif

 min_l = imin
 max_l = i
 min_r = j
 max_r = imax

 if ( j /= i+1) print*,' ERROR ',i,j
 nl = max_l - min_l + 1
 nr = max_r - min_r + 1

 ! does the pivot need to be adjusted?
 rem_nl = modulo(nl,nchild_in)
 rem_nr = modulo(nr,nchild_in)
 if (rem_nl == 0 .and. rem_nr == 0) return

 ! Decide which direction the pivot needs to go
 if (rem_nl < rem_nr) then
    slide_l = .true.
    slide_r = .false.
 else
    slide_l = .false.
    slide_r = .true.
 endif
 ! Override this if there's less than nchild*2 in the cell
 if (nl < nchild_in) then
    slide_r = .true.
    slide_l = .false.
 elseif (nr < nchild_in) then
    slide_r = .false.
    slide_l = .true.
 endif

 ! Move across particles by distance from xpivot till we get
 ! the right number of particles in each cell
 if (slide_r) then
    do ii = 1,rem_nr
       ! next particle to shift across
       k = minloc(dpivot,dim=1,mask=dpivot > 0.) + imin - 1
       if (k-imin+1==0) k = maxloc(dpivot,dim=1,mask=dpivot < 0.) + imin - 1

       ! swap this with the first particle on the j side
       inodeparts_swap = inodeparts(k)
       xyzh_swap(1:4)  = xyzh_soa(k,1:4)
       iphase_swap     = iphase_soa(k)

       inodeparts(k)   = inodeparts(j)
       xyzh_soa(k,1:4) = xyzh_soa(j,1:4)
       iphase_soa(k)   = iphase_soa(j)

       inodeparts(j)   = inodeparts_swap
       xyzh_soa(j,1:4) = xyzh_swap(1:4)
       iphase_soa(j)   = iphase_swap

       ! and now shift to the right
       i = i + 1
       j = j + 1

       ! ditch it, go again
       dpivot(k-imin+1) = huge(k-imin+1)
    enddo
 else
    do ii = 1,rem_nl
       ! next particle to shift across
       k = maxloc(dpivot,dim=1,mask=dpivot < 0.) + imin - 1
       if (k-imin+1==0) k = minloc(dpivot,dim=1,mask=dpivot > 0.) + imin - 1

       ! swap this with the last particle on the i side
       inodeparts_swap = inodeparts(k)
       xyzh_swap(1:4)  = xyzh_soa(k,1:4)
       iphase_swap     = iphase_soa(k)

       inodeparts(k)   = inodeparts(i)
       xyzh_soa(k,1:4) = xyzh_soa(i,1:4)
       iphase_soa(k)   = iphase_soa(i)

       inodeparts(i)   = inodeparts_swap
       xyzh_soa(i,1:4) = xyzh_swap(1:4)
       iphase_soa(i)   = iphase_swap

       ! and now shift to the left
       i = i - 1
       j = j - 1

       ! ditch it, go again
       dpivot(k-imin+1) = huge(k-imin+1)

    enddo
 endif

 ! tidy up outputs
 max_l = i
 min_r = j
 nl = max_l - min_l + 1
 nr = max_r - min_r + 1

end subroutine special_sort_particles_in_cell

!----------------------------------------------------------------
!+
!  Routine to walk tree for neighbour search
!  (all particles within a given h_i and optionally within h_j)
!+
!----------------------------------------------------------------
<<<<<<< HEAD
subroutine getneigh(node,xpos,xsizei,rcuti,ndim,listneigh,nneigh,xyzcache,ixyzcachesize,ifirstincell,&
                    get_hj,get_f,fnode,remote_export,nq)
=======
subroutine getneigh(node,xpos,xsizei,rcuti,ndim,listneigh,nneigh,xyzcache,ixyzcachesize,leaf_is_active,&
& get_hj,get_f,fnode,remote_export)
#ifdef PERIODIC
 use boundary, only:dxbound,dybound,dzbound
#endif
>>>>>>> 9afee148
 use io,       only:fatal,id
 use part,     only:gravity
 use kernel,   only:radkern
 type(kdnode), intent(in)           :: node(:) !ncellsmax+1)
 integer, intent(in)                :: ndim,ixyzcachesize
 real,    intent(in)                :: xpos(ndim)
 real,    intent(in)                :: xsizei,rcuti
 integer, intent(out)               :: listneigh(:)
 integer, intent(out)               :: nneigh
 real,    intent(out)               :: xyzcache(:,:)
 integer, intent(in)                :: leaf_is_active(:)
 logical, intent(in)                :: get_hj
 logical, intent(in)                :: get_f
 real,    intent(out),    optional  :: fnode(lenfgrav)
 logical, intent(out),    optional  :: remote_export(:)
 integer, intent(in),     optional  :: nq
 integer :: maxcache
 integer :: ipart,n,istack,il,ir,npnode
 real :: dx,dy,dz,xsizej,rcutj
 real :: rcut,rcut2,r2
 real :: xoffset,yoffset,zoffset,tree_acc2
 logical :: open_tree_node
 logical :: global_walk
#ifdef GRAVITY
 real :: quads(6)
 real :: dr,totmass_node
#endif
 tree_acc2 = tree_accuracy*tree_accuracy
 if (get_f .and. .not.present(fnode)) then
    call fatal('getneigh','get_f but fnode not passed...')
 endif
 if (present(fnode)) fnode(:) = 0.
 rcut     = rcuti

 if (ixyzcachesize > 0) then
    maxcache = size(xyzcache(1,:))
 else
    maxcache = 0
 endif

 if (present(remote_export)) then
    remote_export = .false.
    global_walk = .true.
 else
    global_walk = .false.
 endif

 nneigh = 0
 istack = 1
 nstack(istack) = irootnode
 open_tree_node = .false.

 if (present(nq)) then
    nstack(1:nq) = queue_dual(1:nq)
    istack = nq
 endif

 over_stack: do while(istack /= 0)
    n = nstack(istack)
    istack = istack - 1
<<<<<<< HEAD
    call get_sep(xpos,node(n)%xcen,dx,dy,dz,xoffset,yoffset,zoffset,r2)
    xsizej  = node(n)%size
    il      = node(n)%leftchild
    ir      = node(n)%rightchild
=======
    dx = xpos(1) - node(n)%xcen(1)      ! distance between node centres
    dy = xpos(2) - node(n)%xcen(2)
    dz = xpos(3) - node(n)%xcen(3)
    xsizej       = node(n)%size
>>>>>>> 9afee148
#ifdef GRAVITY
    totmass_node = node(n)%mass
    quads        = node(n)%quads
#endif

    if (get_hj) then  ! find neighbours within both hi and hj
       rcutj = radkern*node(n)%hmax
       rcut  = max(rcuti,rcutj)
    endif
    rcut2 = (xsizei + xsizej + rcut)**2   ! node size + search radius
    if (gravity) open_tree_node = tree_acc2*r2 < (xsizei + xsizej)**2   ! tree opening criterion for self-gravity
    if_open_node: if ((r2 < rcut2) .or. open_tree_node) then
       if_leaf: if (leaf_is_active(n) /= 0) then ! once we hit a leaf node, retrieve contents into trial neighbour cache
          if_global_walk: if (global_walk) then
             ! id is stored in cellatid (passed through into leaf_is_active) as id + 1
             if (leaf_is_active(n) /= (id + 1)) then
                remote_export(leaf_is_active(n)) = .true.
             endif
          else
             npnode = inoderange(2,n) - inoderange(1,n) + 1
             if_cache_fits: if (nneigh + npnode <= ixyzcachesize) then
                if (maxcache >= 4) then
                   do ipart=1,npnode
                      listneigh(nneigh+ipart) = abs(inodeparts(inoderange(1,n)+ipart-1))
                      xyzcache(nneigh+ipart,1) = xyzh_soa(inoderange(1,n)+ipart-1,1) + xoffset
                      xyzcache(nneigh+ipart,2) = xyzh_soa(inoderange(1,n)+ipart-1,2) + yoffset
                      xyzcache(nneigh+ipart,3) = xyzh_soa(inoderange(1,n)+ipart-1,3) + zoffset
                      xyzcache(nneigh+ipart,4) = 1./xyzh_soa(inoderange(1,n)+ipart-1,4)
                   enddo
                else
                   do ipart=1,npnode
                      listneigh(nneigh+ipart) = abs(inodeparts(inoderange(1,n)+ipart-1))
                      xyzcache(nneigh+ipart,1) = xyzh_soa(inoderange(1,n)+ipart-1,1) + xoffset
                      xyzcache(nneigh+ipart,2) = xyzh_soa(inoderange(1,n)+ipart-1,2) + yoffset
                      xyzcache(nneigh+ipart,3) = xyzh_soa(inoderange(1,n)+ipart-1,3) + zoffset
                   enddo
                endif
             elseif (nneigh < ixyzcachesize) then
                if (maxcache >= 4) then
                   do ipart=1,ixyzcachesize-nneigh
                      listneigh(nneigh+ipart) = abs(inodeparts(inoderange(1,n)+ipart-1))
                      xyzcache(nneigh+ipart,1) = xyzh_soa(inoderange(1,n)+ipart-1,1) + xoffset
                      xyzcache(nneigh+ipart,2) = xyzh_soa(inoderange(1,n)+ipart-1,2) + yoffset
                      xyzcache(nneigh+ipart,3) = xyzh_soa(inoderange(1,n)+ipart-1,3) + zoffset
                      xyzcache(nneigh+ipart,4) = 1./xyzh_soa(inoderange(1,n)+ipart-1,4)
                   enddo
                else
                   do ipart=1,ixyzcachesize-nneigh
                      listneigh(nneigh+ipart) = abs(inodeparts(inoderange(1,n)+ipart-1))
                      xyzcache(nneigh+ipart,1) = xyzh_soa(inoderange(1,n)+ipart-1,1) + xoffset
                      xyzcache(nneigh+ipart,2) = xyzh_soa(inoderange(1,n)+ipart-1,2) + yoffset
                      xyzcache(nneigh+ipart,3) = xyzh_soa(inoderange(1,n)+ipart-1,3) + zoffset
                   enddo
                endif
                do ipart=ixyzcachesize-nneigh+1,npnode
                   listneigh(nneigh+ipart) = abs(inodeparts(inoderange(1,n)+ipart-1))
                enddo
             else
                do ipart=1,npnode
                   listneigh(nneigh+ipart) = abs(inodeparts(inoderange(1,n)+ipart-1))
                enddo
             endif if_cache_fits
             nneigh = nneigh + npnode
          endif if_global_walk
       else
          if (istack+2 > ncellsmax+1) call fatal('getneigh','stack overflow in getneigh')
          if (il /= 0) then
             istack = istack + 1
             nstack(istack) = il
          endif
          if (ir /= 0) then
             istack = istack + 1
             nstack(istack) = ir
          endif
       endif if_leaf
#ifdef GRAVITY
    elseif (get_f) then ! if_open_node
       ! When searching for neighbours of this node, the tree walk may encounter
       ! nodes on the global tree that it does not need to open, so it should
       ! just add the contribution to fnode. However, when walking a different
       ! part of the tree, it may then become necessary to export this node to
       ! a remote task. When it arrives at the remote task, it will then walk
       ! the remote tree.
       !
       ! The complication arises when tree refinment is enabled, which puts part
       ! of the remote tree onto the global tree. fnode will be double counted
       ! if a contribution is made on the global tree and a separate branch
       ! causes it to be sent to a remote task, where that contribution is
       ! counted again.
       !
       ! The solution is to not count the parts of the local tree that have been
       ! added onto the global tree.

       count_gravity: if ( global_walk .or. (n > irefine) ) then
<<<<<<< HEAD
          !
          !--long range force on node due to distant node, along node centres
          !  along with derivatives in order to perform series expansion
          !
          dr = 1./sqrt(r2)
          call compute_M2L(dx,dy,dz,dr,totmass_node,quads,fnode)
=======
!
!--long range force on node due to distant node, along node centres
!  along with derivatives in order to perform series expansion
!
          dr = 1./sqrt(r2)
          call compute_fnode(dx,dy,dz,dr,totmass_node,quads,fnode)
>>>>>>> 9afee148

       endif count_gravity
#endif

    endif if_open_node
 enddo over_stack

end subroutine getneigh


!----------------------------------------------------------------
!+
!  Routine to walk tree for neighbour search
!  (all particles within a given h_i and optionally within h_j)
!+
!----------------------------------------------------------------
subroutine getneigh_dual(node,xpos,xsizei,rcuti,ndim,listneigh,nneigh,xyzcache,ixyzcachesize,ifirstincell,&
                         get_hj,get_f,fnode,remote_export,icell)
 use io,       only:fatal
 type(kdnode), intent(in)           :: node(:) !ncellsmax+1)
 integer, intent(in)                :: ndim,ixyzcachesize
 real,    intent(in)                :: xpos(ndim)
 real,    intent(in)                :: xsizei,rcuti
 integer, intent(out)               :: listneigh(:)
 integer, intent(out)               :: nneigh
 real,    intent(out)               :: xyzcache(:,:)
 integer, intent(in)                :: ifirstincell(:)
 logical, intent(in)                :: get_hj
 logical, intent(in)                :: get_f
 real,    intent(out),    optional  :: fnode(lenfgrav)
 integer, intent(in),     optional  :: icell
 logical, intent(out),    optional  :: remote_export(:)
 integer :: nq
 integer :: istack,inext,i
 integer :: parents(maxlevel+1),nparents,inode
 real    :: fnode_old(lenfgrav),dx,dy,dz,xdum,ydum,zdum
 real    :: tree_acc2
 logical :: open_tree_node


 tree_acc2 = tree_accuracy*tree_accuracy
 if (get_f .and. (.not.present(fnode) .or. .not.present(icell))) then
    call fatal('getneigh_dual','get_f but fnode not passed...')
 endif
 if (present(fnode)) fnode(:) = 0.


 call get_list_of_parent_nodes(icell,node,parents,nparents)

 nneigh = 0
 nq = 1
 istack = 0
 queue_dual(nq) = irootnode
 open_tree_node = .false.
 do i=nparents,2,-1 ! parents(1) is equal to icell
    inode = parents(i)
    call check_node_interactions(node(inode),inode,node,fnode,tree_acc2,queue_dual,nq,nstack,istack)
    fnode_old = fnode
    inext = parents(i-1)
    call get_sep(node(inext)%xcen,node(inode)%xcen,dx,dy,dz,xdum,ydum,zdum)
    call propagate_fnode_to_node(fnode,fnode_old,dx,dy,dz)
    nq = istack
    queue_dual(1:nq) = nstack(1:nq)
    istack = 0
 enddo


 call getneigh(node,xpos,xsizei,rcuti,ndim,listneigh,nneigh,xyzcache,ixyzcachesize,ifirstincell,&
               get_hj,get_f,fnode_old,remote_export=remote_export,nq=nq)

 fnode = fnode + fnode_old


end subroutine getneigh_dual


!-----------------------------------------------------------
!+
!  get the separation in 3D between two nodes of the tree
!+
!-----------------------------------------------------------
subroutine get_sep(x1,x2,dx,dy,dz,xoffset,yoffset,zoffset,r2)
#ifdef PERIODIC
 use boundary, only:dxbound,dybound,dzbound,hdlx,hdly,hdlz
#endif
 real,           intent(in)  :: x1(3),x2(3)
 real,           intent(out) :: dx,dy,dz,xoffset,yoffset,zoffset
 real, optional, intent(out) :: r2

 xoffset = 0.
 yoffset = 0.
 zoffset = 0.

 dx = x1(1) - x2(1)
 dy = x1(2) - x2(2)
 dz = x1(3) - x2(3)

#ifdef PERIODIC
 if (abs(dx) > hdlx) then ! mod distances across boundary if periodic BCs
    xoffset = dxbound*SIGN(1.0,dx)
    dx = dx - xoffset
 endif
 if (abs(dy) > hdly) then
    yoffset = dybound*SIGN(1.0,dy)
    dy = dy - yoffset
 endif
 if (abs(dz) > hdlz) then
    zoffset = dzbound*SIGN(1.0,dz)
    dz = dz - zoffset
 endif
#endif

 if (present(r2)) r2 = dx*dx+dy*dy+dz*dz

end subroutine get_sep

!-----------------------------------------------------------
!+
!  get the size and rcut of two interacting nodes
!+
!-----------------------------------------------------------
subroutine get_node_size(node_dst,node_src,size_dst,size_src,rcut_dst,rcut_src)
 use kernel,   only:radkern
 type(kdnode),   intent(in)  :: node_dst,node_src
 real,           intent(out) :: size_src,size_dst
 real,           intent(out) :: rcut_src,rcut_dst

 rcut_src = node_src%hmax*radkern
 rcut_dst = node_dst%hmax*radkern
 size_src = node_src%size
 size_dst = node_dst%size

end subroutine get_node_size

!-----------------------------------------------------------
!+
!  Taylor expand the contribution from direct parent nodes
!  to the child node centre
!+
!-----------------------------------------------------------
subroutine propagate_fnode_to_node(fnode,fnode_old,dx,dy,dz)
 real, intent(in)    :: fnode_old(lenfgrav),dx,dy,dz
 real, intent(inout) :: fnode(lenfgrav)

 fnode(1)  = fnode_old(1) + dx*(fnode_old(4) + 0.5*(dx*fnode_old(10) + dy*fnode_old(11) +dz*fnode_old(12)))& ! xx +0.5(xxx+xxy+xxz)
                          + dy*(fnode_old(5) + 0.5*(dx*fnode_old(11) + dy*fnode_old(13) +dz*fnode_old(14)))& ! xy +0.5(xxy+xyy+xyz)
                          + dz*(fnode_old(6) + 0.5*(dx*fnode_old(12) + dy*fnode_old(14) +dz*fnode_old(15)))  ! xz +0.5(xxz+xyz+xzz)
 fnode(2)  = fnode_old(2) + dx*(fnode_old(5) + 0.5*(dx*fnode_old(11) + dy*fnode_old(13) +dz*fnode_old(14)))& ! xy +0.5(xxy+xyy+xyz)
                          + dy*(fnode_old(7) + 0.5*(dx*fnode_old(13) + dy*fnode_old(16) +dz*fnode_old(17)))& ! yy +0.5(xyy+yyy+yyz)
                          + dz*(fnode_old(8) + 0.5*(dx*fnode_old(14) + dy*fnode_old(17) +dz*fnode_old(18)))  ! yz +0.5(xyz+yyz+yyz)
 fnode(3)  = fnode_old(3) + dx*(fnode_old(6) + 0.5*(dx*fnode_old(12) + dy*fnode_old(14) +dz*fnode_old(15)))& ! xz +0.5(xxz+xyz+xzz)
                          + dy*(fnode_old(8) + 0.5*(dx*fnode_old(14) + dy*fnode_old(17) +dz*fnode_old(18)))& ! yz +0.5(xyz+yyz+yzz)
                          + dz*(fnode_old(9) + 0.5*(dx*fnode_old(15) + dy*fnode_old(18) +dz*fnode_old(19)))  ! zz +0.5(xzz+yzz+zzz)
 fnode(4)  = fnode_old(4) + dx*fnode_old(10) + dy*fnode_old(11) + dz*fnode_old(12)                           ! xxx + xxy + xxz
 fnode(5)  = fnode_old(5) + dx*fnode_old(11) + dy*fnode_old(13) + dz*fnode_old(14)                           ! xxy + xyy + xyz
 fnode(6)  = fnode_old(6) + dx*fnode_old(12) + dy*fnode_old(14) + dz*fnode_old(15)                           ! xxz + xyz + xzz
 fnode(7)  = fnode_old(7) + dx*fnode_old(13) + dy*fnode_old(16) + dz*fnode_old(17)                           ! xyy + yyy + yyz
 fnode(8)  = fnode_old(8) + dx*fnode_old(14) + dy*fnode_old(17) + dz*fnode_old(18)                           ! xyz + yyz + yzz
 fnode(9)  = fnode_old(9) + dx*fnode_old(15) + dy*fnode_old(18) + dz*fnode_old(19)                           ! xzz + yzz + zzz
 fnode(10) = fnode_old(10)
 fnode(11) = fnode_old(11)
 fnode(12) = fnode_old(12)
 fnode(13) = fnode_old(13)
 fnode(14) = fnode_old(14)
 fnode(15) = fnode_old(15)
 fnode(16) = fnode_old(16)
 fnode(17) = fnode_old(17)
 fnode(18) = fnode_old(18)
 fnode(19) = fnode_old(19)
 fnode(20) = fnode_old(20) + dx*(fnode_old(1)+0.5*(dx*fnode_old(4)+dy*fnode_old(5)+dz*fnode_old(6)))&
                           + dy*(fnode_old(2)+0.5*(dx*fnode_old(5)+dy*fnode_old(7)+dz*fnode_old(8)))&
                           + dz*(fnode_old(3)+0.5*(dx*fnode_old(6)+dy*fnode_old(8)+dz*fnode_old(9)))

end subroutine propagate_fnode_to_node

!-----------------------------------------------------------
!+
!  return list of parents of current node
!+
!-----------------------------------------------------------
subroutine get_list_of_parent_nodes(inode,node,parents,nparents)
 integer, intent(in) :: inode
 type(kdnode), intent(in) :: node(:)
 integer, intent(out) :: parents(:)
 integer, intent(out) :: nparents
 integer :: j

 j = inode
 nparents = 1
 parents  = 0
 parents(nparents) = j ! set first elem to inode to use parents for propagation
 do while (node(j)%parent  /=  0)
    j = node(j)%parent
    nparents = nparents + 1
    parents(nparents) = j
 enddo

end subroutine get_list_of_parent_nodes

!-----------------------------------------------------------
!+
!  Check the node node separation, compute the interaction
!  if well-separated or stack children if it's a
!  self interaction or not well separated.
!+
!-----------------------------------------------------------
subroutine check_node_interactions(node_dst,inode,node,fnode,tree_acc2,queue,nq,nstack,istack)
 use io, only:fatal
 type(kdnode), intent(in)    :: node(:),node_dst
 real,         intent(in)    :: tree_acc2
 real,         intent(inout) :: fnode(lenfgrav)
 integer,      intent(in)    :: inode
 integer,      intent(inout) :: queue(:),nq
 integer,      intent(out)   :: nstack(:),istack
 integer :: i
 logical :: stackit

 istack = 0

 stack_internode: do while(nq /= 0)
    i = queue(nq)
    if (i == inode) then
       stackit = .true.
    else
       call node_interaction(node_dst,node(i),tree_acc2,fnode,stackit)
    endif

    if (stackit) then
       if (istack+2 > ncellsmax+1) call fatal('check_node_interactions','stack overflow in node interactions')
       call open_nodes(nstack,istack,node(i),i)
    endif
    nq = nq - 1

 enddo stack_internode

end subroutine check_node_interactions

!-----------------------------------------------------------
!+
!  Compute node node gravity interactions
!+
!-----------------------------------------------------------
subroutine open_nodes(nstack,istack,node,inode)
 type(kdnode), intent(in)     :: node
 integer,      intent(in)     :: inode
 integer,      intent(inout)  :: nstack(:),istack
 integer :: ir,il

 il = node%leftchild
 ir = node%rightchild

 if (il /= 0) then
    istack = istack + 1
    nstack(istack) = il
 endif
 if (ir /= 0) then
    istack = istack + 1
    nstack(istack) = ir
 else ! if ir or il == 0 then you're a leaf, should be stack
    istack = istack + 1
    nstack(istack) = inode
 endif

end subroutine open_nodes

!-----------------------------------------------------------
!+
!  Test the separation between the node pair and compute
!  the interaction if needed
!+
!-----------------------------------------------------------
subroutine node_interaction(node_dst,node_src,tree_acc2,fnode,stackit)
 type(kdnode), intent(in)    :: node_dst,node_src
 real,         intent(in)    :: tree_acc2
 real,         intent(inout) :: fnode(lenfgrav)
 logical,      intent(out)   :: stackit
 real    :: dx,dy,dz,r2,dr1
 real    :: rcut_dst,rcut_src,rcut,rcut2
 real    :: size_dst,size_src,mass_src,quads_src(6)
 real    :: xdum,ydum,zdum
 logical :: wellsep

 call get_sep(node_dst%xcen,node_src%xcen,dx,dy,dz,xdum,ydum,zdum,r2)
 call get_node_size(node_dst,node_src,size_dst,size_src,rcut_dst,rcut_src)

 rcut  = max(rcut_dst,rcut_src)
 rcut2 = (size_dst+size_src+rcut)**2
 wellsep = (tree_acc2*r2 > (size_dst+size_src)**2) .and. (r2 > rcut2)

 if (wellsep) then
    dr1 = 1./sqrt(r2)
#ifdef GRAVITY
    mass_src=node_src%mass
    quads_src=node_src%quads
#else
    mass_src=0.
    quads_src=0.
#endif
    call compute_M2L(dx,dy,dz,dr1,mass_src,quads_src,fnode)
    stackit = .false.
 else
    stackit = .true.
 endif

end subroutine node_interaction

!-----------------------------------------------------------
!+
!  Compute the Taylor expansion coeffs between the node
!  centres using the quadrupole moments (p=3) (Dehnen 2002)
!+
!-----------------------------------------------------------
pure subroutine compute_M2L(dx,dy,dz,dr,totmass,quads,fnode)
 real, intent(in)    :: dx,dy,dz,dr,totmass
 real, intent(in)    :: quads(6)
 real, intent(inout) :: fnode(lenfgrav)
 real :: dr2,dr3,dr4,dr5,dr3m,dr4m3,rx,ry,rz,qxx,qxy,qxz,qyy,qyz,qzz
 real :: fqx,fqy,fqz,rijQij,Qii


! note: dr == 1/sqrt(r2)
 dr2  = dr*dr
 dr3  = dr2*dr
 dr4  = dr2*dr2
 dr5  = dr4*dr
 dr3m  = totmass*dr3
 dr4m3 = 3.*totmass*dr4
 rx  = dx*dr
 ry  = dy*dr
 rz  = dz*dr
 qxx = quads(1)
 qxy = quads(2)
 qxz = quads(3)
 qyy = quads(4)
 qyz = quads(5)
 qzz = quads(6)
 rijQij = (rx*rx*qxx + 2.*ry*rx*qxy + 2*ry*rz*qyz + ry*ry*qyy + 2*rx*rz*qxz + rz*rz*qzz)
 Qii    = (qxx + qyy + qzz)
 fqx    = dr4*(1.5*(rx*(3*qxx+qyy+qzz) + 2.*ry*qxy + 2.*rz*qxz) - 7.5*rx*rijQij)
 fqy    = dr4*(1.5*(ry*(3*qyy+qxx+qzz) + 2.*rx*qxy + 2.*rz*qyz) - 7.5*ry*rijQij)
 fqz    = dr4*(1.5*(rz*(3*qzz+qyy+qxx) + 2.*ry*qyz + 2.*rx*qxz) - 7.5*rz*rijQij)


 fnode(1)  = fnode(1)  - dr3m*dx + fqx                          ! C¹_x
 fnode(2)  = fnode(2)  - dr3m*dy + fqy                          ! C¹_y
 fnode(3)  = fnode(3)  - dr3m*dz + fqz                          ! C¹_z
 fnode(4)  = fnode(4)  + dr3m*(3.*rx*rx -   1.)                 ! C²_xx
 fnode(5)  = fnode(5)  + dr3m*(3.*rx*ry       )                 ! C²_xy
 fnode(6)  = fnode(6)  + dr3m*(3.*rx*rz       )                 ! C²_xz
 fnode(7)  = fnode(7)  + dr3m*(3.*ry*ry -   1.)                 ! C²_yy
 fnode(8)  = fnode(8)  + dr3m*(3.*ry*rz       )                 ! C²_yz
 fnode(9)  = fnode(9)  + dr3m*(3.*rz*rz -   1.)                 ! C²_zz
 fnode(10) = fnode(10) - dr4m3*(5.*rx*rx*rx - 3.*rx)            ! C³_xxx
 fnode(11) = fnode(11) - dr4m3*(5.*rx*rx*ry - ry)               ! C³_xxy
 fnode(12) = fnode(12) - dr4m3*(5.*rx*rx*rz - rz)               ! C³_xxz
 fnode(13) = fnode(13) - dr4m3*(5.*rx*ry*ry - rx)               ! C³_xyy
 fnode(14) = fnode(14) - dr4m3*(5.*rx*ry*rz)                    ! C³_xyz
 fnode(15) = fnode(15) - dr4m3*(5.*rx*rz*rz - rx)               ! C³_xzz
 fnode(16) = fnode(16) - dr4m3*(5.*ry*ry*ry - 3.*ry)            ! C³_yyy
 fnode(17) = fnode(17) - dr4m3*(5.*ry*ry*rz - rz)               ! C³_yyz
 fnode(18) = fnode(18) - dr4m3*(5.*ry*rz*rz - ry)               ! C³_yzz
 fnode(19) = fnode(19) - dr4m3*(5.*rz*rz*rz - 3.*rz)            ! C³_zzz
 fnode(20) = fnode(20) - (totmass*dr + 0.5*dr3*(3.*rijQij-Qii)) ! C⁰ (potential)

end subroutine compute_M2L

!----------------------------------------------------------------
!+
!  Internal subroutine to compute the Taylor-series expansion
!  of the gravitational force, given the force acting on the
!  centre of the node and its derivatives
!
! INPUT:
!   fnode: array containing force on node due to distant nodes
!          and first derivatives of f (i.e. Jacobian matrix)
!          and second derivatives of f (i.e. Hessian matrix)
!   dx,dy,dz: offset of the particle from the node centre of mass
!
! OUTPUT:
!   fxi,fyi,fzi : gravitational force at the new position
!+
!----------------------------------------------------------------
pure subroutine expand_fgrav_in_taylor_series(fnode,dx,dy,dz,fxi,fyi,fzi,poti)
 real, intent(in)  :: fnode(lenfgrav)
 real, intent(in)  :: dx,dy,dz
 real, intent(out) :: fxi,fyi,fzi,poti
 real :: dfxx,dfxy,dfxz,dfyy,dfyz,dfzz
 real :: d2fxxx,d2fxxy,d2fxxz,d2fxyy,d2fxyz,d2fxzz,d2fyyy,d2fyyz,d2fyzz,d2fzzz

 fxi = fnode(1)
 fyi = fnode(2)
 fzi = fnode(3)
 dfxx = fnode(4)
 dfxy = fnode(5)
 dfxz = fnode(6)
 dfyy = fnode(7)
 dfyz = fnode(8)
 dfzz = fnode(9)
 d2fxxx = fnode(10)
 d2fxxy = fnode(11)
 d2fxxz = fnode(12)
 d2fxyy = fnode(13)
 d2fxyz = fnode(14)
 d2fxzz = fnode(15)
 d2fyyy = fnode(16)
 d2fyyz = fnode(17)
 d2fyzz = fnode(18)
 d2fzzz = fnode(19)
 poti = fnode(20)

 fxi = fxi + dx*(dfxx + 0.5*(dx*d2fxxx + dy*d2fxxy + dz*d2fxxz)) &
           + dy*(dfxy + 0.5*(dx*d2fxxy + dy*d2fxyy + dz*d2fxyz)) &
           + dz*(dfxz + 0.5*(dx*d2fxxz + dy*d2fxyz + dz*d2fxzz))
 fyi = fyi + dx*(dfxy + 0.5*(dx*d2fxxy + dy*d2fxyy + dz*d2fxyz)) &
           + dy*(dfyy + 0.5*(dx*d2fxyy + dy*d2fyyy + dz*d2fyyz)) &
           + dz*(dfyz + 0.5*(dx*d2fxyz + dy*d2fyyz + dz*d2fyzz))
 fzi = fzi + dx*(dfxz + 0.5*(dx*d2fxxz + dy*d2fxyz + dz*d2fxzz)) &
           + dy*(dfyz + 0.5*(dx*d2fxyz + dy*d2fyyz + dz*d2fyzz)) &
           + dz*(dfzz + 0.5*(dx*d2fxzz + dy*d2fyzz + dz*d2fzzz))
 poti = poti - (dx*(fxi - 0.5*(dx*dfxx + dy*dfxy + dz*dfxy)) + &
                dy*(fyi - 0.5*(dx*dfxy + dy*dfyy + dz*dfyz)) + &
                dz*(fzi - 0.5*(dx*dfxz + dy*dfyz + dz*dfzz)))

 return
end subroutine expand_fgrav_in_taylor_series

!-----------------------------------------------
!+
!  Routine to update a constructed tree
!  Note: current version ONLY works if
!  tree is built to < maxlevel_indexed
!  That is, it relies on the 2^n style tree
!  indexing to sweep out each level
!+
!-----------------------------------------------
subroutine revtree(node, xyzh, leaf_is_active, ncells)
 use dim,  only:maxp
 use part, only:maxphase,iphase,igas,massoftype,iamtype
 use io,   only:fatal
 type(kdnode), intent(inout) :: node(:) !ncellsmax+1)
 real,    intent(in)  :: xyzh(:,:)
 integer, intent(in)  :: leaf_is_active(:) !ncellsmax+1)
 integer(kind=8), intent(in) :: ncells
 real :: hmax, r2max
 real :: xi, yi, zi, hi
 real :: dx, dy, dz, dr2
#ifdef GRAVITY
 real :: quads(6)
#endif
 integer :: icell, i, level, il, ir
 real :: pmassi, totmass
 real :: x0(3)
 type(kdnode) :: nodel,noder

 pmassi = massoftype(igas)
 do i=1,int(ncells)
#ifdef GRAVITY
    ! cannot update centre of node without gravity
    ! as it is not at the centre of mass
    node(i)%xcen(:) = 0.
#endif
    node(i)%size    = 0.
    node(i)%hmax    = 0.
#ifdef GRAVITY
    node(i)%mass    = 0.
    node(i)%quads(:)= 0.
#endif
 enddo

!$omp parallel default(none) &
!$omp shared(maxp,maxphase) &
!$omp shared(xyzh, leaf_is_active, ncells, apr_level) &
!$omp shared(node, ll, iphase, massoftype, maxlevel,aprmassoftype) &
!$omp private(hmax, r2max, xi, yi, zi, hi, il, ir, nodel, noder) &
!$omp private(dx, dy, dz, dr2, icell, i, x0) &
#ifdef GRAVITY
!$omp private(quads) &
#endif
!$omp firstprivate(pmassi) &
!$omp private(totmass)
!$omp do schedule(guided, 2)
 over_cells: do icell=1,int(ncells)

    i = abs(leaf_is_active(icell))
    if (i==0) cycle over_cells

    ! find centre of mass
    ! this becomes the new node center
    x0 = 0.
    totmass = 0.0
    calc_cofm: do while (i /= 0)
       xi = xyzh(1,i)
       yi = xyzh(2,i)
       zi = xyzh(3,i)
       if (maxphase==maxp) then
          if (use_apr) then
             pmassi = aprmassoftype(iamtype(iphase(i)),apr_level(i))
          else
             pmassi = massoftype(iamtype(iphase(i)))
          endif
       endif
       x0(1) = x0(1) + pmassi*xi
       x0(2) = x0(2) + pmassi*yi
       x0(3) = x0(3) + pmassi*zi
       totmass = totmass + pmassi

       i = abs(ll(i))
    enddo calc_cofm

    x0 = x0/totmass
#ifdef GRAVITY
    node(icell)%xcen(1) = x0(1)
    node(icell)%xcen(2) = x0(2)
    node(icell)%xcen(3) = x0(3)
#endif

    i = abs(leaf_is_active(icell))

    ! update cell size, hmax
    r2max = 0.
    hmax = 0.
#ifdef GRAVITY
    quads = 0.
#endif
    over_parts: do while (i /= 0)
       xi = xyzh(1,i)
       yi = xyzh(2,i)
       zi = xyzh(3,i)
       hi = xyzh(4,i)
       dx = xi - node(icell)%xcen(1)
       dy = yi - node(icell)%xcen(2)
       dz = zi - node(icell)%xcen(3)
       dr2 = dx*dx + dy*dy + dz*dz
       r2max = max(dr2, r2max)
       hmax  = max(hi, hmax)
#ifdef GRAVITY
       if (maxphase==maxp) then
          if (use_apr) then
             pmassi = aprmassoftype(iamtype(iphase(i)),apr_level(i))
          else
             pmassi = massoftype(iamtype(iphase(i)))
          endif
       endif
       quads(1) = quads(1) + pmassi*(3.*dx*dx - dr2)
       quads(2) = quads(2) + pmassi*(3.*dx*dy)
       quads(3) = quads(3) + pmassi*(3.*dx*dz)
       quads(4) = quads(4) + pmassi*(3.*dy*dy - dr2)
       quads(5) = quads(5) + pmassi*(3.*dy*dz)
       quads(6) = quads(6) + pmassi*(3.*dz*dz - dr2)
#endif
       ! move to next particle in list
       i = abs(ll(i))
    enddo over_parts

    node(icell)%size = sqrt(r2max) + epsilon(r2max)
    node(icell)%hmax = hmax
#ifdef GRAVITY
    node(icell)%mass = totmass
    node(icell)%quads = quads
#endif
 enddo over_cells
!$omp enddo
!
! propagate information to parent nodes
! here we sweep across each level at a time
! and update each node from its two children
!
 do level=maxlevel-1,0,-1
!$omp do
    do i=2**level,2**(level+1)-1
       ! get child nodes
       il = node(i)%leftchild
       ir = node(i)%rightchild
       if (il > 0 .and. ir > 0) then
          nodel = node(il)
          noder = node(ir)
          call add_child_nodes(nodel,noder,node(i))
       else
          if (il > 0 .or. ir > 0) then
             ! should never happen, should have two children or none
             call fatal('revtree','node with only one child during tree revision',var='ir',ival=ir)
          endif
       endif
    enddo
!$omp enddo
 enddo
!$omp end parallel

end subroutine revtree

!-----------------------------------------------------------------
!+
!  Update parent node from the properties of the two child nodes
!  IN:
!    l, r - two child nodes
!  OUT:
!    nodei - updated parent node
!+
!-----------------------------------------------------------------
subroutine add_child_nodes(l,r,nodei)
 type(kdnode), intent(in)  :: l,r
 type(kdnode), intent(out) :: nodei
 real :: xl(3),sl,hl
 real :: xr(3),sr,hr
#ifdef GRAVITY
 real :: ql(6),qr(6),mr,ml,mnode,dm
#endif
 real :: dx,dy,dz,dr2,dr

 xl = l%xcen
 hl = l%hmax
 sl = l%size
#ifdef GRAVITY
 ml = l%mass
 ql = l%quads
#endif

 xr = r%xcen
 hr = r%hmax
 sr = r%size
#ifdef GRAVITY
 mr = r%mass
 qr = r%quads
 mnode = ml + mr
 dm    = 1./mnode
#endif
 dx = xl(1) - xr(1)
 dy = xl(2) - xr(2)
 dz = xl(3) - xr(3)
 dr2 = dx*dx + dy*dy + dz*dz
 dr  = sqrt(dr2)
#ifdef GRAVITY
 ! centre of mass
 nodei%xcen = (xl*ml + xr*mr)*dm
 ! size, formula as in Benz et al. 1990
 ! and from thinking about it...
 nodei%size = max(ml*dm*dr+sr,mr*dm*dr+sl)
#else
 ! distance between left child and node centre
 dx = xl(1) - nodei%xcen(1)
 dy = xl(2) - nodei%xcen(2)
 dz = xl(3) - nodei%xcen(3)
 dr = sqrt(dx*dx + dy*dy + dz*dz)
 nodei%size = dr+sl
 ! distance between right child and node centre
 dx = xr(1) - nodei%xcen(1)
 dy = xr(2) - nodei%xcen(2)
 dz = xr(3) - nodei%xcen(3)
 dr = sqrt(dx*dx + dy*dy + dz*dz)
 nodei%size = max(nodei%size,dr+sr)
#endif
 nodei%hmax = max(hl,hr)
#ifdef GRAVITY
 nodei%mass = mnode
 ! quadrupole moments, see Benz et al. (1990), this is also
 ! the parallel axis theorem
 nodei%quads(1) = ql(1) + qr(1) + ml*mr*(3.*dx*dx - dr2)*dm
 nodei%quads(2) = ql(2) + qr(2) + ml*mr*(3.*dx*dy)*dm
 nodei%quads(3) = ql(3) + qr(3) + ml*mr*(3.*dx*dz)*dm
 nodei%quads(4) = ql(4) + qr(4) + ml*mr*(3.*dy*dy - dr2)*dm
 nodei%quads(5) = ql(5) + qr(5) + ml*mr*(3.*dy*dz)*dm
 nodei%quads(6) = ql(6) + qr(6) + ml*mr*(3.*dz*dz - dr2)*dm
#endif

end subroutine add_child_nodes

!--------------------------------------------------------------------------------
!+
!  Routine to build the global level tree
!+
!-------------------------------------------------------------------------------
subroutine maketreeglobal(nodeglobal,node,nodemap,globallevel,refinelevels,xyzh,&
                          np,ndim,cellatid,leaf_is_active,ncells,apr_tree,nptmass,xyzmh_ptmass)
 use io,           only:fatal,warning,id,nprocs,master
 use mpiutils,     only:reduceall_mpi
 use mpibalance,   only:balancedomains
 use mpitree,      only:tree_sync,tree_bcast
 use part,         only:isdead_or_accreted,iactive,ibelong,isink
 use timing,       only:increment_timer,get_timings,itimer_balance
 use dim,          only:ind_timesteps

 type(kdnode),     intent(out)     :: nodeglobal(:)    ! ncellsmax+1
 type(kdnode),     intent(out)     :: node(:)          ! ncellsmax+1
 integer,          intent(out)     :: nodemap(:)       ! ncellsmax+1
 integer,          intent(out)     :: globallevel
 integer,          intent(out)     :: refinelevels
 integer,          intent(inout)   :: np
 integer,          intent(in)      :: ndim
 real,             intent(inout)   :: xyzh(:,:)
 integer,          intent(out)     :: cellatid(:)      ! ncellsmax+1
 integer,          intent(out)     :: leaf_is_active(:)  ! ncellsmax+1)
 integer(kind=8),  intent(out)     :: ncells
 logical,          intent(in)      :: apr_tree
 integer,optional, intent(in)      :: nptmass
 real,   optional, intent(inout)   :: xyzmh_ptmass(:,:)
 real                              :: xmini(ndim),xmaxi(ndim)
 real                              :: xminl(ndim),xmaxl(ndim)
 real                              :: xminr(ndim),xmaxr(ndim)
 integer                           :: minlevel, maxlevel
 integer                           :: idleft, idright
 integer                           :: groupsize,ifirstingroup,groupsplit
 type(kdnode)                      :: mynode(1)
 integer                           :: nl, nr
 integer                           :: il, ir, iself, parent
 integer                           :: level
 integer                           :: nnodestart, nnodeend,locstart,locend
 integer                           :: npcounter
 integer                           :: i, k, offset, roffset, roffset_prev, coffset
 integer                           :: inode
 integer                           :: npnode
 logical                           :: wassplit,sinktree
 real(kind=4)                      :: t1,t2,tcpu1,tcpu2

 sinktree = .false.
 if (present(nptmass).and.present(xyzmh_ptmass)) sinktree=.true.
 irootnode = 1
 parent = 0
 iself = irootnode
 leaf_is_active = 0

 ! root is level 0
 globallevel = int(ceiling(log(real(nprocs)) / log(2.0)))

 minlevel = 31
 maxlevel = 0

 levels: do level = 0, globallevel
    groupsize = 2**(globallevel - level)
    ifirstingroup = (id / groupsize) * groupsize
    if (level == 0) then
       if (sinktree) then
          call construct_root_node(np,npcounter,irootnode,ndim,xmini,xmaxi,leaf_is_active,xyzh,&
                                   xyzmh_ptmass,nptmass)
       else
          call construct_root_node(np,npcounter,irootnode,ndim,xmini,xmaxi,leaf_is_active,xyzh)
       endif
    else
       npcounter = npnode
    endif
    if (sinktree) then
       call construct_node(mynode(1), iself, parent, level, xmini, xmaxi, npcounter, .false., &
                           il, ir, nl, nr, xminl, xmaxl, xminr, xmaxr,ncells, leaf_is_active, &
                           minlevel, maxlevel, ndim, wassplit,.true.,apr_tree,xyzmh_ptmass)
    else
       call construct_node(mynode(1), iself, parent, level, xmini, xmaxi, npcounter, .false., &
                        il, ir, nl, nr, xminl, xmaxl, xminr, xmaxr,ncells, leaf_is_active, &
                        minlevel, maxlevel, ndim, wassplit,.true.,apr_tree)
    endif

    if (.not.wassplit) then
       call fatal('maketreeglobal','insufficient particles for splitting at the global level: '// &
            'use more particles or less MPI threads')
    endif

    ! set which tree child this proc will belong to next
    groupsplit = ifirstingroup + (groupsize / 2)

    ! record parent for next round
    parent = iself

    ! which half of the tree this task is on
    if (id < groupsplit) then
       ! i for the next node we construct
       iself = il
       ! the left and right task IDs
       idleft = id
       idright = id + 2**(globallevel - level - 1)
       xmini = xminl
       xmaxi = xmaxl
    else
       iself = ir
       idleft = id - 2**(globallevel - level - 1)
       idright = id
       xmini = xminr
       xmaxi = xmaxr
    endif
    if (sinktree) then
       if (nptmass>0) then
          ibelong(maxpsph+1:maxpsph+nptmass) = -1
       endif
    endif
    if (npcounter > 0) then
       do i = inoderange(1,il), inoderange(2,il)
          ibelong(abs(inodeparts(i))) = idleft
       enddo
       do i = inoderange(1,ir), inoderange(2,ir)
          ibelong(abs(inodeparts(i))) = idright
       enddo
    endif

    call get_timings(t1,tcpu1)
    ! move particles to where they belong
    call balancedomains(np)
    call get_timings(t2,tcpu2)
    if (sinktree) ibelong(maxpsph+1:maxpsph+nptmass) = int(reduceall_mpi("max", ibelong(maxpsph+1:maxpsph+nptmass)))
    call increment_timer(itimer_balance,t2-t1,tcpu2-tcpu1)
    ! move particles from old array
    ! this is a waste of time, but maintains compatibility
    npnode = 0
    do i=1,np
       npnode = npnode + 1
       !
       ! tag inactive particles with negative index
       ! in the particle list for the node
       !
       if (ind_timesteps) then
          if (iactive(iphase(i))) then
             inodeparts(npnode) = i
          else
             inodeparts(npnode) = -i
          endif
       else
          inodeparts(npnode) = i
       endif
       xyzh_soa(npnode,:) = xyzh(:,i)
       iphase_soa(npnode) = iphase(i)
       if (use_apr) apr_level_soa(npnode) = apr_level(i)
    enddo
    if (sinktree) then
       if (nptmass > 0) then
          do i=1,nptmass
             if (ibelong(maxpsph + i) /= id) cycle
             if (xyzmh_ptmass(4,i) < 0.) cycle ! dead sink particle
             npnode = npnode + 1
             inodeparts(npnode) = maxpsph + i
             xyzh_soa(npnode,:) = xyzmh_ptmass(1:4,i)
             iphase_soa(npnode) = isink
          enddo
       endif
    endif

    ! set all particles to belong to this node
    inoderange(1,iself) = 1
    inoderange(2,iself) = npnode

    ! range of newly written tree
    nnodestart = 2**level
    nnodeend = 2**(level + 1) - 1

    ! synchronize tree with other owners if this proc is the first in group
    call tree_sync(mynode,1,nodeglobal(nnodestart:nnodeend),nprocs/groupsize,ifirstingroup,level)

    ! at level 0, tree_sync already 'broadcasts'
    if (level > 0) then
       ! tree broadcast to non-owners
       call tree_bcast(nodeglobal(nnodestart:nnodeend), nnodeend - nnodestart + 1, level)
    endif

 enddo levels

 ! local tree
 if (sinktree) then
    call maketree(node,xyzh,np,ndim,leaf_is_active,ncells,apr_tree,refinelevels,nptmass,xyzmh_ptmass)
 else
    call maketree(node,xyzh,np,ndim,leaf_is_active,ncells,apr_tree,refinelevels)
 endif

 ! tree refinement
 refinelevels = int(reduceall_mpi('min',refinelevels),kind=kind(refinelevels))
 roffset_prev = 1

 irefine = 0
 do i = 1,refinelevels
    offset = 2**(globallevel + i)
    roffset = 2**i

    nnodestart = offset
    nnodeend   = 2*nnodestart-1

    if (nnodeend > ncellsmax) call fatal('kdtree', 'global tree refinement has exceeded ncellsmax')

    locstart   = roffset
    locend     = 2*locstart-1

    ! index shift the node to the global level
    do k = roffset,2*roffset-1
       refinementnode(k) = node(k)
       coffset = refinementnode(k)%parent - roffset_prev

       refinementnode(k)%parent = 2**(globallevel + i - 1) + id * roffset_prev + coffset

       if (i /= refinelevels) then
          refinementnode(k)%leftchild  = 2**(globallevel + i + 1) + 2*id*roffset + 2*(k - roffset)
          refinementnode(k)%rightchild = refinementnode(k)%leftchild + 1
       else
          refinementnode(k)%leftchild = 0
          refinementnode(k)%rightchild = 0
       endif
    enddo

    roffset_prev = roffset
    ! sync, replacing level with globallevel, since all procs will get synced
    ! and deeper comms do not exist
    call tree_sync(refinementnode(locstart:locend),roffset, &
                   nodeglobal(nnodestart:nnodeend),nnodestart-nnodeend, &
                   id,globallevel)

    ! get the mapping from the local tree to the global tree, for future hmax updates
    do inode = locstart,locend
       nodemap(inode) = nnodestart + (id * roffset) + (inode - locstart)
    enddo
 enddo
!  The index up to which the local tree is copied to the global tree
 irefine = 2*roffset-1

 ! cellatid is zero by default
 cellatid = 0
 do i = 1,nprocs
    offset = 2**(globallevel+refinelevels)
    roffset = 2**refinelevels
    do k = 1,roffset
       cellatid(offset + (i - 1) * roffset + (k - 1)) = i
    enddo
 enddo

end subroutine maketreeglobal

end module kdtree<|MERGE_RESOLUTION|>--- conflicted
+++ resolved
@@ -535,13 +535,8 @@
                           il, ir, nl, nr, xminl, xmaxl, xminr, xmaxr,ncells, leaf_is_active, &
                           minlevel, maxlevel, ndim, wassplit, global_build,apr_tree, &
                           xyzmh_ptmass)
-<<<<<<< HEAD
- use dim,       only:maxtypes,mpi
- use part,      only:massoftype,igas,iamtype,maxphase,maxp,npartoftype,isink,ihacc
-=======
  use dim,       only:maxtypes,mpi,ind_timesteps
  use part,      only:massoftype,igas,iamtype,maxphase,maxp,npartoftype,isink,ihsoft
->>>>>>> 9afee148
  use io,        only:fatal,error
  use mpitree,   only:get_group_cofm,reduce_group
  type(kdnode),      intent(out)   :: nodeentry
@@ -651,7 +646,7 @@
        hi = xyzh_soa(i,4)
        if (maxphase==maxp) then
           if (sinktree .and. (iamtype(iphase_soa(i)) == isink)) then
-             hi = xyzmh_ptmass(ihacc,inodeparts(i)-maxpsph)
+             hi = xyzmh_ptmass(ihsoft,inodeparts(i)-maxpsph)
              pmassi = xyzh_soa(i,4)
           elseif (use_apr) then
              pmassi = aprmassoftype(iamtype(iphase_soa(i)),apr_level_soa(i))
@@ -678,7 +673,7 @@
        hi = xyzh_soa(i,4)
        if (maxphase==maxp) then
           if (sinktree .and. (iamtype(iphase_soa(i)) == isink)) then
-             hi = xyzmh_ptmass(ihacc,inodeparts(i)-maxpsph)
+             hi = xyzmh_ptmass(ihsoft,inodeparts(i)-maxpsph)
              pmassi = xyzh_soa(i,4)
           elseif (use_apr) then
              pmassi = aprmassoftype(iamtype(iphase_soa(i)),apr_level_soa(i))
@@ -1188,16 +1183,8 @@
 !  (all particles within a given h_i and optionally within h_j)
 !+
 !----------------------------------------------------------------
-<<<<<<< HEAD
-subroutine getneigh(node,xpos,xsizei,rcuti,ndim,listneigh,nneigh,xyzcache,ixyzcachesize,ifirstincell,&
+subroutine getneigh(node,xpos,xsizei,rcuti,ndim,listneigh,nneigh,xyzcache,ixyzcachesize,leaf_is_active,&
                     get_hj,get_f,fnode,remote_export,nq)
-=======
-subroutine getneigh(node,xpos,xsizei,rcuti,ndim,listneigh,nneigh,xyzcache,ixyzcachesize,leaf_is_active,&
-& get_hj,get_f,fnode,remote_export)
-#ifdef PERIODIC
- use boundary, only:dxbound,dybound,dzbound
-#endif
->>>>>>> 9afee148
  use io,       only:fatal,id
  use part,     only:gravity
  use kernel,   only:radkern
@@ -1258,17 +1245,10 @@
  over_stack: do while(istack /= 0)
     n = nstack(istack)
     istack = istack - 1
-<<<<<<< HEAD
     call get_sep(xpos,node(n)%xcen,dx,dy,dz,xoffset,yoffset,zoffset,r2)
     xsizej  = node(n)%size
     il      = node(n)%leftchild
     ir      = node(n)%rightchild
-=======
-    dx = xpos(1) - node(n)%xcen(1)      ! distance between node centres
-    dy = xpos(2) - node(n)%xcen(2)
-    dz = xpos(3) - node(n)%xcen(3)
-    xsizej       = node(n)%size
->>>>>>> 9afee148
 #ifdef GRAVITY
     totmass_node = node(n)%mass
     quads        = node(n)%quads
@@ -1363,21 +1343,12 @@
        ! added onto the global tree.
 
        count_gravity: if ( global_walk .or. (n > irefine) ) then
-<<<<<<< HEAD
           !
           !--long range force on node due to distant node, along node centres
           !  along with derivatives in order to perform series expansion
           !
           dr = 1./sqrt(r2)
           call compute_M2L(dx,dy,dz,dr,totmass_node,quads,fnode)
-=======
-!
-!--long range force on node due to distant node, along node centres
-!  along with derivatives in order to perform series expansion
-!
-          dr = 1./sqrt(r2)
-          call compute_fnode(dx,dy,dz,dr,totmass_node,quads,fnode)
->>>>>>> 9afee148
 
        endif count_gravity
 #endif
