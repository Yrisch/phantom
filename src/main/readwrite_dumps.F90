--- conflicted
+++ resolved
@@ -1276,13 +1276,8 @@
  logical,         intent(in)    :: phantomdump,got_iphase,got_xyzh(:),got_vxyzu(:),got_alpha
  logical,         intent(in)    :: got_abund(:),got_dustfrac,got_sink_data(:),got_sink_vels(:),got_Bevol(:),got_pxyzu(:)
  integer(kind=1), intent(inout) :: iphase(:)
-<<<<<<< HEAD
- real,            intent(inout) :: vxyzu(:,:),pxyzu(:,:)
- real(kind=4),    intent(inout) :: alphaind(:,:), Bevol(:,:)
-=======
  real,            intent(inout) :: vxyzu(:,:), Bevol(:,:)
  real(kind=4),    intent(inout) :: alphaind(:,:)
->>>>>>> 00197c7d
  real,            intent(inout) :: xyzh(:,:),xyzmh_ptmass(:,:)
  integer,         intent(in)    :: iprint
  integer,         intent(out)   :: ierr
