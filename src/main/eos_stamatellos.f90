--- conflicted
+++ resolved
@@ -24,13 +24,10 @@
  logical,parameter,public :: doFLD = .True.
  integer,public :: iunitst=19
  integer,save :: nx,ny ! dimensions of optable read in
-<<<<<<< HEAD
- public :: read_optab,getopac_opdep,init_S07cool,getintenerg_opdep,finish_S07cool
-=======
 
  public :: read_optab,getopac_opdep,init_S07cool,getintenerg_opdep,finish_S07cool
  public :: get_k_fld
->>>>>>> 725b2abb
+
 contains
 
 subroutine init_S07cool()
