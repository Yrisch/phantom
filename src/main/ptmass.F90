!--------------------------------------------------------------------------!
! The Phantom Smoothed Particle Hydrodynamics code, by Daniel Price et al. !
! Copyright (c) 2007-2024 The Authors (see AUTHORS)                        !
! See LICENCE file for usage and distribution conditions                   !
! http://phantomsph.github.io/                                             !
!--------------------------------------------------------------------------!
module ptmass
!
! This module contains everything to do with
!  sink / point mass particles
!
!  These are treated quite differently to SPH particles,
!  are not included in the neighbour lists and in principle
!  should be stored (as identical copies) on every MPI processor
!  NOTE: only certain types of particles are allowed to be accreted onto
!        sink particles (during creation or normal accretion).  The list
!        of 'accretable' particles is given in (and can be modified in)
!        in function 'is_accretable' in the 'part' module.
!
! :References: Bate, Bonnell & Price (1995), MNRAS 277, 362-376 [BBP95]
!
! :Owner: Daniel Price
!
! :Runtime parameters:
!   - f_acc           : *particles < f_acc*h_acc accreted without checks*
!   - f_crit_override : *unconditional sink formation if rho > f_crit_override*rho_crit*
!   - h_acc           : *accretion radius for new sink particles*
!   - h_soft_sinkgas  : *softening length for new sink particles*
!   - h_soft_sinksink : *softening length between sink particles*
!   - icreate_sinks   : *allow automatic sink particle creation*
!   - r_crit          : *critical radius for point mass creation (no new sinks < r_crit from existing sink)*
!   - r_merge_cond    : *sinks will merge if bound within this radius*
!   - r_merge_uncond  : *sinks will unconditionally merge within this separation*
!   - rho_crit_cgs    : *density above which sink particles are created (g/cm^3)*
!
! :Dependencies: boundary, dim, eos, eos_barotropic, eos_piecewise,
!   extern_geopot, externalforces, fastmath, infile_utils, io, io_summary,
!   kdtree, kernel, linklist, mpidomain, mpiutils, options, part,
!   ptmass_heating, units, vectorutils
!
 use part, only:nsinkproperties,gravity,is_accretable,&
                ihsoft,ihacc,ispinx,ispiny,ispinz,imacc,iJ2,iReff
 use io,   only:iscfile,iskfile,id,master
 implicit none

 public :: init_ptmass, finish_ptmass
 public :: pt_write_sinkev, pt_close_sinkev
 public :: get_accel_sink_gas, get_accel_sink_sink
 public :: get_gradf_sink_gas, get_gradf_sink_sink
 public :: merge_sinks
 public :: ptmass_predictor, ptmass_corrector
 public :: ptmass_not_obscured
 public :: ptmass_accrete, ptmass_create
 public :: write_options_ptmass, read_options_ptmass
 public :: update_ptmass
 public :: calculate_mdot
 public :: ptmass_calc_enclosed_mass
 public :: ptmass_boundary_crossing

 ! settings affecting routines in module (read from/written to input file)
 integer, public :: icreate_sinks = 0
 real,    public :: rho_crit_cgs  = 1.e-10
 real,    public :: r_crit = 5.e-3
 real,    public :: h_acc  = 1.e-3
 real,    public :: f_acc  = 0.8
 real,    public :: h_soft_sinkgas  = 0.0
 real,    public :: h_soft_sinksink = 0.0
 real,    public :: r_merge_uncond  = 0.0    ! sinks will unconditionally merge if they touch
 real,    public :: r_merge_cond    = 0.0    ! sinks will merge if bound within this radius
 real,    public :: f_crit_override = 0.0    ! 1000.
 logical, public :: use_fourthorder = .false.
 ! Note for above: if f_crit_override > 0, then will unconditionally make a sink when rho > f_crit_override*rho_crit_cgs
 ! This is a dangerous parameter since failure to form a sink might be indicative of another problem.
 ! This is a hard-coded parameter due to this danger, but will appear in the .in file if set > 0.

 ! additional public variables
 integer, public :: ipart_rhomax
 real,    public :: r_crit2,rho_crit
 real,    public :: r_merge2        = 0.0 ! initialise to prevent test failure
 real,    public :: r_merge_uncond2 = 0.0 ! initialise to prevent test failure
 real,    public :: r_merge_cond2   = 0.0 ! initialise to prevent test failure

 ! calibration of timestep control on sink-sink and sink-gas orbital integration
 ! this is hardwired because can be adjusted by changing C_force
 ! just means that with the default setting of C_force the orbits are accurate
 real, parameter :: dtfacphi  = 0.05
 real, parameter :: dtfacphi2 = dtfacphi*dtfacphi

 ! parameters to control output regarding sink particles
 logical, private, parameter :: record_created   = .false. ! verbose tracking of why sinks are not created
 logical, private            :: write_one_ptfile = .true.  ! default logical to determine if we are writing one or nptmass data files
 logical, private            :: l_crit_override  = .false. ! logical to determine the printing of f_crit_override to the .in file
 character(len=50), private  :: pt_prefix = 'Sink'
 character(len=50), private  :: pt_suffix = '00.sink'      ! will be overwritten to .ev for write_one_ptfile = .false.

 integer, public, parameter :: ndptmass = 13
 integer, public, parameter :: &
       idxmsi           =  1, &
       idymsi           =  2, &
       idzmsi           =  3, &
       idmsi            =  4, &
       idspinxsi        =  5, &
       idspinysi        =  6, &
       idspinzsi        =  7, &
       idvxmsi          =  8, &
       idvymsi          =  9, &
       idvzmsi          = 10, &
       idfxmsi          = 11, &
       idfymsi          = 12, &
       idfzmsi          = 13

 private

contains
!----------------------------------------------------------------
!+
!  if (tofrom==.true.)  Acceleration from/to gas particles due to sink particles;
!                       required in initial.F90 & step_leapfrog.F90 to update all accelerations
!  if (tofrom==.false.) Acceleration on gas due to sink particles (but not vice-versa);
!                       this is typically used to calculate phi (in compute_energies in
!                       energies.F90); in this case, fxi,fyi,fzi should be dummy input
!                       variables that do not affect the sink's motion.
!+
!----------------------------------------------------------------
subroutine get_accel_sink_gas(nptmass,xi,yi,zi,hi,xyzmh_ptmass,fxi,fyi,fzi,phi, &
                                       pmassi,fxyz_ptmass,dsdt_ptmass,fonrmax, &
                                       dtphi2,extrapfac,fsink_old)
#ifdef FINVSQRT
 use fastmath,      only:finvsqrt
#endif
 use kernel,        only:kernel_softening,radkern
 use vectorutils,   only:unitvec
 use extern_geopot, only:get_geopot_force
 integer,           intent(in)    :: nptmass
 real,              intent(in)    :: xi,yi,zi,hi
 real,              intent(inout) :: fxi,fyi,fzi,phi
 real,              intent(in)    :: xyzmh_ptmass(nsinkproperties,nptmass)
 real,    optional, intent(in)    :: pmassi,extrapfac
 real,    optional, intent(inout) :: fxyz_ptmass(4,nptmass),dsdt_ptmass(3,nptmass)
 real,    optional, intent(in)    :: fsink_old(4,nptmass)
 real,    optional, intent(out)   :: fonrmax,dtphi2
 real                             :: ftmpxi,ftmpyi,ftmpzi
 real                             :: dx,dy,dz,rr2,ddr,dr3,f1,f2,pmassj,J2,shat(3),Rsink
 real                             :: hsoft,hsoft1,hsoft21,q2i,qi,psoft,fsoft
 real                             :: fxj,fyj,fzj,dsx,dsy,dsz
 integer                          :: j
 logical                          :: tofrom,extrap
 !
 ! Determine if acceleration is from/to gas, or to gas
 !
 if (present(pmassi) .and. present(fxyz_ptmass) .and. present(fonrmax)) then
    tofrom  = .true.
    fonrmax = 0.
 else
    tofrom  = .false.
 endif

 ! check if it is a force computed using Omelyan extrapolation method for FSI
 if (present(extrapfac)) then
    extrap = .true.
 else
    extrap = .false.
 endif


 ftmpxi = 0.  ! use temporary summation variable
 ftmpyi = 0.  ! (better for round-off, plus we need this bit of
 ftmpzi = 0.  ! the force to calculate the dtphi timestep)
 phi    = 0.
 f2     = 0.

 do j=1,nptmass
    if (extrap)then
       dx     = xi - (xyzmh_ptmass(1,j) + extrapfac*fsink_old(1,j))
       dy     = yi - (xyzmh_ptmass(2,j) + extrapfac*fsink_old(2,j))
       dz     = zi - (xyzmh_ptmass(3,j) + extrapfac*fsink_old(3,j))
    else
       dx     = xi - xyzmh_ptmass(1,j)
       dy     = yi - xyzmh_ptmass(2,j)
       dz     = zi - xyzmh_ptmass(3,j)
    endif
    pmassj = xyzmh_ptmass(4,j)
    hsoft  = xyzmh_ptmass(ihsoft,j)
    J2     = xyzmh_ptmass(iJ2,j)
    if (hsoft > 0.0) hsoft = max(hsoft,hi)
    if (pmassj < 0.0) cycle

    rr2    = dx*dx + dy*dy + dz*dz + epsilon(rr2)
#ifdef FINVSQRT
    ddr    = finvsqrt(rr2)
#else
    ddr    = 1./sqrt(rr2)
#endif
    dsx = 0.
    dsy = 0.
    dsz = 0.
    fxj = 0.
    fyj = 0.
    fzj = 0.
    if (rr2 < (radkern*hsoft)**2) then
       !
       ! if the sink particle is given a softening length, soften the
       ! force and potential if r < radkern*hsoft
       !
       hsoft1 = 1.0/hsoft
       hsoft21= hsoft1**2
       q2i    = rr2*hsoft21
       qi     = sqrt(q2i)
       call kernel_softening(q2i,qi,psoft,fsoft)  ! Note: psoft < 0

       ! acceleration of gas due to point mass particle
       f1     = pmassj*fsoft*hsoft21*ddr
       ftmpxi = ftmpxi - dx*f1
       ftmpyi = ftmpyi - dy*f1
       ftmpzi = ftmpzi - dz*f1
       phi    = phi + pmassj*psoft*hsoft1  ! potential (spline-softened)

       ! acceleration of sink from gas
       if (tofrom) f2 = pmassi*fsoft*hsoft21*ddr
    else
       ! no softening on the sink-gas interaction
       dr3  = ddr*ddr*ddr

       ! acceleration of gas due to point mass particle
       f1     = pmassj*dr3
       ftmpxi = ftmpxi - dx*f1
       ftmpyi = ftmpyi - dy*f1
       ftmpzi = ftmpzi - dz*f1
       phi    = phi    - pmassj*ddr      ! potential (GM/r)

       ! acceleration of sink from gas
       if (tofrom) f2 = pmassi*dr3

       ! additional accelerations due to oblateness
       if (abs(J2) > 0.) then
          shat = unitvec(xyzmh_ptmass(ispinx:ispinz,j))
          Rsink = xyzmh_ptmass(iReff,j)
          call get_geopot_force(dx,dy,dz,ddr,f1,Rsink,J2,shat,ftmpxi,ftmpyi,ftmpzi,phi,dsx,dsy,dsz,fxj,fyj,fzj)
       endif
    endif

    if (tofrom) then
       ! backreaction of gas onto sink
       fxyz_ptmass(1,j) = fxyz_ptmass(1,j) + dx*f2 + fxj*pmassi/pmassj
       fxyz_ptmass(2,j) = fxyz_ptmass(2,j) + dy*f2 + fyj*pmassi/pmassj
       fxyz_ptmass(3,j) = fxyz_ptmass(3,j) + dz*f2 + fzj*pmassi/pmassj

       ! backreaction torque of gas onto oblate sink
       dsdt_ptmass(1,j) = dsdt_ptmass(1,j) + pmassi*dsx
       dsdt_ptmass(2,j) = dsdt_ptmass(2,j) + pmassi*dsy
       dsdt_ptmass(3,j) = dsdt_ptmass(3,j) + pmassi*dsz

       ! timestep is sqrt(separation/force)
       fonrmax = max(f1,f2,fonrmax)
    endif
 enddo
 !
 ! external force timestep based on sqrt(phi)/accel
 !
 if (present(dtphi2)) then
    if (abs(phi) > epsilon(phi)) then
       f2     = ftmpxi*ftmpxi + ftmpyi*ftmpyi + ftmpzi*ftmpzi
       !dtphi is sqrt of this, but for optimisation we take the sqrt outside of the loop
       dtphi2 = dtfacphi2*abs(phi)/f2
    else
       dtphi2 = huge(dtphi2)
    endif
 endif
 !
 ! add temporary sums to existing force on gas particle
 !
 fxi = fxi + ftmpxi
 fyi = fyi + ftmpyi
 fzi = fzi + ftmpzi

end subroutine get_accel_sink_gas

!----------------------------------------------------------------
!+
!  Compute force on sink particles due to other sinks and
!  from external potentials
!+
!----------------------------------------------------------------
subroutine get_accel_sink_sink(nptmass,xyzmh_ptmass,fxyz_ptmass,phitot,dtsinksink,&
<<<<<<< HEAD
            iexternalforce,ti,merge_ij,merge_n,dsdt_ptmass,group_info)
=======
            iexternalforce,ti,merge_ij,merge_n,dsdt_ptmass,extrapfac,fsink_old)
>>>>>>> 2912d0a0
#ifdef FINVSQRT
 use fastmath,       only:finvsqrt
#endif
 use externalforces, only:externalforce
 use extern_geopot,  only:get_geopot_force
 use kernel,         only:kernel_softening,radkern
 use vectorutils,    only:unitvec
<<<<<<< HEAD
 use part,           only:igarg,igcum
=======
>>>>>>> 2912d0a0
 integer,           intent(in)  :: nptmass
 real,              intent(in)  :: xyzmh_ptmass(nsinkproperties,nptmass)
 real,              intent(out) :: fxyz_ptmass(4,nptmass)
 real,              intent(out) :: phitot,dtsinksink
 integer,           intent(in)  :: iexternalforce
 real,              intent(in)  :: ti
 integer,           intent(out) :: merge_ij(:),merge_n
<<<<<<< HEAD
 integer, optional, intent(in)  :: group_info(:,:)
 real,              intent(out) :: dsdt_ptmass(3,nptmass)
=======
 real,              intent(out) :: dsdt_ptmass(3,nptmass)
 real,    optional, intent(in)  :: extrapfac
 real,    optional, intent(in)  :: fsink_old(4,nptmass)
>>>>>>> 2912d0a0
 real    :: xi,yi,zi,pmassi,pmassj,fxi,fyi,fzi,phii
 real    :: ddr,dx,dy,dz,rr2,rr2j,dr3,f1,f2
 real    :: hsoft1,hsoft21,q2i,qi,psoft,fsoft
 real    :: fextx,fexty,fextz,phiext !,hsofti
 real    :: fterm,pterm,potensoft0,dsx,dsy,dsz
 real    :: J2i,rsinki,shati(3)
 real    :: J2j,rsinkj,shatj(3)
<<<<<<< HEAD
 integer :: k,l,i,j,start_id,end_id
=======
 integer :: i,j
 logical :: extrap
>>>>>>> 2912d0a0

 dtsinksink = huge(dtsinksink)
 fxyz_ptmass(:,:) = 0.
 dsdt_ptmass(:,:) = 0.
 phitot   = 0.
 merge_n  = 0
 merge_ij = 0
 if (nptmass <= 1) return
 ! check if it is a force computed using Omelyan extrapolation method for FSI
 if (present(extrapfac) .and. present(fsink_old)) then
    extrap = .true.
 else
    extrap = .false.
 endif
 !
 !--get self-contribution to the potential if sink-sink softening is used
 !
 if (h_soft_sinksink > 0.) then
    hsoft1 = 1.0/h_soft_sinksink
    hsoft21= hsoft1**2
    call kernel_softening(0.,0.,potensoft0,fterm)
 else
    hsoft1 = 0.  ! to avoid compiler warnings
    hsoft21 = 0.
    potensoft0 = 0.
 endif
 !
 !--compute N^2 forces on point mass particles due to each other
 !
 !$omp parallel do default(none) &
 !$omp shared(nptmass,xyzmh_ptmass,fxyz_ptmass,merge_ij,r_merge2,dsdt_ptmass,group_info) &
 !$omp shared(iexternalforce,ti,h_soft_sinksink,potensoft0,hsoft1,hsoft21) &
 !$omp shared(extrapfac,extrap,fsink_old) &
 !$omp private(i,xi,yi,zi,pmassi,pmassj) &
 !$omp private(dx,dy,dz,rr2,rr2j,ddr,dr3,f1,f2) &
 !$omp private(fxi,fyi,fzi,phii,dsx,dsy,dsz) &
 !$omp private(fextx,fexty,fextz,phiext) &
 !$omp private(q2i,qi,psoft,fsoft) &
 !$omp private(fterm,pterm,J2i,J2j,shati,shatj,rsinki,rsinkj) &
 !$omp reduction(min:dtsinksink) &
 !$omp reduction(+:phitot,merge_n)
<<<<<<< HEAD
 do k=1,nptmass
    if (present(group_info)) then
       start_id = group_info(igcum) + 1
       end_id   = group_info(igcum)
       i = group_info(igarg,k)
    else
       i = k
    endif
    xi     = xyzmh_ptmass(1,i)
    yi     = xyzmh_ptmass(2,i)
    zi     = xyzmh_ptmass(3,i)
=======
 do i=1,nptmass
    if (extrap)then
       xi     = xyzmh_ptmass(1,i) + extrapfac*fsink_old(1,i)
       yi     = xyzmh_ptmass(2,i) + extrapfac*fsink_old(2,i)
       zi     = xyzmh_ptmass(3,i) + extrapfac*fsink_old(3,i)
    else
       xi     = xyzmh_ptmass(1,i)
       yi     = xyzmh_ptmass(2,i)
       zi     = xyzmh_ptmass(3,i)
    endif
>>>>>>> 2912d0a0
    pmassi = xyzmh_ptmass(4,i)
    !hsofti = xyzmh_ptmass(5,i)
    if (pmassi < 0.) cycle
    J2i    = xyzmh_ptmass(iJ2,i)

    fxi    = 0.
    fyi    = 0.
    fzi    = 0.
    phii   = 0.
    dsx    = 0.
    dsy    = 0.
    dsz    = 0.
    do l=1,nptmass
       if (present(group_info)) then
          j = group_info(igarg,l)
          if (j>=start_id .or. j<=end_id) cycle
       else
          j = l
       endif
       if (i==j) cycle
       if (extrap)then
          dx     = xi - (xyzmh_ptmass(1,j) + extrapfac*fsink_old(1,j))
          dy     = yi - (xyzmh_ptmass(2,j) + extrapfac*fsink_old(2,j))
          dz     = zi - (xyzmh_ptmass(3,j) + extrapfac*fsink_old(3,j))
       else
          dx     = xi - xyzmh_ptmass(1,j)
          dy     = yi - xyzmh_ptmass(2,j)
          dz     = zi - xyzmh_ptmass(3,j)
       endif
       pmassj = xyzmh_ptmass(4,j)
       !hsoftj = xyzmh_ptmass(5,j)
       if (pmassj < 0.) cycle
       J2j = xyzmh_ptmass(iJ2,j)

       rr2  = dx*dx + dy*dy + dz*dz + epsilon(rr2)

#ifdef FINVSQRT
       ddr  = finvsqrt(rr2)
#else
       ddr  = 1./sqrt(rr2)
#endif

       if (rr2 < (radkern*h_soft_sinksink)**2) then
          !
          ! if the sink particle is given a softening length, soften the
          ! force and potential if r < radkern*h_soft_sinksink
          !
          q2i    = rr2*hsoft21
          qi     = sqrt(q2i)
          call kernel_softening(q2i,qi,psoft,fsoft)  ! Note: psoft < 0

          ! acceleration of sink1 from sink2
          fterm = fsoft*hsoft21*ddr
          f1    = pmassj*fterm
          fxi   = fxi - dx*f1
          fyi   = fyi - dy*f1
          fzi   = fzi - dz*f1
          pterm = psoft*hsoft1
          phii  = phii + pmassj*pterm ! potential (spline-softened)
       else
          ! no softening on the sink-sink interaction
          dr3   = ddr*ddr*ddr

          ! acceleration of sink1 from sink2
          f1    = pmassj*dr3
          fxi   = fxi - dx*f1
          fyi   = fyi - dy*f1
          fzi   = fzi - dz*f1
          pterm = -ddr
          phii  = phii + pmassj*pterm    ! potential (GM/r)

          ! additional acceleration due to oblateness of sink particles j and i
          if (abs(J2j) > 0.) then
             shatj = unitvec(xyzmh_ptmass(ispinx:ispinz,j))
             rsinkj = xyzmh_ptmass(iReff,j)
             call get_geopot_force(dx,dy,dz,ddr,f1,rsinkj,J2j,shatj,fxi,fyi,fzi,phii)
          endif
          if (abs(J2i) > 0.) then
             shati = unitvec(xyzmh_ptmass(ispinx:ispinz,i))
             rsinki = xyzmh_ptmass(iReff,i)
             call get_geopot_force(dx,dy,dz,ddr,f1,rsinki,J2i,shati,fxi,fyi,fzi,phii,dsx,dsy,dsz)
          endif
       endif
       if (rr2 < r_merge2) then
          if (merge_ij(i)==0) then
             merge_n = merge_n + 1
             merge_ij(i) = j
          else
             ! if we have already identified a nearby sink, replace the tag with the nearest sink
             dx   = xi - xyzmh_ptmass(1,merge_ij(i))
             dy   = yi - xyzmh_ptmass(2,merge_ij(i))
             dz   = zi - xyzmh_ptmass(3,merge_ij(i))
             rr2j = dx*dx + dy*dy + dz*dz + epsilon(rr2j)
             if (rr2 < rr2j) merge_ij(i) = j
          endif
       endif
    enddo
    phitot = phitot + 0.5*pmassi*phii  ! total potential (G M_1 M_2/r)

    !
    !--apply external forces
    !
    if (iexternalforce > 0) then
       call externalforce(iexternalforce,xi,yi,zi,0.,ti,fextx,fexty,fextz,phiext,ii=-i)
       fxi = fxi + fextx
       fyi = fyi + fexty
       fzi = fzi + fextz
       phii   = phii + phiext
       phitot = phitot + phiext
    endif
    !
    !--self-contribution to the potential if sink-sink softening is used
    !  Note: we do NOT add this for sink-sink interactions because the
    !  positions are assumed to be UNCORRELATED, hence the self-contribution
    !  is not important. Other particles (e.g. gas) are assumed to have
    !  correlated positions, so the self-contribution is important
    !
    !pterm = 0.5*pmassi*pmassi*potensoft0*hsoft1
    !phii = phii + pterm
    !phitot = phitot + pterm
    !
    !--store sink-sink forces (only)
    !
    fxyz_ptmass(1,i) = fxyz_ptmass(1,i) + fxi
    fxyz_ptmass(2,i) = fxyz_ptmass(2,i) + fyi
    fxyz_ptmass(3,i) = fxyz_ptmass(3,i) + fzi
    fxyz_ptmass(4,i) = fxyz_ptmass(4,i) + phii
    dsdt_ptmass(1,i) = dsdt_ptmass(1,i) + pmassi*dsx
    dsdt_ptmass(2,i) = dsdt_ptmass(2,i) + pmassi*dsy
    dsdt_ptmass(3,i) = dsdt_ptmass(3,i) + pmassi*dsz
 enddo
 !$omp end parallel do

 !
 !--sink-sink timestep based on sqrt(phi)/accel
 !  minimum is taken over all sink particles
 !
 do i=1,nptmass
    fxi  = fxyz_ptmass(1,i)
    fyi  = fxyz_ptmass(2,i)
    fzi  = fxyz_ptmass(3,i)
    phii = fxyz_ptmass(4,i)
    f2   = fxi*fxi + fyi*fyi + fzi*fzi
    !print*,'phi = ',phii,' accel = ',sqrt(f2)
    !
    !--we use an additional tolerance here on the sink-sink timestep
    !  so that with the default C_force of ~0.25 we get a few
    !  hundred steps per orbit
    !
    if (f2 > 0. .and. nptmass > 1) then
       dtsinksink = min(dtsinksink,dtfacphi*sqrt(abs(phii)/f2))
    endif
 enddo

end subroutine get_accel_sink_sink

!----------------------------------------------------------------
!+
! get gradient correction of the force for FSI integrator (sink-gas)
!+
!----------------------------------------------------------------
subroutine get_gradf_sink_gas(nptmass,dt,xi,yi,zi,hi,xyzmh_ptmass,fxi,fyi,fzi, &
<<<<<<< HEAD
                             pmassi,fxyz_ptmass)
 use kernel,        only:kernel_softening,kernel_gradsoftening,radkern
 integer, intent(in)    :: nptmass
 real,    intent(in)    :: xi,yi,zi,hi,dt
 real,    intent(inout) :: fxi,fyi,fzi
 real,    intent(in)    :: xyzmh_ptmass(nsinkproperties,nptmass)
 real,    intent(in)    :: pmassi
 real,    intent(inout) :: fxyz_ptmass(4,nptmass)
 real    :: gtmpxi,gtmpyi,gtmpzi
 real    :: dx,dy,dz,rr2,ddr,dr3,g11,g12,g21,g22,pmassj
 real    :: dfx,dfy,dfz,drdotdf
 real    :: hsoft,hsoft1,hsoft21,q2i,qi,psoft,fsoft,gsoft,gpref
 integer :: j
=======
   pmassi,fxyz_ptmass,fsink_old)
 use kernel,        only:kernel_softening,kernel_grad_soft,radkern
 integer,           intent(in)    :: nptmass
 real,              intent(in)    :: xi,yi,zi,hi,dt
 real,              intent(inout) :: fxi,fyi,fzi
 real,              intent(in)    :: xyzmh_ptmass(nsinkproperties,nptmass)
 real,              intent(in)    :: pmassi
 real,              intent(inout) :: fxyz_ptmass(4,nptmass)
 real,              intent(in)    :: fsink_old(4,nptmass)
 real                             :: gtmpxi,gtmpyi,gtmpzi
 real                             :: dx,dy,dz,rr2,ddr,dr3,g11,g12,g21,g22,pmassj
 real                             :: dfx,dfy,dfz,drdotdf
 real                             :: hsoft,hsoft1,hsoft21,q2i,qi,psoft,fsoft,gsoft,gpref
 integer                          :: j
>>>>>>> 2912d0a0

 gtmpxi = 0.  ! use temporary summation variable
 gtmpyi = 0.  ! (better for round-off, plus we need this bit of
 gtmpzi = 0.

 do j=1,nptmass
    dx     = xi - xyzmh_ptmass(1,j)
    dy     = yi - xyzmh_ptmass(2,j)
    dz     = zi - xyzmh_ptmass(3,j)
    dfx    = fxi - fsink_old(1,j)
    dfy    = fyi - fsink_old(2,j)
    dfz    = fzi - fsink_old(3,j)
    pmassj = xyzmh_ptmass(4,j)
    hsoft  = xyzmh_ptmass(ihsoft,j)
    if (hsoft > 0.0) hsoft = max(hsoft,hi)
    if (pmassj < 0.0) cycle

    rr2     = dx*dx + dy*dy + dz*dz + epsilon(rr2)
    drdotdf = dx*dfx + dy*dfy + dz*dfz + epsilon(drdotdf)
    ddr     = 1./sqrt(rr2)
    if (rr2 < (radkern*hsoft)**2) then
       !
       ! if the sink particle is given a softening length, soften the
       ! force and potential if r < radkern*hsoft
       !
       hsoft1 = 1.0/hsoft
       hsoft21= hsoft1**2
       q2i    = rr2*hsoft21
       qi     = sqrt(q2i)
       call kernel_softening(q2i,qi,psoft,fsoft)

       gpref = ((dt**2)/24.)*hsoft21

       ! first grad term of gas due to point mass particle
       g11 = pmassj*fsoft*ddr

       ! first grad term of sink from gas
       g21 = pmassi*fsoft*ddr

       call kernel_grad_soft(q2i,qi,gsoft)

       dr3  = ddr*ddr*ddr

       ! Second grad term of gas due to point mass particle
       g12 = pmassj*gsoft*dr3*drdotdf

       ! Second grad term of sink from gas
       g22 = pmassi*gsoft*dr3*drdotdf

       gtmpxi = gtmpxi - gpref*(dfx*g11+dx*g12)
       gtmpyi = gtmpyi - gpref*(dfy*g11+dy*g12)
       gtmpzi = gtmpzi - gpref*(dfz*g11+dz*g12)


    else
       ! no softening on the sink-gas interaction
       dr3  = ddr*ddr*ddr

       gpref = ((dt**2)/24.)

       ! first grad term of gas due to point mass particle
       g11 = pmassj*dr3

       ! first grad term of sink from gas
       g21 = pmassi*dr3

       ! first grad term of gas due to point mass particle
       g12 = -3.*pmassj*dr3*ddr*ddr*drdotdf

       ! first grad term of sink from gas
       g22 = -3.*pmassi*dr3*ddr*ddr*drdotdf


       gtmpxi = gtmpxi - gpref*(dfx*g11+dx*g12)
       gtmpyi = gtmpyi - gpref*(dfy*g11+dy*g12)
       gtmpzi = gtmpzi - gpref*(dfz*g11+dz*g12)
    endif

    ! backreaction of gas onto sink
    fxyz_ptmass(1,j) = fxyz_ptmass(1,j) + gpref*(dfx*g21 + dx*g22)
    fxyz_ptmass(2,j) = fxyz_ptmass(2,j) + gpref*(dfy*g21 + dy*g22)
    fxyz_ptmass(3,j) = fxyz_ptmass(3,j) + gpref*(dfz*g21 + dz*g22)
 enddo
 !
 ! add temporary sums to existing force on gas particle
 !
 fxi = fxi + gtmpxi
 fyi = fyi + gtmpyi
 fzi = fzi + gtmpzi

end subroutine get_gradf_sink_gas

!----------------------------------------------------------------
!+
! get gradient correction of the force for FSI integrator (sink-gas)
!+
!----------------------------------------------------------------
<<<<<<< HEAD
subroutine get_gradf_sink_sink(nptmass,xyzmh_ptmass,fxyz_ptmass,dt,group_info)
 use kernel,         only:kernel_softening,kernel_gradsoftening,radkern
 integer,           intent(in)    :: nptmass
 real,              intent(in)    :: xyzmh_ptmass(nsinkproperties,nptmass)
 real,              intent(inout) :: fxyz_ptmass(4,nptmass)
 real,              intent(in)    :: dt
 integer, optional, intent(in)    :: group_info(:,:)
=======
subroutine get_gradf_sink_sink(nptmass,dt,xyzmh_ptmass,fxyz_ptmass,fsink_old)
 use kernel,         only:kernel_softening,kernel_grad_soft,radkern
 integer, intent(in)    :: nptmass
 real,    intent(in)    :: xyzmh_ptmass(nsinkproperties,nptmass)
 real,    intent(inout) :: fxyz_ptmass(4,nptmass)
 real,    intent(in)    :: fsink_old(4,nptmass)
 real,    intent(in)    :: dt
>>>>>>> 2912d0a0
 real    :: xi,yi,zi,pmassi,pmassj,fxi,fyi,fzi,gxi,gyi,gzi
 real    :: ddr,dx,dy,dz,dfx,dfy,dfz,drdotdf,rr2,dr3,g1,g2
 real    :: hsoft1,hsoft21,q2i,qi,psoft,fsoft,gsoft
 real    :: gpref
 integer :: i,j,k,l,start_id,end_id

 if (nptmass <= 1) return
 if (h_soft_sinksink > 0.) then
    hsoft1 = 1.0/h_soft_sinksink
    hsoft21= hsoft1**2
 else
    hsoft1 = 0.  ! to avoid compiler warnings
    hsoft21 = 0.
 endif
 !
 !--compute N^2 gradf on point mass particles due to each other
 !
 !$omp parallel do default(none) &
<<<<<<< HEAD
 !$omp shared(nptmass,xyzmh_ptmass,fxyz_ptmass,group_info) &
=======
 !$omp shared(nptmass,xyzmh_ptmass,fxyz_ptmass,fsink_old) &
>>>>>>> 2912d0a0
 !$omp shared(h_soft_sinksink,hsoft21,dt) &
 !$omp private(i,xi,yi,zi,pmassi,pmassj) &
 !$omp private(dx,dy,dz,dfx,dfy,dfz,drdotdf,rr2,ddr,dr3,g1,g2) &
 !$omp private(fxi,fyi,fzi,gxi,gyi,gzi,gpref) &
 !$omp private(q2i,qi,psoft,fsoft,gsoft)
 do k=1,nptmass
    if (present(group_info)) then
       start_id = group_info(igcum) + 1
       end_id   = group_info(igcum)
       i = group_info(igarg,k)
    else
       i = k
    endif
    xi     = xyzmh_ptmass(1,i)
    yi     = xyzmh_ptmass(2,i)
    zi     = xyzmh_ptmass(3,i)
    pmassi = xyzmh_ptmass(4,i)
    if (pmassi < 0.) cycle
    fxi    = fsink_old(1,i)
    fyi    = fsink_old(2,i)
    fzi    = fsink_old(3,i)
    gxi = 0.
    gyi = 0.
    gzi = 0.
    do l=1,nptmass
       if (present(group_info)) then
          j = group_info(igarg,l)
          if (j>=start_id .or. j<=end_id) cycle
       else
          j = l
       endif
       if (i==j) cycle
       dx     = xi - xyzmh_ptmass(1,j)
       dy     = yi - xyzmh_ptmass(2,j)
       dz     = zi - xyzmh_ptmass(3,j)
       dfx    = fxi - fsink_old(1,j)
       dfy    = fyi - fsink_old(2,j)
       dfz    = fzi - fsink_old(3,j)
       pmassj = xyzmh_ptmass(4,j)
       if (pmassj < 0.) cycle

       rr2  = dx*dx + dy*dy + dz*dz + epsilon(rr2)
       drdotdf = dx*dfx + dy*dfy + dz*dfz
       ddr  = 1./sqrt(rr2)

       gpref = pmassj*((dt**2)/24.)

       if (rr2 < (radkern*h_soft_sinksink)**2) then
          !
          ! if the sink particle is given a softening length, soften the
          ! force and potential if r < radkern*h_soft_sinksink
          !
          q2i    = rr2*hsoft21
          qi     = sqrt(q2i)
          call kernel_softening(q2i,qi,psoft,fsoft)  ! Note: psoft < 0


          ! gradf part 1 of sink1 from sink2
          g1    = fsoft*hsoft21*ddr

          call kernel_grad_soft(q2i,qi,gsoft)

          dr3   = ddr*ddr*ddr

          ! gradf part 2 of sink1 from sink2
          g2    = gsoft*hsoft21*dr3*drdotdf
          gxi   = gxi - gpref*(dfx*g1 + dx*g2)
          gyi   = gyi - gpref*(dfy*g1 + dy*g2)
          gzi   = gzi - gpref*(dfz*g1 + dz*g2)

       else
          ! no softening on the sink-sink interaction
          dr3   = ddr*ddr*ddr

          ! gradf part 1 of sink1 from sink2
          g1    = dr3
          ! gradf part 2 of sink1 from sink2
          g2    = -3.*dr3*ddr*ddr*drdotdf
          gxi   = gxi - gpref*(dfx*g1 + dx*g2)
          gyi   = gyi - gpref*(dfy*g1 + dy*g2)
          gzi   = gzi - gpref*(dfz*g1 + dz*g2)
       endif
    enddo
    !
    !--store sink-sink forces (only)
    !
    fxyz_ptmass(1,i) = fxyz_ptmass(1,i) + gxi
    fxyz_ptmass(2,i) = fxyz_ptmass(2,i) + gyi
    fxyz_ptmass(3,i) = fxyz_ptmass(3,i) + gzi
 enddo
!$omp end parallel do
end subroutine get_gradf_sink_sink
!----------------------------------------------------------------
!+
!  Update position of sink particles if they cross the periodic boundary
!+
!----------------------------------------------------------------
subroutine ptmass_boundary_crossing(nptmass,xyzmh_ptmass)
 use boundary,  only:cross_boundary
 use mpidomain, only:isperiodic
 integer, intent(in)    :: nptmass
 real,    intent(inout) :: xyzmh_ptmass(:,:)
 integer                :: i,ncross

 ncross = 0
 do i = 1,nptmass
    if (xyzmh_ptmass(4,i) > 0.) call cross_boundary(isperiodic,xyzmh_ptmass(:,i),ncross)
 enddo

end subroutine ptmass_boundary_crossing

!----------------------------------------------------------------
!+
!  predictor step for the point masses
!  (called from inside a parallel section)
!+
!----------------------------------------------------------------
subroutine ptmass_predictor(nptmass,dt,xyzmh_ptmass,vxyz_ptmass,fxyz_ptmass,dsdt_ptmass)
 integer, intent(in)    :: nptmass
 real,    intent(in)    :: dt
 real,    intent(inout) :: xyzmh_ptmass(nsinkproperties,nptmass)
 real,    intent(inout) :: vxyz_ptmass(3,nptmass)
 real,    intent(in)    :: fxyz_ptmass(4,nptmass),dsdt_ptmass(3,nptmass)
 real    :: vxhalfi,vyhalfi,vzhalfi
 integer :: i

 !$omp parallel do schedule(static) default(none) &
 !$omp shared(nptmass,dt,xyzmh_ptmass,vxyz_ptmass,fxyz_ptmass,dsdt_ptmass) &
 !$omp private(i,vxhalfi,vyhalfi,vzhalfi)
 do i=1,nptmass
    if (xyzmh_ptmass(4,i) > 0.) then
       vxhalfi = vxyz_ptmass(1,i) + 0.5*dt*fxyz_ptmass(1,i)
       vyhalfi = vxyz_ptmass(2,i) + 0.5*dt*fxyz_ptmass(2,i)
       vzhalfi = vxyz_ptmass(3,i) + 0.5*dt*fxyz_ptmass(3,i)
       xyzmh_ptmass(1,i) = xyzmh_ptmass(1,i) + dt*vxhalfi
       xyzmh_ptmass(2,i) = xyzmh_ptmass(2,i) + dt*vyhalfi
       xyzmh_ptmass(3,i) = xyzmh_ptmass(3,i) + dt*vzhalfi
       vxyz_ptmass(1,i) = vxhalfi
       vxyz_ptmass(2,i) = vyhalfi
       vxyz_ptmass(3,i) = vzhalfi
       xyzmh_ptmass(ispinx,i) = xyzmh_ptmass(ispinx,i) + 0.5*dt*dsdt_ptmass(1,i)
       xyzmh_ptmass(ispiny,i) = xyzmh_ptmass(ispiny,i) + 0.5*dt*dsdt_ptmass(2,i)
       xyzmh_ptmass(ispinz,i) = xyzmh_ptmass(ispinz,i) + 0.5*dt*dsdt_ptmass(3,i)
    endif
 enddo
 !$omp end parallel do

end subroutine ptmass_predictor

!----------------------------------------------------------------
!+
!  corrector step for the point masses
!  (called from inside a parallel section)
!+
!----------------------------------------------------------------
subroutine ptmass_corrector(nptmass,dt,vxyz_ptmass,fxyz_ptmass,xyzmh_ptmass,dsdt_ptmass,iexternalforce)
 use externalforces, only:update_vdependent_extforce_leapfrog,is_velocity_dependent
 integer, intent(in)    :: nptmass
 real,    intent(in)    :: dt
 real,    intent(inout) :: vxyz_ptmass(3,nptmass), xyzmh_ptmass(nsinkproperties,nptmass)
 real,    intent(in)    :: fxyz_ptmass(4,nptmass)
 real,    intent(in)    :: dsdt_ptmass(3,nptmass)
 integer, intent(in)    :: iexternalforce
 real :: vxhalfi,vyhalfi,vzhalfi
 real :: fxi,fyi,fzi,fextv(3)
 integer :: i

 !
 ! handle special case of velocity-dependent external forces
 ! in the leapfrog integrator
 !
 if (is_velocity_dependent(iexternalforce)) then
    !$omp parallel do schedule(static) default(none) &
    !$omp shared(vxyz_ptmass,fxyz_ptmass,xyzmh_ptmass,dsdt_ptmass,dt,nptmass,iexternalforce) &
    !$omp private(vxhalfi,vyhalfi,vzhalfi,fxi,fyi,fzi,fextv) &
    !$omp private(i)
    do i=1,nptmass
       if (xyzmh_ptmass(4,i) > 0.) then
          vxhalfi = vxyz_ptmass(1,i)
          vyhalfi = vxyz_ptmass(2,i)
          vzhalfi = vxyz_ptmass(3,i)
          fxi = fxyz_ptmass(1,i)
          fyi = fxyz_ptmass(2,i)
          fzi = fxyz_ptmass(3,i)
          call update_vdependent_extforce_leapfrog(iexternalforce,&
               vxhalfi,vyhalfi,vzhalfi,fxi,fyi,fzi,fextv,dt,&
               xyzmh_ptmass(1,i),xyzmh_ptmass(2,i),xyzmh_ptmass(3,i))
          fxi = fxi + fextv(1)
          fyi = fyi + fextv(2)
          fzi = fzi + fextv(3)
          vxyz_ptmass(1,i) = vxhalfi + 0.5*dt*fxi
          vxyz_ptmass(2,i) = vyhalfi + 0.5*dt*fyi
          vxyz_ptmass(3,i) = vzhalfi + 0.5*dt*fzi
          xyzmh_ptmass(ispinx,i) = xyzmh_ptmass(ispinx,i) + 0.5*dt*dsdt_ptmass(1,i)
          xyzmh_ptmass(ispiny,i) = xyzmh_ptmass(ispiny,i) + 0.5*dt*dsdt_ptmass(2,i)
          xyzmh_ptmass(ispinz,i) = xyzmh_ptmass(ispinz,i) + 0.5*dt*dsdt_ptmass(3,i)
       endif
    enddo
    !$omp end parallel do
 else
    !$omp parallel do schedule(static) default(none) &
    !$omp shared(xyzmh_ptmass,vxyz_ptmass,fxyz_ptmass,dsdt_ptmass,dt,nptmass) &
    !$omp private(i)
    do i=1,nptmass
       if (xyzmh_ptmass(4,i) > 0.) then
          vxyz_ptmass(1,i) = vxyz_ptmass(1,i) + 0.5*dt*fxyz_ptmass(1,i)
          vxyz_ptmass(2,i) = vxyz_ptmass(2,i) + 0.5*dt*fxyz_ptmass(2,i)
          vxyz_ptmass(3,i) = vxyz_ptmass(3,i) + 0.5*dt*fxyz_ptmass(3,i)
          xyzmh_ptmass(ispinx,i) = xyzmh_ptmass(ispinx,i) + 0.5*dt*dsdt_ptmass(1,i)
          xyzmh_ptmass(ispiny,i) = xyzmh_ptmass(ispiny,i) + 0.5*dt*dsdt_ptmass(2,i)
          xyzmh_ptmass(ispinz,i) = xyzmh_ptmass(ispinz,i) + 0.5*dt*dsdt_ptmass(3,i)
       endif
    enddo
    !$omp end parallel do
 endif

end subroutine ptmass_corrector

!----------------------------------------------------------------
!+
!  Determines if particle pairs are obscured by a sink particle; if
!  so, then they should not contribute to one another's properties
!  (except for gravity)
!  The input to this function assumes particle i is at 0,0,0.
!
!  The first version is implemented in sphNG, and the second method
!  takes the size of the sink particle in to account to determine if
!  it is obscuring the particle.  This is done by finding point c and
!  determining if it is within the accretion radius of the sink.
!  Point c is the point along ij that is closest to the sink particle
!  (therefore line{cs} \perpto line{ij}).
!  Tests shows that sphNG version is more stable than the geometrical
!  version, which is more stable than nothing.
!+
!----------------------------------------------------------------
logical function ptmass_not_obscured(xj,yj,zj,xsink,ysink,zsink,r_sink)
 real, intent(in) :: xj,yj,zj,xsink,ysink,zsink,r_sink
 real             :: xc,yc,zc
 real             :: sep1_ij,sep_ic,sep2_cs
 !
 !  sphNG method
 ptmass_not_obscured = .false.                            ! == add_contribution from force.F90
 return
 !
 !  Full geometrical method
 sep1_ij = 1.0/sqrt(xj*xj + yj*yj + zj*zj)                ! 1.0/separation between i & j
 sep_ic  = (xj*xsink + yj*ysink + zj*zsink )*sep1_ij      ! separation between i & c = cos(a)*sep_is, where cos(a) = (ij*isink)/(|ij||isink|)
 xc      = xj*sep1_ij * sep_ic                            ! x-coordinate of point c
 yc      = yj*sep1_ij * sep_ic                            ! y-coordinate of point c
 zc      = zj*sep1_ij * sep_ic                            ! z-coordinate of point c
 sep2_cs = (xc-xsink)**2 + (yc-ysink)**2 + (zc-zsink)**2  ! separation^2 between c & sink
 if (sep2_cs < r_sink*r_sink ) then                       ! determine if the closest point along ij is within twice the sink radius
    ptmass_not_obscured = .false.
 else
    ptmass_not_obscured = .true.
 endif
 !
end function ptmass_not_obscured
!----------------------------------------------------------------
!+
!  accrete particles onto point masses
!+
!----------------------------------------------------------------
!----------------------------------------------------------------
! Routine updated by CJN 12/06/11
! and again by CJN on 30/03/14
! and again by JHW on 09/12/14
!
! Also should include a thermal energy component of sinks for
! calculating conserved quantities - otherwise accreted particle
! energy is thrown away.
!
! Now includes check to ensure that the particle is actually bound
! to the point mass and not just passing through its neighbourhood:
!      (a) specific angular momentum of particle must be less than that
!          required for it to form a circular orbit at hacc
!      (b) particle must be bound
!      (c) particle must be more bound to current point mass than any other
! Since the order of accretion should not matter, the sink's original
! characteristics will be used in the checks.  However, the most updated
! values will be used to update the sink's characteristics since the order
! in which particles is added is irrelevant.
!----------------------------------------------------------------
subroutine ptmass_accrete(is,nptmass,xi,yi,zi,hi,vxi,vyi,vzi,fxi,fyi,fzi, &
                          itypei,pmassi,xyzmh_ptmass,vxyz_ptmass,accreted, &
                          dptmass,time,facc,nbinmax,ibin_wakei,nfaili)

!$ use omputils, only:ipart_omp_lock
 use part,       only: ihacc
 use kernel,     only: radkern2
 use io,         only: iprint,iverbose,fatal
 use io_summary, only: iosum_ptmass,maxisink,print_acc
 integer,           intent(in)    :: is,nptmass,itypei
 real,              intent(in)    :: xi,yi,zi,pmassi,vxi,vyi,vzi,fxi,fyi,fzi,time,facc
 real,              intent(inout) :: hi
 real,              intent(in)    :: xyzmh_ptmass(nsinkproperties,nptmass)
 real,              intent(in)    :: vxyz_ptmass(3,nptmass)
 logical,           intent(out)   :: accreted
 real,              intent(inout) :: dptmass(:,:)
 integer(kind=1),   intent(in)    :: nbinmax
 integer(kind=1),   intent(inout) :: ibin_wakei
 integer, optional, intent(out)   :: nfaili
 integer            :: i,ifail
 real               :: dx,dy,dz,r2,dvx,dvy,dvz,v2,hacc
 logical, parameter :: iofailreason=.false.
 integer            :: j
 real               :: mpt,drdv,angmom2,angmomh2,epart,dxj,dyj,dzj,dvxj,dvyj,dvzj,rj2,vj2,epartj
 logical            :: mostbound

 accreted = .false.
 ifail    = 0
 !
 ! Verify particle is 'accretable'
 if (.not. is_accretable(itypei) ) then
    if (present(nfaili)) nfaili = 5
    if (iverbose >= 1 .and. iofailreason) &
       write(iprint,"(/,a)") 'ptmass_accrete: FAILED: particle is not an accretable type'
    return
 endif
 !
 sinkloop : do i=is,nptmass
    hacc = xyzmh_ptmass(ihacc,i)
    mpt  = xyzmh_ptmass(4,i)
    if (mpt < 0.) cycle
    dx = xi - xyzmh_ptmass(1,i)
    dy = yi - xyzmh_ptmass(2,i)
    dz = zi - xyzmh_ptmass(3,i)
    r2 = dx*dx + dy*dy + dz*dz
    dvx = vxi - vxyz_ptmass(1,i)
    dvy = vyi - vxyz_ptmass(2,i)
    dvz = vzi - vxyz_ptmass(3,i)
    v2 = dvx*dvx + dvy*dvy + dvz*dvz
!
!  See if particle passes conditions to be accreted
!
    if (r2 < (facc*hacc)**2) then
       ! accrete indiscriminately
       accreted = .true.
       ifail    = -1
    elseif (r2 < hacc**2) then
       ibin_wakei = nbinmax
       drdv = dx*dvx + dy*dvy + dz*dvz
       ! compare specific angular momentum
       angmom2  = r2*v2 - drdv*drdv
       angmomh2 = mpt*hacc
       if (angmom2 < angmomh2) then
          ! check if bound
          epart = 0.5*v2 - mpt/sqrt(r2)
          if (epart < 0.) then
             ! check to ensure it is most bound to this particle
             mostbound = .true.
             j = 1
             do while (mostbound .and. j <= nptmass)
                if (j /= i) then
                   dxj    = xi - xyzmh_ptmass(1,j)
                   dyj    = yi - xyzmh_ptmass(2,j)
                   dzj    = zi - xyzmh_ptmass(3,j)
                   rj2    = dxj*dxj + dyj*dyj + dzj*dzj
                   dvxj   = vxi - vxyz_ptmass(1,j)
                   dvyj   = vyi - vxyz_ptmass(2,j)
                   dvzj   = vzi - vxyz_ptmass(3,j)
                   vj2    = dvxj*dvxj + dvyj*dvyj + dvzj*dvzj
                   epartj = 0.5*vj2 - xyzmh_ptmass(4,j)/sqrt(rj2)
                   if (epartj < epart) mostbound = .false.
                endif
                j = j + 1
             enddo
             if ( mostbound ) then
                accreted = .true.
                ifail = -2
             else
                ifail = 4
             endif
          else
             ifail = 3
          endif
       else
          ifail = 2
       endif
    else
       ifail = 1
       if (r2 < radkern2*hi*hi) ibin_wakei = nbinmax
    endif
    if (iverbose >= 1 .and. iofailreason) then
       !--Forced off since output will be unreasonably large
       select case(ifail)
       case(4)
          write(iprint,"(/,a)") 'ptmass_accrete: FAILED: particle is not most bound to this sink'
       case(3)
          write(iprint,"(/,a,Es9.2)") 'ptmass_accrete: FAILED: particle is not bound: e = ',epart
       case(2)
          write(iprint,"(/,a,Es9.2,a,Es9.2)") 'ptmass_accrete: FAILED: angular momentum is too large: ' &
                                              ,angmom2,' > ',angmomh2
       case(1)
          write(iprint,"(/,a)") 'ptmass_accrete: FAILED: r2 > hacc**2'
       case(-1)
          write(iprint,"(/,a)") 'ptmass_accrete: PASSED indiscriminately: particle will be accreted'
       case(-2)
          write(iprint,"(/,a)") 'ptmass_accrete: PASSED: particle will be accreted'
       case default
          write(iprint,"(/,a)") 'ptmass_accrete: FAILED: unknown reason'
       end select
    endif
    if (present(nfaili)) nfaili = ifail
!
! if accreted==true, then checks all passed => accrete particle
!
    if ( accreted ) then
!$     call omp_set_lock(ipart_omp_lock(i))

! Set new position for the sink particles
       dptmass(idxmsi,i) = dptmass(idxmsi,i) + xi*pmassi
       dptmass(idymsi,i) = dptmass(idymsi,i) + yi*pmassi
       dptmass(idzmsi,i) = dptmass(idzmsi,i) + zi*pmassi

! Set new mass and increment accreted mass
       dptmass(idmsi,i) = dptmass(idmsi,i) + pmassi

! Set new spin angular momentum; this component is the angular momentum
! of the accreted particles about the origin
       dptmass(idspinxsi,i) = dptmass(idspinxsi,i) + pmassi*(yi*vzi - zi*vyi)
       dptmass(idspinysi,i) = dptmass(idspinysi,i) + pmassi*(zi*vxi - xi*vzi)
       dptmass(idspinzsi,i) = dptmass(idspinzsi,i) + pmassi*(xi*vyi - yi*vxi)

! Set new velocities for the sink particles
       dptmass(idvxmsi,i) = dptmass(idvxmsi,i) + vxi*pmassi
       dptmass(idvymsi,i) = dptmass(idvymsi,i) + vyi*pmassi
       dptmass(idvzmsi,i) = dptmass(idvzmsi,i) + vzi*pmassi

! Set new accelerations for the sink particles
       dptmass(idfxmsi,i) = dptmass(idfxmsi,i) + fxi*pmassi
       dptmass(idfymsi,i) = dptmass(idfymsi,i) + fyi*pmassi
       dptmass(idfzmsi,i) = dptmass(idfzmsi,i) + fzi*pmassi

! Track values for summary
       print_acc = .true.
       if (nptmass > maxisink) then
          iosum_ptmass(1,1) = iosum_ptmass(1,1) + 1
          if (ifail == -1) iosum_ptmass(2,1) = iosum_ptmass(2,1) + 1
       else
          iosum_ptmass(1,i) = iosum_ptmass(1,i) + 1
          if (ifail == -1) iosum_ptmass(2,i) = iosum_ptmass(2,i) + 1
       endif

!$     call omp_unset_lock(ipart_omp_lock(i))
       hi = -abs(hi)

! avoid possibility that two sink particles try to accrete the same gas particle by exiting the loop
       exit sinkloop
    endif
 enddo sinkloop

end subroutine ptmass_accrete

!-----------------------------------------------------------------------
!+
!  Update ptmass position, spin, velocity, acceleration, and mass
!  of sink particles once all particles are accreted
!  Regarding Spin Angular Momentum, S:
!  If calculated serially, then for particle i,
!  S = S + (m_i M_sink)/(M_sink+m_i) [(r_i-r_sink) x (v_i-v_sink)]
!  This assumes that the sink properties will be updated before the next
!  accretion event
!  To be compatible with parallel construction, this is equivalent to
!  S = S + sum_i (L_i) + L_{sink,before all accretion} - L_{sink, after all accretion}
!  where the angular momenta are calculated about the origin, x=y=z=0.
!  The latter is used; sum_i (L_i) is calculated in ptmass_accrete, and
!  two angular momentum terms are calculated here.
!+
!-----------------------------------------------------------------------
subroutine update_ptmass(dptmass,xyzmh_ptmass,vxyz_ptmass,fxyz_ptmass,nptmass)
 real,    intent(in)    :: dptmass(:,:)
 real,    intent(inout) :: xyzmh_ptmass(:,:)
 real,    intent(inout) :: vxyz_ptmass(:,:)
 real,    intent(inout) :: fxyz_ptmass(:,:)
 integer, intent(in)    :: nptmass

 real                   :: newptmass(nptmass),newptmass1(nptmass)

 ! Add angular momentum of sink particle using old properties (taken about the origin)
 xyzmh_ptmass(ispinx,1:nptmass) =xyzmh_ptmass(ispinx,1:nptmass)+xyzmh_ptmass(4,1:nptmass) &
                                *(xyzmh_ptmass(2,1:nptmass)*vxyz_ptmass(3,1:nptmass)      &
                                - xyzmh_ptmass(3,1:nptmass)*vxyz_ptmass(2,1:nptmass))
 xyzmh_ptmass(ispiny,1:nptmass) =xyzmh_ptmass(ispiny,1:nptmass)+xyzmh_ptmass(4,1:nptmass) &
                                *(xyzmh_ptmass(3,1:nptmass)*vxyz_ptmass(1,1:nptmass)      &
                                - xyzmh_ptmass(1,1:nptmass)*vxyz_ptmass(3,1:nptmass))
 xyzmh_ptmass(ispinz,1:nptmass) =xyzmh_ptmass(ispinz,1:nptmass)+xyzmh_ptmass(4,1:nptmass) &
                                *(xyzmh_ptmass(1,1:nptmass)*vxyz_ptmass(2,1:nptmass)      &
                                - xyzmh_ptmass(2,1:nptmass)*vxyz_ptmass(1,1:nptmass))
 ! Calculate new masses
 newptmass(1:nptmass)           =xyzmh_ptmass(4,1:nptmass)+dptmass(idmsi,1:nptmass)
 newptmass1(1:nptmass)          =1./newptmass(1:nptmass)
 ! Update position and accreted mass
 xyzmh_ptmass(1,1:nptmass)      =(dptmass(idxmsi,1:nptmass)+xyzmh_ptmass(1,1:nptmass)*xyzmh_ptmass(4,1:nptmass))*newptmass1
 xyzmh_ptmass(2,1:nptmass)      =(dptmass(idymsi,1:nptmass)+xyzmh_ptmass(2,1:nptmass)*xyzmh_ptmass(4,1:nptmass))*newptmass1
 xyzmh_ptmass(3,1:nptmass)      =(dptmass(idzmsi,1:nptmass)+xyzmh_ptmass(3,1:nptmass)*xyzmh_ptmass(4,1:nptmass))*newptmass1
 xyzmh_ptmass(imacc, 1:nptmass) = xyzmh_ptmass(imacc,1:nptmass)+dptmass(idmsi,    1:nptmass)
 ! Add angular momentum contribution from the gas particles
 xyzmh_ptmass(ispinx,1:nptmass) =xyzmh_ptmass(ispinx,1:nptmass)+dptmass(idspinxsi,1:nptmass)
 xyzmh_ptmass(ispiny,1:nptmass) =xyzmh_ptmass(ispiny,1:nptmass)+dptmass(idspinysi,1:nptmass)
 xyzmh_ptmass(ispinz,1:nptmass) =xyzmh_ptmass(ispinz,1:nptmass)+dptmass(idspinzsi,1:nptmass)
 ! Update velocity, force, and final mass
 vxyz_ptmass(1,1:nptmass)       =(dptmass(idvxmsi,1:nptmass)+vxyz_ptmass(1,1:nptmass)*xyzmh_ptmass(4,1:nptmass))*newptmass1
 vxyz_ptmass(2,1:nptmass)       =(dptmass(idvymsi,1:nptmass)+vxyz_ptmass(2,1:nptmass)*xyzmh_ptmass(4,1:nptmass))*newptmass1
 vxyz_ptmass(3,1:nptmass)       =(dptmass(idvzmsi,1:nptmass)+vxyz_ptmass(3,1:nptmass)*xyzmh_ptmass(4,1:nptmass))*newptmass1
 fxyz_ptmass(1,1:nptmass)       =(dptmass(idfxmsi,1:nptmass)+fxyz_ptmass(1,1:nptmass)*xyzmh_ptmass(4,1:nptmass))*newptmass1
 fxyz_ptmass(2,1:nptmass)       =(dptmass(idfymsi,1:nptmass)+fxyz_ptmass(2,1:nptmass)*xyzmh_ptmass(4,1:nptmass))*newptmass1
 fxyz_ptmass(3,1:nptmass)       =(dptmass(idfzmsi,1:nptmass)+fxyz_ptmass(3,1:nptmass)*xyzmh_ptmass(4,1:nptmass))*newptmass1
 xyzmh_ptmass(4,1:nptmass)      =newptmass(1:nptmass)
 ! Subtract angular momentum of sink particle using new properties (taken about the origin)
 xyzmh_ptmass(ispinx,1:nptmass) =xyzmh_ptmass(ispinx,1:nptmass)-xyzmh_ptmass(4,1:nptmass) &
                                *(xyzmh_ptmass(2,1:nptmass)*vxyz_ptmass(3,1:nptmass)      &
                                - xyzmh_ptmass(3,1:nptmass)*vxyz_ptmass(2,1:nptmass))
 xyzmh_ptmass(ispiny,1:nptmass) =xyzmh_ptmass(ispiny,1:nptmass)-xyzmh_ptmass(4,1:nptmass) &
                                *(xyzmh_ptmass(3,1:nptmass)*vxyz_ptmass(1,1:nptmass)      &
                                - xyzmh_ptmass(1,1:nptmass)*vxyz_ptmass(3,1:nptmass))
 xyzmh_ptmass(ispinz,1:nptmass) =xyzmh_ptmass(ispinz,1:nptmass)-xyzmh_ptmass(4,1:nptmass) &
                                *(xyzmh_ptmass(1,1:nptmass)*vxyz_ptmass(2,1:nptmass)      &
                                - xyzmh_ptmass(2,1:nptmass)*vxyz_ptmass(1,1:nptmass))

end subroutine update_ptmass

!-------------------------------------------------------------------------
!+
! Subroutine to automatically create and insert a sink particle
! once certain conditions are met
!
! Conditions are given in section 2.2.2 of BBP95 and in the Phantom paper
!+
!-------------------------------------------------------------------------
subroutine ptmass_create(nptmass,npart,itest,xyzh,vxyzu,fxyzu,fext,divcurlv,poten,&
                         massoftype,xyzmh_ptmass,vxyz_ptmass,fxyz_ptmass,time)
 use part,   only:ihacc,ihsoft,igas,iamtype,get_partinfo,iphase,iactive,maxphase,rhoh, &
                  ispinx,ispiny,ispinz,fxyz_ptmass_sinksink,eos_vars,igasP,igamma
 use dim,    only:maxp,maxneigh,maxvxyzu,maxptmass,ind_timesteps
 use kdtree, only:getneigh
 use kernel, only:kernel_softening,radkern
 use io,     only:id,iprint,fatal,iverbose,nprocs
#ifdef PERIODIC
 use boundary, only:dxbound,dybound,dzbound
#endif
 use part,     only:ibin,ibin_wake
 use linklist, only:getneigh_pos,ifirstincell,listneigh=>listneigh_global
 use eos,           only:gamma
 use eos_barotropic,only:gamma_barotropic
 use eos_piecewise, only:gamma_pwp
 use options,  only:ieos
 use units,    only:unit_density
 use io_summary, only:summary_variable_rhomax,summary_ptmass_fail, &
                      inosink_notgas,inosink_divv,inosink_h,inosink_active, &
                      inosink_therm,inosink_grav,inosink_Etot,inosink_poten,inosink_max
 use mpiutils, only:reduceall_mpi,bcast_mpi,reduceloc_mpi
 integer,         intent(inout) :: nptmass
 integer,         intent(in)    :: npart,itest
 real,            intent(inout) :: xyzh(:,:)
 real,            intent(in)    :: vxyzu(:,:),fxyzu(:,:),fext(:,:),massoftype(:)
 real(4),         intent(in)    :: divcurlv(:,:),poten(:)
 real,            intent(inout) :: xyzmh_ptmass(:,:)
 real,            intent(inout) :: vxyz_ptmass(:,:),fxyz_ptmass(:,:)
 real,            intent(in)    :: time
 integer(kind=1)    :: iphasei,ibin_wakei,ibin_itest
 integer            :: nneigh
 integer, parameter :: maxcache      = 12000
 integer, parameter :: nneigh_thresh = 1024 ! approximate epot if neigh>neigh_thresh; (-ve for off)
 real, save :: xyzcache(maxcache,3)
 real    :: dptmass(ndptmass,nptmass+1)
 real    :: xi,yi,zi,hi,hi1,hi21,xj,yj,zj,hj1,hj21,xk,yk,zk,hk1
 real    :: rij2,rik2,rjk2,dx,dy,dz
 real    :: vxi,vyi,vzi,dv2,dvx,dvy,dvz,rhomax
 real    :: alpha_grav,alphabeta_grav,radxy2,radxz2,radyz2
 real    :: etot,epot,ekin,etherm,erot,erotx,eroty,erotz
 real    :: rcrossvx,rcrossvy,rcrossvz,fxj,fyj,fzj
 real    :: pmassi,pmassj,pmassk,rhoj
 real    :: q2i,qi,psofti,psoftj,psoftk,fsoft,epot_mass,epot_rad,pmassgas1
 real    :: hcheck,hcheck2,f_acc_local
 real(4) :: divvi,potenj_min,poteni
 integer :: ifail,nacc,j,k,n,nk,itype,itypej,itypek,ifail_array(inosink_max),id_rhomax,nneigh_act
 logical :: accreted,iactivej,isgasj,isdustj,calc_exact_epot,ForceCreation

 ifail       = 0
 ifail_array = 0
 poteni      = 0._4
 potenj_min  = huge(poteni)
!
! find the location of the maximum density across
! all MPI threads
!
 rhomax = 0.
 if (itest > 0 .and. itest <= npart) then
    iphasei = iphase(itest)
    itype   = iamtype(iphasei)
    rhomax  = rhoh(xyzh(4,itest),massoftype(itype))
 endif
 call reduceloc_mpi('max',rhomax,id_rhomax)
 ForceCreation = (f_crit_override > 0. .and. rhomax > f_crit_override*rho_crit)
!
! get properties of particle on the thread
! where it belongs
!
 if (id == id_rhomax) then
    if (itest < 0 .or. itest > npart) call fatal('ptmass','index out of range testing for sink creation')
    if (ForceCreation) then
       write(iprint,"(/,1x,a,2(Es18.6,a))") 'ptmass_create: WARNING! rhomax = ',rhomax*unit_density,' > ', &
                                             f_crit_override*rho_crit_cgs,' = f_crit_override*rho_crit  (cgs units)'
       write(iprint,"(/,1x,a)")             'ptmass_create: WARNING! Forcing sink formation despite tests not passing!'
    endif
    xi = xyzh(1,itest)
    yi = xyzh(2,itest)
    zi = xyzh(3,itest)
    hi = xyzh(4,itest)
    vxi = vxyzu(1,itest)
    vyi = vxyzu(2,itest)
    vzi = vxyzu(3,itest)
    iphasei = iphase(itest)
    divvi = divcurlv(1,itest)
    if (ind_timesteps) ibin_itest = ibin(itest)
    if (gravity) poteni = poten(itest)
 endif
!
! broadcast properties of the particle being tested to all threads
!
 call bcast_mpi(xi,id_rhomax)
 call bcast_mpi(yi,id_rhomax)
 call bcast_mpi(zi,id_rhomax)
 call bcast_mpi(hi,id_rhomax)
 call bcast_mpi(vxi,id_rhomax)
 call bcast_mpi(vyi,id_rhomax)
 call bcast_mpi(vzi,id_rhomax)
 call bcast_mpi(iphasei,id_rhomax)
 call bcast_mpi(divvi,id_rhomax)
 if (ind_timesteps) call bcast_mpi(ibin_itest,id_rhomax)
 if (gravity) call bcast_mpi(poteni,id_rhomax)
 !
 ! determine radius in which to check the criteria
 !
 hcheck      = radkern*hi               ! = h_acc in previous versions of Phantom; current method is faster
 f_acc_local = max(f_acc,hcheck/h_acc)  ! = 1.0   in previous versions of Phantom; current method is faster
 hcheck2     = hcheck*hcheck
 !
 ! initialise variables
 !
 hi1  = 1.0/hi
 hi21 = hi1**2
 if (maxphase==maxp) then
    itype = iamtype(iphasei)
 else
    itype = igas
 endif
 pmassi = massoftype(itype)
 pmassj = massoftype(igas)
 pmassk = pmassj
 itypej = igas
 itypek = igas
 iactivej = .true.
 pmassgas1 = 1.0/pmassj

 if (id==id_rhomax) call summary_variable_rhomax(itest,rhoh(hi,pmassi)*real(unit_density),iprint,nptmass)

 if (iverbose >= 1 .and. id==id_rhomax) &
    write(iprint,"(a,i10,a,i2,a)",advance='no') &
     ' ptmass_create: Testing particle i=',itest,' on thread ',id,' for ptmass creation...'

 ! CHECK 0: make sure particle is a gas particle (sanity check, should be unnecessary)
 if (.not. is_accretable(itype)) then
    if (iverbose >= 1) write(iprint,"(/,1x,a)") 'ptmass_create: FAILED because not a gas particle'
    call summary_ptmass_fail(inosink_notgas)
    if (.not. record_created) return
    ifail_array(inosink_notgas) = 1
 endif

 ! CHECK 1: divv < 0
 if (divvi > 0._4) then
    if (iverbose >= 1) write(iprint,"(/,1x,a)") 'ptmass_create: FAILED because div v > 0'
    call summary_ptmass_fail(inosink_divv)
    if (.not. record_created .and. .not.ForceCreation) return
    ifail_array(inosink_divv) = 1
 endif

 ! CHECK 2: 2h < h_acc
 if (hi > 0.5*h_acc) then
    if (iverbose >= 1) write(iprint,"(/,1x,2(a,es10.3),a)") 'ptmass_create: FAILED because 2h > h_acc (',2*hi,' > ',h_acc,')'
    call summary_ptmass_fail(inosink_h)
    if (.not. record_created) return
    ifail_array(inosink_h) = 1
 endif

 ekin   = 0.
 epot   = -epsilon(epot)
 etherm = 0.
 erot   = 0.
 erotx  = 0.
 eroty  = 0.
 erotz  = 0.
 epot_mass  = 0.
 epot_rad   = 0.
 nneigh_act = 0

 ! CHECK 3: all neighbours are all active ( & perform math for checks 4-6)
 ! find neighbours within the checking radius of hcheck
 call getneigh_pos((/xi,yi,zi/),0.,hcheck,3,listneigh,nneigh,xyzh,xyzcache,maxcache,ifirstincell)
 ! determine if we should approximate epot
 calc_exact_epot = .true.
 if ((nneigh_thresh > 0 .and. nneigh > nneigh_thresh) .or. (nprocs > 1)) calc_exact_epot = .false.
!$omp parallel default(none) &
!$omp shared(nprocs) &
!$omp shared(maxp,maxphase) &
!$omp shared(nneigh,listneigh,xyzh,xyzcache,vxyzu,massoftype,iphase,pmassgas1,calc_exact_epot,hcheck2,eos_vars) &
!$omp shared(itest,id,id_rhomax,ifail,xi,yi,zi,hi,vxi,vyi,vzi,hi1,hi21,itype,pmassi,ieos,gamma,poten) &
#ifdef PERIODIC
!$omp shared(dxbound,dybound,dzbound) &
#endif
!$omp shared(ibin_wake,ibin_itest) &
!$omp private(n,j,xj,yj,zj,hj1,hj21,psoftj,rij2,nk,k,xk,yk,zk,hk1,psoftk,rjk2,psofti,rik2) &
!$omp private(dx,dy,dz,dvx,dvy,dvz,dv2,isgasj,isdustj) &
!$omp private(rhoj,q2i,qi,fsoft,rcrossvx,rcrossvy,rcrossvz,radxy2,radyz2,radxz2) &
!$omp firstprivate(pmassj,pmassk,itypej,iactivej,itypek) &
!$omp reduction(+:nneigh_act,ekin,erotx,eroty,erotz,etherm,epot,epot_mass,epot_rad) &
!$omp reduction(min:potenj_min)
!$omp do
 over_neigh: do n=1,nneigh
    j = listneigh(n)
    !
    ! get mass and particle type to immediately determine if active and accretable
    if (maxphase==maxp) then
       call get_partinfo(iphase(j),iactivej,isgasj,isdustj,itypej)
       pmassj = massoftype(itypej)
       if (.not. is_accretable(itypej) ) cycle over_neigh ! Verify particle is 'accretable'
    endif

    if (n <= maxcache) then
       xj = xyzcache(n,1)
       yj = xyzcache(n,2)
       zj = xyzcache(n,3)
    else
       xj = xyzh(1,j)
       yj = xyzh(2,j)
       zj = xyzh(3,j)
    endif
    dx = xi - xj
    dy = yi - yj
    dz = zi - zj
#ifdef PERIODIC
    if (abs(dx) > 0.5*dxbound) dx = dx - dxbound*SIGN(1.0,dx)
    if (abs(dy) > 0.5*dybound) dy = dy - dybound*SIGN(1.0,dy)
    if (abs(dz) > 0.5*dzbound) dz = dz - dzbound*SIGN(1.0,dz)
#endif
    rij2 = dx*dx + dy*dy + dz*dz
    if (rij2 < hcheck2) then

       if (ind_timesteps) then
          ibin_wake(j) = max(ibin_wake(j),ibin_itest)
          if (.not.iactivej .or. ifail==inosink_active) then
             ifail = inosink_active
             cycle over_neigh
          endif
       endif

       nneigh_act = nneigh_act + 1

       dvx = vxi - vxyzu(1,j)
       dvy = vyi - vxyzu(2,j)
       dvz = vzi - vxyzu(3,j)

       hj1  = 1.0/xyzh(4,j)
       hj21 = hj1**2

       ! kinetic energy
       dv2  = dvx*dvx + dvy*dvy + dvz*dvz
       ekin = ekin + pmassj*dv2

       ! rotational energies around each axis
       rcrossvx = (dy*dvz - dz*dvy)
       rcrossvy = (dz*dvx - dx*dvz)
       rcrossvz = (dx*dvy - dy*dvx)

       radxy2 = dx*dx + dy*dy
       radyz2 = dy*dy + dz*dz
       radxz2 = dx*dx + dz*dz

       if (radyz2 > 0.) erotx = erotx + pmassj*rcrossvx*rcrossvx/radyz2
       if (radxz2 > 0.) eroty = eroty + pmassj*rcrossvy*rcrossvy/radxz2
       if (radxy2 > 0.) erotz = erotz + pmassj*rcrossvz*rcrossvz/radxy2

       ! thermal energy (for gas only)
       if (itypej==igas) then
          rhoj = rhoh(xyzh(4,j),pmassj)
          if (maxvxyzu >= 4) then
             etherm = etherm + pmassj*vxyzu(4,j)
          else
             if (ieos==2 .and. gamma > 1.001) then
                etherm = etherm + pmassj*(eos_vars(igasP,j)/rhoj)/(gamma - 1.)
             elseif (ieos==5 .and. gamma > 1.001) then
                etherm = etherm + pmassj*(eos_vars(igasP,j)/rhoj)/(eos_vars(igamma,j) - 1.)
             elseif (ieos==8) then
                etherm = etherm + pmassj*(eos_vars(igasP,j)/rhoj)/(gamma_barotropic(rhoj) - 1.)
             elseif (ieos==9) then
                etherm = etherm + pmassj*(eos_vars(igasP,j)/rhoj)/(gamma_pwp(rhoj) - 1.)
             else
                etherm = etherm + pmassj*1.5*(eos_vars(igasP,j)/rhoj)
             endif
          endif
       endif

       ! gravitational potential energy of clump
       if (gravity) then
          potenj_min = min(potenj_min,poten(j))
          if (calc_exact_epot) then
             if (nprocs > 1) call fatal('ptmass_create', 'cannot use calc_exact_epot with MPI')
             ! Calculate potential energy exactly
             !
             ! add contribution of i-j (since, e.g., rij2 is already calculated)
             !
             q2i    = rij2*hi21
             qi     = sqrt(q2i)
             call kernel_softening(q2i,qi,psofti,fsoft)
             q2i    = rij2*hj21
             qi     = sqrt(q2i)
             call kernel_softening(q2i,qi,psoftj,fsoft)
             epot   = epot + 0.5*pmassi*pmassj*(psofti*hi1 + psoftj*hj1)
             !
             ! add contribution of k-j for all k >= j (to avoid double counting, but include self-contribution)
             !
             over_neigh_k: do nk=n,nneigh
                k = listneigh(nk)
                if (k==itest .and. id==id_rhomax) cycle over_neigh_k ! contribution already added
                if (maxphase==maxp) then
                   itypek = iamtype(iphase(k))
                   pmassk = massoftype(itypek)
                   if (.not. is_accretable(itypek) ) cycle over_neigh_k
                endif

                if (nk <= maxcache) then
                   xk = xyzcache(nk,1)
                   yk = xyzcache(nk,2)
                   zk = xyzcache(nk,3)
                else
                   xk = xyzh(1,k)
                   yk = xyzh(2,k)
                   zk = xyzh(3,k)
                endif
                dx = xi - xk
                dy = yi - yk
                dz = zi - zk
#ifdef PERIODIC
                if (abs(dx) > 0.5*dxbound) dx = dx - dxbound*SIGN(1.0,dx)
                if (abs(dy) > 0.5*dybound) dy = dy - dybound*SIGN(1.0,dy)
                if (abs(dz) > 0.5*dzbound) dz = dz - dzbound*SIGN(1.0,dz)
#endif
                rik2 = dx*dx + dy*dy + dz*dz
                if (rik2 < hcheck2) then
                   dx = xj - xk
                   dy = yj - yk
                   dz = zj - zk
                   hk1 = 1.0/xyzh(4,k)
#ifdef PERIODIC
                   if (abs(dx) > 0.5*dxbound) dx = dx - dxbound*SIGN(1.0,dx)
                   if (abs(dy) > 0.5*dybound) dy = dy - dybound*SIGN(1.0,dy)
                   if (abs(dz) > 0.5*dzbound) dz = dz - dzbound*SIGN(1.0,dz)
#endif
                   rjk2   = dx*dx + dy*dy + dz*dz
                   ! Since neither j or k is dominant, sum half the contribution at each particle
                   ! Due to the construction of the loop, both j & k contributions are added here
                   q2i    = rjk2*hj21
                   qi     = sqrt(q2i)
                   call kernel_softening(q2i,qi,psoftj,fsoft)
                   q2i    = rjk2*hk1**2
                   qi     = sqrt(q2i)
                   call kernel_softening(q2i,qi,psoftk,fsoft)
                   epot   = epot + 0.5*pmassj*pmassk*(psoftj*hj1 + psoftk*hk1)
                endif
             enddo over_neigh_k
          else
             ! Calculate mass to approximate potential energy
             epot_mass = epot_mass + pmassj*pmassgas1             ! to avoid rounding errors
             ! Calculate the mass-weighted average distance to the sink particle candidate
             epot_rad  = epot_rad  + pmassj*pmassgas1*sqrt(rij2)
          endif
       endif
    endif
 enddo over_neigh
!$omp enddo
!$omp end parallel

 if (.not. calc_exact_epot) then
    epot_mass = reduceall_mpi('+', epot_mass)
    epot_rad  = reduceall_mpi('+', epot_rad)
    epot_mass = epot_mass + pmassi*pmassgas1  !self-contribution of the candidate particle
 endif
 !
 !--Update tracking array & reset ifail if required
 !  Note that if ifail_array(inosink_notgas,inosink_divv,inosink_h)==1 and record_created==.false.,
 !  this subroutine will already have been exited, and this loop will never be reached
 if ( record_created .or. ForceCreation) then
    if ( ifail==inosink_active ) then
       ifail_array(inosink_active) = 1
    elseif (ifail_array(inosink_notgas)==1) then
       ifail = inosink_notgas
    elseif (ifail_array(inosink_divv)==1) then
       ifail = inosink_divv
    elseif (ifail_array(inosink_h)==1) then
       ifail = inosink_h
    endif
 endif
 !
 ! communicate failure on any MPI thread to all threads
 !
 ifail = int(reduceall_mpi('max',ifail))
 ifail_array = int(reduceall_mpi('max',ifail_array))
 !
 ! Continue checks (non-sensical for ifail==1 since energies not completely calculated)
 !
 if (ifail==0 .or. ((ForceCreation .or. record_created) .and. ifail_array(inosink_active) == 0) ) then
    ! finish computing energies
    ekin  = 0.5*ekin
    erotx = 0.5*erotx
    eroty = 0.5*eroty
    erotz = 0.5*erotz
    erot  = sqrt(erotx*erotx + eroty*eroty + erotz*erotz)

    ekin = reduceall_mpi('+', ekin)
    erot = reduceall_mpi('+', erot)

    if (gravity) then
       if (.not. calc_exact_epot) then
          ! Approximate the potential enegy by approximating a uniform density sphere.
          ! If half the mass is in a sphere of radius epot_rad, then the total mass
          ! (assuming isotropy) should be in a sphere with twice this volume,
          ! (i.e. epot_rad -> epot_rad*2^(1/3)).
          epot_rad = epot_rad/epot_mass*1.25992
          epot     = -0.6*(epot_mass/pmassgas1)**2/epot_rad
       endif

       ! CHECK 4: ratio of thermal to gravitational energy alpha <= 1/2 (Eq. 2.9 of BBP95)
       alpha_grav = abs(etherm/epot)
       if (alpha_grav > 0.5) then
          ifail     = inosink_therm
          ifail_array(inosink_therm) = 1
       endif

       ! CHECK 5: ratio of thermal to grav plus ratio of rotational to grav energy <= 1 (Eq. 2.10 of BBP95)
       alphabeta_grav = alpha_grav + abs(erot/epot)
       if (alphabeta_grav > 1.0) then
          ifail     = inosink_grav
          ifail_array(inosink_grav) = 1
       endif

       ! CHECK 7: particle i is at minimum in potential
       if (poteni > potenj_min) then
          ifail = inosink_poten
          ifail_array(inosink_poten) = 1
       endif
    else
       alpha_grav     = 0.0
       alphabeta_grav = 0.0
    endif

    ! CHECK 6: total energy of clump is < 0
    etot = ekin + etherm + epot
    if (etot > 0.) then
       ifail     = inosink_Etot
       ifail_array(inosink_Etot) = 1
    endif
 else
    alpha_grav     = 0.0
    alphabeta_grav = 0.0
    etot           = 0.0
 endif

 ! communicate failure to all MPI threads
 ifail = int(reduceall_mpi('max',ifail))
 ifail_array = int(reduceall_mpi('max',ifail_array))

 ! override failure if the candidate particle is too dense! (some critera still apply)
 if (ForceCreation) then
    if (ifail > 0 .and. is_accretable(itype) .and. hi < 0.5*h_acc) then
       if (id==id_rhomax) then
          write(iprint,"(/,1x,a)")'ptmass_create: OVERRIDING sink failure creation given high density'
          ! list all failure modes that are overridden
          if (ifail_array(inosink_therm)==1) then
             write(iprint,"(/,1x,a,es10.3)") &
             'ptmass_create: FAILURE OVERRIDED when thermal energy/grav energy > 0.5: alpha_grav = ',alpha_grav
          endif
          if (ifail_array(inosink_grav)==1) then
             write(iprint,"(/,1x,a,2es10.3)") &
             'ptmass_create: FAILURE OVERRIDED when alpha_grav + beta_grav > 1, alpha, beta = ',alpha_grav, abs(erot/epot)
          endif
          if (ifail_array(inosink_Etot)==1) then
             write(iprint,"(/,1x,a,es10.3)") &
            'ptmass_create: FAILURE OVERRIDED when total energy > 0, etot = ',etot
          endif
          if (ifail_array(inosink_poten)==1) then
             write(iprint,"(/,1x,a,'phi = ',es10.3,' min =',es10.3)") &
             'ptmass_create: FAILURE OVERRIDED when not at potential minimum ',poteni,potenj_min
          endif
          if (ifail_array(inosink_divv)==1) then
             write(iprint,"(/,1x,a,es10.3)") 'ptmass_create: FAILURE OVERRIDED when  div v > 0', divvi
          endif
       endif
       ifail       = 0
       ifail_array = 0
    endif
 endif

 if (iverbose >= 1 .and. id==id_rhomax) then
    select case(ifail)
    case(0)
       write(iprint,"(1x,a)") 'ptmass_create: OK'
    case(inosink_active)
       write(iprint,"(/,1x,a)") &
       'ptmass_create: FAILED because not all particles within h_acc are active'
    case(inosink_therm)
       write(iprint,"(/,1x,a,es10.3)") &
       'ptmass_create: FAILED because thermal energy/grav energy > 0.5: alpha_grav = ',alpha_grav
    case(inosink_grav)
       write(iprint,"(/,1x,a,2es10.3)") &
       'ptmass_create: FAILED because alpha_grav + beta_grav > 1, alpha, beta = ',alpha_grav, abs(erot/epot)
    case(inosink_Etot)
       write(iprint,"(/,1x,a,es11.3)") &
       'ptmass_create: FAILED because total energy > 0, etot = ',etot
    case(inosink_poten)
       write(iprint,"(/,1x,a,'phi = ',es10.3,' min =',es10.3)") &
       'ptmass_create: FAILED because not at potential minimum ',poteni,potenj_min
    case default
       write(iprint,"(/,1x,a)") 'ptmass_create: FAILED (unknown reason)'
    end select
 endif
 !
 ! create new point mass, at position of original particle but with zero mass. Then accrete particles within hacc to form sink
 !
 if (ifail==0) then
    nptmass = nptmass + 1
    if (nptmass > maxptmass) call fatal('ptmass_create','nptmass > maxptmass')
    n = nptmass
    xyzmh_ptmass(:,n)      = 0.              ! zero all quantities by default
    xyzmh_ptmass(1:3,n)    = (/xi,yi,zi/)
    xyzmh_ptmass(4,n)      = 0.              ! zero mass
    xyzmh_ptmass(ihacc,n)  = h_acc
    xyzmh_ptmass(ihsoft,n) = h_soft_sinkgas
    vxyz_ptmass(:,n)       = 0.              ! zero velocity, get this by accreting
    itypej = igas                            ! default particle type to be accreted
    pmassj = massoftype(igas)                ! default particle mass to be accreted
    !
    ! accrete neighbours (including self)
    !
    nacc       = 0
    dptmass    = 0.
    ibin_wakei = 0 ! dummy argument that has no meaning in this situation
    do n=1,nneigh
       j = listneigh(n)
       if (maxphase==maxp) then
          itypej = iamtype(iphase(j))
          pmassj = massoftype(itypej)
       endif
       fxj = fxyzu(1,j) + fext(1,j)
       fyj = fxyzu(2,j) + fext(2,j)
       fzj = fxyzu(3,j) + fext(3,j)
       call ptmass_accrete(nptmass,nptmass,xyzh(1,j),xyzh(2,j),xyzh(3,j),xyzh(4,j),&
                           vxyzu(1,j),vxyzu(2,j),vxyzu(3,j),fxj,fyj,fzj, &
                           itypej,pmassj,xyzmh_ptmass,vxyz_ptmass,accreted, &
                           dptmass,time,f_acc_local,ibin_wakei,ibin_wakei)

       if (accreted) nacc = nacc + 1
    enddo

    ! perform reduction just for this sink
    dptmass(:,nptmass) = reduceall_mpi('+',dptmass(:,nptmass))
    nacc = int(reduceall_mpi('+', nacc))

    ! update ptmass position, spin, velocity, acceleration, and mass
    fxyz_ptmass(:,nptmass) = 0.0
    fxyz_ptmass_sinksink(:,nptmass) = 0.0
    call update_ptmass(dptmass,xyzmh_ptmass,vxyz_ptmass,fxyz_ptmass,nptmass)

    if (id==id_rhomax) then
       write(iprint,"(a,i3,a,4(es10.3,1x),a,i6,a,es10.3)") ' created ptmass #',nptmass,&
       ' at (x,y,z,t)=(',xyzmh_ptmass(1:3,nptmass),time,') by accreting ',nacc,' particles: M=',xyzmh_ptmass(4,nptmass)
    endif
    if (nacc <= 0) call fatal('ptmass_create',' created ptmass but failed to accrete anything')
    !
    ! open new file to track new sink particle details & and update all sink-tracking files;
    ! fxyz_ptmass, fxyz_ptmass_sinksink are total force on sinks and sink-sink forces.
    !
    if (write_one_ptfile) then
       if (nptmass==1) call pt_open_sinkev(0)  ! otherwise file is already open
    else
       call pt_open_sinkev(nptmass)
    endif
    call pt_write_sinkev(nptmass,time,xyzmh_ptmass,vxyz_ptmass,fxyz_ptmass,fxyz_ptmass_sinksink)
 else
    !
    ! record failure reason for summary
    !
    call summary_ptmass_fail(ifail)
 endif
 ! print details to file, if requested
 if (record_created) then
    write(iscfile,'(es18.10,1x,3(i18,1x),8(es18.9,1x),8(i18,1x))') &
       time,nptmass+1,itest,nneigh_act,rhoh(hi,pmassi),divvi,alpha_grav,alphabeta_grav,etot,epot,ekin,etherm,ifail_array
    call flush(iscfile)
 endif

end subroutine ptmass_create

!-----------------------------------------------------------------------
!+
!  Merge sinks
!  If sinks are within r_merge_uncond, they will be automatically merged
!  If sinks are within r_merge_cond, they will merge if they are bound
!  A system is bound if
!     Ekin + Epot < 0
!     0.5*mu*dv^2 - G*m1*m2/r < 0
!  where
!     mu = m1*m2/(m1+m2)
!  is the reduced mass.  Therefore, a system is bound if
!     0.5*m1*m2/(m1+m2) dv^2 - G*m1*m2/dr < 0
!  which can be rearranged to
!     0.5*dv^2 - G*(m1+m2)/dr < 0
!  to remove a division.  Therefore, in code units, we use
!     Ekin = 0.5*dv^2
!     Epot = -(m1+m2)/dr
!
!  The merging is similar to that in update_ptmass.
!  We do not remove merged sinks from the list, but tag them with a
!  negative mass.
!+
!-----------------------------------------------------------------------
subroutine merge_sinks(time,nptmass,xyzmh_ptmass,vxyz_ptmass,fxyz_ptmass,merge_ij)
 use io,    only:iprint,warning,iverbose,id,master
 real,    intent(in)    :: time
 integer, intent(in)    :: nptmass,merge_ij(nptmass)
 real,    intent(inout) :: xyzmh_ptmass(nsinkproperties,nptmass)
 real,    intent(inout) :: vxyz_ptmass(3,nptmass),fxyz_ptmass(4,nptmass)
 integer :: i,j
 real    :: rr2,xi,yi,zi,mi,vxi,vyi,vzi,xj,yj,zj,mj,vxj,vyj,vzj,Epot,Ekin
 real    :: mij,mij1
 logical :: lmerge
 character(len=15) :: typ

 do i=1,nptmass
    if (merge_ij(i) > 0 .and. xyzmh_ptmass(4,i) > 0.) then
       j = merge_ij(i)
       if (merge_ij(j) == i .and. xyzmh_ptmass(4,j) > 0.) then
          lmerge = .false.
          xi  = xyzmh_ptmass(1,i)
          yi  = xyzmh_ptmass(2,i)
          zi  = xyzmh_ptmass(3,i)
          mi  = xyzmh_ptmass(4,i)
          xj  = xyzmh_ptmass(1,j)
          yj  = xyzmh_ptmass(2,j)
          zj  = xyzmh_ptmass(3,j)
          mj  = xyzmh_ptmass(4,j)
          vxi = vxyz_ptmass(1,i)
          vyi = vxyz_ptmass(2,i)
          vzi = vxyz_ptmass(3,i)
          vxj = vxyz_ptmass(1,j)
          vyj = vxyz_ptmass(2,j)
          vzj = vxyz_ptmass(3,j)
          rr2 = (xi-xj)**2 + (yi-yj)**2 + (zi-zj)**2
          if (rr2 < r_merge_uncond2) then
             lmerge = .true.
             typ    = 'unconditionally'
          elseif (rr2 < r_merge_cond2) then
             Ekin = 0.5*( (vxi-vxj)**2 + (vyi-vyj)**2 + (vzi-vzj)**2 )
             Epot = -(mi+mj)/rr2
             if (Ekin + Epot < 0.) lmerge = .true.
             typ    = 'conditionally'
          endif
          if (lmerge) then
             ! Add angular momentum of sink particle i using old properties (taken about the origin)
             xyzmh_ptmass(ispinx,i) = xyzmh_ptmass(ispinx,i) + mi*(yi*vzi - zi*vyi)
             xyzmh_ptmass(ispiny,i) = xyzmh_ptmass(ispiny,i) + mi*(zi*vxi - xi*vzi)
             xyzmh_ptmass(ispinz,i) = xyzmh_ptmass(ispinz,i) + mi*(xi*vyi - yi*vxi)
             ! Calculate new masses
             mij  = mi + mj
             mij1 = 1.0/mij
             ! Update quantities
             xyzmh_ptmass(1:3,i)    = (xyzmh_ptmass(1:3,i)*mi + xyzmh_ptmass(1:3,j)*mj)*mij1
             xyzmh_ptmass(4,i)      = mij
             xyzmh_ptmass(imacc,i)  = xyzmh_ptmass(imacc,i)  + xyzmh_ptmass(imacc,j)
             xyzmh_ptmass(ispinx,i) = xyzmh_ptmass(ispinx,i) + xyzmh_ptmass(ispinx,j) + mj*(yj*vzj - zj*vyj)
             xyzmh_ptmass(ispiny,i) = xyzmh_ptmass(ispiny,i) + xyzmh_ptmass(ispiny,j) + mj*(zj*vxj - xj*vzj)
             xyzmh_ptmass(ispinz,i) = xyzmh_ptmass(ispinz,i) + xyzmh_ptmass(ispinz,j) + mj*(xj*vyj - yj*vxj)
             vxyz_ptmass(1:3,i)     = (vxyz_ptmass(1:3,i)*mi + vxyz_ptmass(1:3,j)*mj)*mij1
             fxyz_ptmass(1:3,i)     = (fxyz_ptmass(1:3,i)*mi + fxyz_ptmass(1:3,j)*mj)*mij1
             ! Subtract angular momentum of sink particle using new properties (taken about the origin)
             xyzmh_ptmass(ispinx,i) = xyzmh_ptmass(ispinx,i) &
                                    - mij*(xyzmh_ptmass(2,i)*vxyz_ptmass(3,i) - xyzmh_ptmass(3,i)*vxyz_ptmass(2,i))
             xyzmh_ptmass(ispiny,i) = xyzmh_ptmass(ispiny,i) &
                                    - mij*(xyzmh_ptmass(3,i)*vxyz_ptmass(1,i) - xyzmh_ptmass(1,i)*vxyz_ptmass(3,i))
             xyzmh_ptmass(ispinz,i) = xyzmh_ptmass(ispinz,i) &
                                    - mij*(xyzmh_ptmass(1,i)*vxyz_ptmass(2,i) - xyzmh_ptmass(2,i)*vxyz_ptmass(1,i))
             ! Kill sink j by setting negative mass
             xyzmh_ptmass(4,j)      = -abs(mj)
             ! print success
             write(iprint,"(/,1x,3a,I8,a,I8,a,F10.4)") 'merge_sinks: ',typ,' merged sinks ',i,' & ',j,' at time = ',time
          elseif (id==master .and. iverbose>=1) then
             write(iprint,"(/,1x,a,I8,a,I8,a,F10.4)") &
             'merge_sinks: failed to conditionally merge sinks ',i,' & ',j,' at time = ',time
          endif
       elseif (xyzmh_ptmass(4,j) > 0. .and. id==master .and. iverbose>=1) then
          write(iprint,"(/,1x,a,I8,a,I8,a,F10.4)") &
          'merge_sinks: There is a mismatch in sink indicies and relative proximity for ',i,' & ',j,' at time = ',time
       endif
    endif
 enddo

end subroutine merge_sinks

!-----------------------------------------------------------------------
!+
!  Open files to track sink particle data
!+
!-----------------------------------------------------------------------
subroutine init_ptmass(nptmass,logfile)
 integer,          intent(in) :: nptmass
 character(len=*), intent(in) :: logfile
 integer                      :: i,idot
 character(len=150)           :: filename

 if (id /= master) return ! only do this on master thread
 !
 !--Extract prefix & suffix
 !
 idot = index(logfile,'.')
 if (idot==0) idot = len_trim(logfile) + 1
 pt_prefix = logfile(1:idot-3)

 !
 !--Define file name components and finalise suffix & open files
 !
 if (icreate_sinks > 0) then
    write_one_ptfile = .true.
    write(pt_suffix,'(2a)') logfile(len(trim(pt_prefix))+1:idot-1),".sink"
    if (nptmass > 0) call pt_open_sinkev(0)
 else
    write_one_ptfile = .false.
    write(pt_suffix,'(2a)') logfile(len(trim(pt_prefix))+1:idot-1),".ev"
    do i = 1,nptmass
       call pt_open_sinkev(i)
    enddo
 endif
 !
 !--Open file for tracking sink creation (if required)
 !
 if (record_created) then
    filename = trim(pt_prefix)//"SinkCreated"//trim(pt_suffix)
    open(unit=iscfile,file=trim(filename),form='formatted',status='replace')
    write(iscfile,'("# Data of particles attempting to be converted into sinks.  Columns 13-20: 0 = T, 1 = F")')
    write(iscfile,"('#',20(1x,'[',i2.2,1x,a11,']',2x))") &
           1,'time', &
           2,'nptmass+1', &
           3,'itest',     &
           4,'neigh',     &
           5,'rho',       &
           6,'div v',     &
           7,'alpha',     &
           8,'alphabeta', &
           9,'etot',      &
          10,'epot',      &
          11,'ekin',      &
          12,'etherm',    &
          13,'is gas',    &
          14,'div v < 0', &
          15,'2h < h_acc',&
          16,'all active',&
          17,'alpha < 0', &
          18,'a+b <= 1',  &
          19,'etot < 0',  &
          20,'pot_min'
 else
    iscfile = -abs(iscfile)
 endif

end subroutine init_ptmass
!-----------------------------------------------------------------------
!+
!  finalise ptmass stuff, free memory, close files
!+
!-----------------------------------------------------------------------
subroutine finish_ptmass(nptmass)
 integer, intent(in) :: nptmass

 call pt_close_sinkev(nptmass)

end subroutine finish_ptmass
!-----------------------------------------------------------------------
!+
!  write open sink data files
!+
!-----------------------------------------------------------------------
subroutine pt_open_sinkev(num)
 integer, intent(in) :: num
 integer             :: iunit
 character(len=200)  :: filename

 if (id /= master) return ! only do this on master thread

 if (write_one_ptfile) then
    write(filename,'(2a)') trim(pt_prefix),trim(pt_suffix)
 else
    write(filename,'(2a,I4.4,2a)') trim(pt_prefix),"Sink",num,"N",trim(pt_suffix)
 endif
 iunit = iskfile+num
 open(unit=iunit,file=trim(filename),form='formatted',status='replace')
 if (write_one_ptfile) then
    write(iunit,'(a)') 'To extract one file per sink: make sinks; ./phantomsinks '
 endif
 write(iunit,"('#',20(1x,'[',i2.2,1x,a11,']',2x))") &
          1,'time',    &
          2,'x',       &
          3,'y',       &
          4,'z',       &
          5,'mass',    &
          6,'vx',      &
          7,'vy',      &
          8,'vz',      &
          9,'spinx',   &
         10,'spiny',   &
         11,'spinz',   &
         12,'macc',    &  ! total mass accreted
         13,'fx',      &
         14,'fy',      &
         15,'fz',      &
         16,'fssx',    &
         17,'fssy',    &
         18,'fssz',    &
         19,'sink ID', &
         20,'nptmass'

end subroutine pt_open_sinkev
!-----------------------------------------------------------------------
!+
!  close sink data files
!+
!-----------------------------------------------------------------------
subroutine pt_close_sinkev(nptmass)
 integer, intent(in) :: nptmass
 integer             :: i,iunit

 if (id == master) then ! only on master thread
    if (write_one_ptfile) then
       close(iskfile)
    else
       do i = 1,nptmass
          iunit = iskfile+i
          close(iunit)
       enddo
    endif
 endif

end subroutine pt_close_sinkev
!-----------------------------------------------------------------------
!+
!  write sink data to files
!+
!-----------------------------------------------------------------------
subroutine pt_write_sinkev(nptmass,time,xyzmh_ptmass,vxyz_ptmass,fxyz_ptmass,fxyz_ptmass_sinksink)
 integer, intent(in) :: nptmass
 real,    intent(in) :: time, xyzmh_ptmass(:,:),vxyz_ptmass(:,:),fxyz_ptmass(:,:),fxyz_ptmass_sinksink(:,:)
 integer             :: i,iunit

 if (id /= master) return ! only do this on master thread

 iunit = iskfile
 do i = 1,nptmass
    if (.not. write_one_ptfile) iunit = iskfile+i
    if (xyzmh_ptmass(4,i) > 0.) then
       write(iunit,"(18(1pe18.9,1x),2(I18,1x))") &
       time, xyzmh_ptmass(1:4,i),vxyz_ptmass(1:3,i), &
       xyzmh_ptmass(ispinx,i),xyzmh_ptmass(ispiny,i),xyzmh_ptmass(ispinz,i), &
       xyzmh_ptmass(imacc,i),fxyz_ptmass(1:3,i),fxyz_ptmass_sinksink(1:3,i),i,nptmass
       if (i==nptmass .or. (.not. write_one_ptfile)) call flush(iunit)
    endif
 enddo

end subroutine pt_write_sinkev
!-----------------------------------------------------------------------
!+
!  compute mass accretion rate
!+
!-----------------------------------------------------------------------
subroutine calculate_mdot(nptmass,time,xyzmh_ptmass)
 use part,        only: imdotav,imacc,i_tlast,i_mlast
 integer, intent(in) :: nptmass
 real,    intent(in) :: time
 real,    intent(inout) :: xyzmh_ptmass(:,:)
 integer             :: i
 real                :: dt

 do i=1,nptmass
    if (xyzmh_ptmass(4,i) > 0.) then
       dt = time - xyzmh_ptmass(i_tlast,i)
       xyzmh_ptmass(imdotav,i) = (xyzmh_ptmass(imacc,i) - xyzmh_ptmass(i_mlast,i))/dt
       xyzmh_ptmass(i_mlast,i) = xyzmh_ptmass(imacc,i)
       xyzmh_ptmass(i_tlast,i) = time
    endif
 enddo
end subroutine calculate_mdot

!-----------------------------------------------------------------------
!+
!  calculate (weighted) sum of particle mass enclosed in sink softening radius
!+
!-----------------------------------------------------------------------
subroutine ptmass_calc_enclosed_mass(nptmass,npart,xyzh)
 use part, only:sink_has_heating,imassenc,ihsoft,massoftype,igas,xyzmh_ptmass,isdead_or_accreted
 use ptmass_heating, only:isink_heating,heating_kernel
 use kernel,         only:radkern2
 integer, intent(in) :: nptmass,npart
 real,    intent(in) :: xyzh(:,:)
 integer             :: i,j
 real                :: wi,q2,x0,y0,z0,hsoft21

 do i = 1,nptmass
    if (.not. sink_has_heating(xyzmh_ptmass(:,i))) cycle
    wi = 0.
    x0 = xyzmh_ptmass(1,i)
    y0 = xyzmh_ptmass(2,i)
    z0 = xyzmh_ptmass(3,i)
    hsoft21 = 1./xyzmh_ptmass(ihsoft,i)**2

    !$omp parallel do default (none) &
    !$omp reduction(+:wi) &
    !$omp shared(npart,xyzh,x0,y0,z0,i,hsoft21,isink_heating) &
    !$omp private(j,q2)
    do j = 1,npart
       if (.not. isdead_or_accreted(xyzh(4,j))) then
          q2 = ((xyzh(1,j)-x0)**2 + (xyzh(2,j)-y0)**2 + (xyzh(3,j)-z0)**2)*hsoft21
          if (q2 < radkern2) wi = wi + heating_kernel(q2,isink_heating)  ! wj = 1 for uniform heating
       endif
    enddo
    !$omp end parallel do
    xyzmh_ptmass(imassenc,i) = wi * massoftype(igas)
 enddo

end subroutine ptmass_calc_enclosed_mass

!-----------------------------------------------------------------------
!+
!  writes sink particle options to the input file
!+
!-----------------------------------------------------------------------
subroutine write_options_ptmass(iunit)
 use infile_utils, only:write_inopt
 integer, intent(in) :: iunit

 write(iunit,"(/,a)") '# options controlling sink particles'
 if (gravity) then
    call write_inopt(icreate_sinks,'icreate_sinks','allow automatic sink particle creation',iunit)
    if (icreate_sinks > 0) then
       call write_inopt(rho_crit_cgs,'rho_crit_cgs','density above which sink particles are created (g/cm^3)',iunit)
       call write_inopt(r_crit,'r_crit','critical radius for point mass creation (no new sinks < r_crit from existing sink)', &
                        iunit)
       call write_inopt(h_acc, 'h_acc' ,'accretion radius for new sink particles',iunit)
       if (f_crit_override > 0. .or. l_crit_override) then
          call write_inopt(f_crit_override,'f_crit_override' ,'unconditional sink formation if rho > f_crit_override*rho_crit',&
                           iunit)
       endif
       call write_inopt(h_soft_sinkgas,'h_soft_sinkgas','softening length for new sink particles', iunit)
    endif
 endif
 call write_inopt(h_soft_sinksink,'h_soft_sinksink','softening length between sink particles',iunit)
 call write_inopt(f_acc,'f_acc','particles < f_acc*h_acc accreted without checks',iunit)
 call write_inopt(r_merge_uncond,'r_merge_uncond','sinks will unconditionally merge within this separation',iunit)
 call write_inopt(r_merge_cond,'r_merge_cond','sinks will merge if bound within this radius',iunit)
 call write_inopt(use_fourthorder, 'use_fourthorder', 'FSI integration method (4th order)', iunit)

end subroutine write_options_ptmass

!-----------------------------------------------------------------------
!+
!  reads sink particle options from the input file
!+
!-----------------------------------------------------------------------
subroutine read_options_ptmass(name,valstring,imatch,igotall,ierr)
 use io,         only:warning,fatal
 character(len=*), intent(in)  :: name,valstring
 logical,          intent(out) :: imatch,igotall
 integer,          intent(out) :: ierr
 integer, save :: ngot = 0
 real                          :: h_soft   ! to ensure backwards compatibility
 character(len=30), parameter  :: label = 'read_options_ptmass'

 ! none of the options apply if no gravity
 if (.not.gravity) then
    igotall = .true.
 endif

 imatch  = .true.
 select case(trim(name))
 case('icreate_sinks')
    read(valstring,*,iostat=ierr) icreate_sinks
    ngot = ngot + 1
    if (icreate_sinks < 0) call fatal(label,'sink creation option out of range')
 case('rho_crit_cgs')
    read(valstring,*,iostat=ierr) rho_crit_cgs
    if (rho_crit_cgs < 0.) call fatal(label,'rho_crit < 0')
    ngot = ngot + 1
 case('r_crit')
    read(valstring,*,iostat=ierr) r_crit
    if (r_crit < 0.) call fatal(label,'r_crit < 0')
    if (icreate_sinks==1 .and. r_crit < 2.0*h_acc) then
       call warning(label,'Strongly suggest r_crit >= 2.0*h_acc')
    endif
    ngot = ngot + 1
 case('h_acc')
    read(valstring,*,iostat=ierr) h_acc
    if (h_acc <= 0.) call fatal(label,'h_acc < 0')
    ngot = ngot + 1
 case('f_crit_override')
    read(valstring,*,iostat=ierr) f_crit_override
    if (f_crit_override < 0.) f_crit_override = 0.  ! reset to zero since a negative value does not make sense
    if (f_crit_override > 0. .and. f_crit_override < 100. ) call fatal(label,'Give star formation a chance! Reset to > 100')
    l_crit_override = .true.
 case('h_soft')  ! to ensure backwards compatibility
    read(valstring,*,iostat=ierr) h_soft
    if (h_soft > 0.) call fatal(label,'h_soft has been renamed to h_soft_sinkgas.  Please modify in-file before retrying')
 case('h_soft_sinkgas')
    read(valstring,*,iostat=ierr) h_soft_sinkgas
    if (h_soft_sinkgas < 0.) call fatal(label,'h_soft_sinkgas < 0')
    ngot = ngot + 1
 case('h_soft_sinksink')
    read(valstring,*,iostat=ierr) h_soft_sinksink
    if (h_soft_sinksink < 0.) call fatal(label,'h_soft_sinksink < 0')
    ngot = ngot + 1
 case('f_acc')
    read(valstring,*,iostat=ierr) f_acc
    if (f_acc < 0.0) call fatal(label,'f_acc < 0')
    if (f_acc > 1.0) call fatal(label,'f_acc > 1')
    ngot = ngot + 1
 case('r_merge_uncond')
    read(valstring,*,iostat=ierr) r_merge_uncond
    if (icreate_sinks==1 .and. r_merge_uncond < 2.0*h_acc) then
       call warning(label,'Strongly suggest r_merge_uncond >= 2.0*h_acc')
    endif
    ngot = ngot + 1
 case('r_merge_cond')
    read(valstring,*,iostat=ierr) r_merge_cond
    if (r_merge_cond > 0. .and. r_merge_cond < r_merge_uncond) call fatal(label,'0 < r_merge_cond < r_merge_uncond')
    ngot = ngot + 1
 case('use_fourthorder')
    read(valstring,*,iostat=ierr) use_fourthorder
 case default
    imatch = .false.
 end select

 !--make sure we have got all compulsory options (otherwise, rewrite input file)
 if (icreate_sinks > 0) then
    igotall = (ngot >= 8)
 else
    igotall = (ngot >= 4)
 endif

end subroutine read_options_ptmass
!-----------------------------------------------------------------------
end module ptmass<|MERGE_RESOLUTION|>--- conflicted
+++ resolved
@@ -282,11 +282,7 @@
 !+
 !----------------------------------------------------------------
 subroutine get_accel_sink_sink(nptmass,xyzmh_ptmass,fxyz_ptmass,phitot,dtsinksink,&
-<<<<<<< HEAD
-            iexternalforce,ti,merge_ij,merge_n,dsdt_ptmass,group_info)
-=======
-            iexternalforce,ti,merge_ij,merge_n,dsdt_ptmass,extrapfac,fsink_old)
->>>>>>> 2912d0a0
+            iexternalforce,ti,merge_ij,merge_n,dsdt_ptmass,extrapfac,fsink_old,group_info)
 #ifdef FINVSQRT
  use fastmath,       only:finvsqrt
 #endif
@@ -294,10 +290,7 @@
  use extern_geopot,  only:get_geopot_force
  use kernel,         only:kernel_softening,radkern
  use vectorutils,    only:unitvec
-<<<<<<< HEAD
  use part,           only:igarg,igcum
-=======
->>>>>>> 2912d0a0
  integer,           intent(in)  :: nptmass
  real,              intent(in)  :: xyzmh_ptmass(nsinkproperties,nptmass)
  real,              intent(out) :: fxyz_ptmass(4,nptmass)
@@ -305,14 +298,10 @@
  integer,           intent(in)  :: iexternalforce
  real,              intent(in)  :: ti
  integer,           intent(out) :: merge_ij(:),merge_n
-<<<<<<< HEAD
  integer, optional, intent(in)  :: group_info(:,:)
- real,              intent(out) :: dsdt_ptmass(3,nptmass)
-=======
  real,              intent(out) :: dsdt_ptmass(3,nptmass)
  real,    optional, intent(in)  :: extrapfac
  real,    optional, intent(in)  :: fsink_old(4,nptmass)
->>>>>>> 2912d0a0
  real    :: xi,yi,zi,pmassi,pmassj,fxi,fyi,fzi,phii
  real    :: ddr,dx,dy,dz,rr2,rr2j,dr3,f1,f2
  real    :: hsoft1,hsoft21,q2i,qi,psoft,fsoft
@@ -320,12 +309,8 @@
  real    :: fterm,pterm,potensoft0,dsx,dsy,dsz
  real    :: J2i,rsinki,shati(3)
  real    :: J2j,rsinkj,shatj(3)
-<<<<<<< HEAD
  integer :: k,l,i,j,start_id,end_id
-=======
- integer :: i,j
  logical :: extrap
->>>>>>> 2912d0a0
 
  dtsinksink = huge(dtsinksink)
  fxyz_ptmass(:,:) = 0.
@@ -367,7 +352,6 @@
  !$omp private(fterm,pterm,J2i,J2j,shati,shatj,rsinki,rsinkj) &
  !$omp reduction(min:dtsinksink) &
  !$omp reduction(+:phitot,merge_n)
-<<<<<<< HEAD
  do k=1,nptmass
     if (present(group_info)) then
        start_id = group_info(igcum) + 1
@@ -376,11 +360,6 @@
     else
        i = k
     endif
-    xi     = xyzmh_ptmass(1,i)
-    yi     = xyzmh_ptmass(2,i)
-    zi     = xyzmh_ptmass(3,i)
-=======
- do i=1,nptmass
     if (extrap)then
        xi     = xyzmh_ptmass(1,i) + extrapfac*fsink_old(1,i)
        yi     = xyzmh_ptmass(2,i) + extrapfac*fsink_old(2,i)
@@ -390,7 +369,6 @@
        yi     = xyzmh_ptmass(2,i)
        zi     = xyzmh_ptmass(3,i)
     endif
->>>>>>> 2912d0a0
     pmassi = xyzmh_ptmass(4,i)
     !hsofti = xyzmh_ptmass(5,i)
     if (pmassi < 0.) cycle
@@ -553,21 +531,6 @@
 !+
 !----------------------------------------------------------------
 subroutine get_gradf_sink_gas(nptmass,dt,xi,yi,zi,hi,xyzmh_ptmass,fxi,fyi,fzi, &
-<<<<<<< HEAD
-                             pmassi,fxyz_ptmass)
- use kernel,        only:kernel_softening,kernel_gradsoftening,radkern
- integer, intent(in)    :: nptmass
- real,    intent(in)    :: xi,yi,zi,hi,dt
- real,    intent(inout) :: fxi,fyi,fzi
- real,    intent(in)    :: xyzmh_ptmass(nsinkproperties,nptmass)
- real,    intent(in)    :: pmassi
- real,    intent(inout) :: fxyz_ptmass(4,nptmass)
- real    :: gtmpxi,gtmpyi,gtmpzi
- real    :: dx,dy,dz,rr2,ddr,dr3,g11,g12,g21,g22,pmassj
- real    :: dfx,dfy,dfz,drdotdf
- real    :: hsoft,hsoft1,hsoft21,q2i,qi,psoft,fsoft,gsoft,gpref
- integer :: j
-=======
    pmassi,fxyz_ptmass,fsink_old)
  use kernel,        only:kernel_softening,kernel_grad_soft,radkern
  integer,           intent(in)    :: nptmass
@@ -582,7 +545,6 @@
  real                             :: dfx,dfy,dfz,drdotdf
  real                             :: hsoft,hsoft1,hsoft21,q2i,qi,psoft,fsoft,gsoft,gpref
  integer                          :: j
->>>>>>> 2912d0a0
 
  gtmpxi = 0.  ! use temporary summation variable
  gtmpyi = 0.  ! (better for round-off, plus we need this bit of
@@ -680,23 +642,14 @@
 ! get gradient correction of the force for FSI integrator (sink-gas)
 !+
 !----------------------------------------------------------------
-<<<<<<< HEAD
-subroutine get_gradf_sink_sink(nptmass,xyzmh_ptmass,fxyz_ptmass,dt,group_info)
- use kernel,         only:kernel_softening,kernel_gradsoftening,radkern
+subroutine get_gradf_sink_sink(nptmass,dt,xyzmh_ptmass,fxyz_ptmass,fsink_old,group_info)
+ use kernel,         only:kernel_softening,kernel_grad_soft,radkern
  integer,           intent(in)    :: nptmass
  real,              intent(in)    :: xyzmh_ptmass(nsinkproperties,nptmass)
  real,              intent(inout) :: fxyz_ptmass(4,nptmass)
+ real,              intent(in)    :: fsink_old(4,nptmass)
  real,              intent(in)    :: dt
  integer, optional, intent(in)    :: group_info(:,:)
-=======
-subroutine get_gradf_sink_sink(nptmass,dt,xyzmh_ptmass,fxyz_ptmass,fsink_old)
- use kernel,         only:kernel_softening,kernel_grad_soft,radkern
- integer, intent(in)    :: nptmass
- real,    intent(in)    :: xyzmh_ptmass(nsinkproperties,nptmass)
- real,    intent(inout) :: fxyz_ptmass(4,nptmass)
- real,    intent(in)    :: fsink_old(4,nptmass)
- real,    intent(in)    :: dt
->>>>>>> 2912d0a0
  real    :: xi,yi,zi,pmassi,pmassj,fxi,fyi,fzi,gxi,gyi,gzi
  real    :: ddr,dx,dy,dz,dfx,dfy,dfz,drdotdf,rr2,dr3,g1,g2
  real    :: hsoft1,hsoft21,q2i,qi,psoft,fsoft,gsoft
@@ -715,11 +668,7 @@
  !--compute N^2 gradf on point mass particles due to each other
  !
  !$omp parallel do default(none) &
-<<<<<<< HEAD
- !$omp shared(nptmass,xyzmh_ptmass,fxyz_ptmass,group_info) &
-=======
- !$omp shared(nptmass,xyzmh_ptmass,fxyz_ptmass,fsink_old) &
->>>>>>> 2912d0a0
+ !$omp shared(nptmass,xyzmh_ptmass,fxyz_ptmass,fsink_old,group_info) &
  !$omp shared(h_soft_sinksink,hsoft21,dt) &
  !$omp private(i,xi,yi,zi,pmassi,pmassj) &
  !$omp private(dx,dy,dz,dfx,dfy,dfz,drdotdf,rr2,ddr,dr3,g1,g2) &
