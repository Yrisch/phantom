--- conflicted
+++ resolved
@@ -2602,7 +2602,6 @@
 !  reads sink particle options from the input file
 !+
 !-----------------------------------------------------------------------
-<<<<<<< HEAD
 subroutine read_options_ptmass(db,nerr)
  use io,           only:warning,fatal
  use subgroup,     only:r_neigh
@@ -2638,109 +2637,6 @@
  if (f_crit_override > 0.) l_crit_override = .true.
 
  if (icreate_sinks==1 .and. r_merge_uncond < 2.0*h_acc) call warning(label,'Strongly suggest r_merge_uncond >= 2.0*h_acc')
-=======
-subroutine read_options_ptmass(name,valstring,imatch,igotall,ierr)
- use io,         only:warning,fatal
- use subgroup,   only:r_neigh
- use dim,        only:use_sinktree
- character(len=*), intent(in)  :: name,valstring
- logical,          intent(out) :: imatch,igotall
- integer,          intent(out) :: ierr
- integer, save :: ngot = 0
- real                          :: h_soft   ! to ensure backwards compatibility
- character(len=30), parameter  :: label = 'read_options_ptmass'
-
- ! none of the options apply if no gravity
- if (.not.gravity) then
-    igotall = .true.
- endif
-
- imatch  = .true.
- select case(trim(name))
- case('icreate_sinks')
-    read(valstring,*,iostat=ierr) icreate_sinks
-    ngot = ngot + 1
-    if (icreate_sinks < 0) call fatal(label,'sink creation option out of range')
- case('isink_potential')
-    read(valstring,*,iostat=ierr) isink_potential
-    ngot = ngot + 1
- case('rho_crit_cgs')
-    read(valstring,*,iostat=ierr) rho_crit_cgs
-    if (rho_crit_cgs < 0.) call fatal(label,'rho_crit < 0')
-    ngot = ngot + 1
- case('r_crit')
-    read(valstring,*,iostat=ierr) r_crit
-    if (r_crit < 0.) call fatal(label,'r_crit < 0')
-    if (icreate_sinks==1 .and. r_crit < 2.0*h_acc) then
-       call warning(label,'Strongly suggest r_crit >= 2.0*h_acc')
-    endif
-    ngot = ngot + 1
- case('h_acc')
-    read(valstring,*,iostat=ierr) h_acc
-    if (h_acc <= 0.) call fatal(label,'h_acc < 0')
-    ngot = ngot + 1
- case('f_crit_override')
-    read(valstring,*,iostat=ierr) f_crit_override
-    if (f_crit_override < 0.) f_crit_override = 0.  ! reset to zero since a negative value does not make sense
-    if (f_crit_override > 0. .and. f_crit_override < 10. ) call fatal(label,'Give star formation a chance! Reset to > 10')
-    l_crit_override = .true.
- case('h_soft')  ! to ensure backwards compatibility
-    read(valstring,*,iostat=ierr) h_soft
-    if (h_soft > 0.) call fatal(label,'h_soft has been renamed to h_soft_sinkgas.  Please modify in-file before retrying')
- case('h_soft_sinkgas')
-    read(valstring,*,iostat=ierr) h_soft_sinkgas
-    if (h_soft_sinkgas < 0.) call fatal(label,'h_soft_sinkgas < 0')
-    ngot = ngot + 1
- case('h_soft_sinksink')
-    read(valstring,*,iostat=ierr) h_soft_sinksink
-    if (h_soft_sinksink < 0.) call fatal(label,'h_soft_sinksink < 0')
-    ngot = ngot + 1
- case('f_acc')
-    read(valstring,*,iostat=ierr) f_acc
-    if (f_acc < 0.0) call fatal(label,'f_acc < 0')
-    if (f_acc > 1.0) call fatal(label,'f_acc > 1')
-    ngot = ngot + 1
- case('r_merge_uncond')
-    read(valstring,*,iostat=ierr) r_merge_uncond
-    if (icreate_sinks==1 .and. r_merge_uncond < 2.0*h_acc) then
-       call warning(label,'Strongly suggest r_merge_uncond >= 2.0*h_acc')
-    endif
-    ngot = ngot + 1
- case('r_merge_cond')
-    read(valstring,*,iostat=ierr) r_merge_cond
-    if (r_merge_cond > 0. .and. r_merge_cond < r_merge_uncond) call fatal(label,'0 < r_merge_cond < r_merge_uncond')
-    ngot = ngot + 1
- case('merge_release_sort')
-    read(valstring,*,iostat=ierr) merge_release_sort
- case('tmax_acc')
-    read(valstring,*,iostat=ierr) tmax_acc
-    ngot = ngot + 1
- case('tseeds')
-    read(valstring,*,iostat=ierr) tseeds
-    ngot = ngot + 1
- case('iseed_sf')
-    read(valstring,*,iostat=ierr) iseed_sf
-    ngot = ngot + 1
- case('n_max')
-    read(valstring,*,iostat=ierr) n_max
-    ngot = ngot + 1
- case('use_regnbody')
-    read(valstring,*,iostat=ierr) use_regnbody
- case('r_neigh')
-    read(valstring,*,iostat=ierr) r_neigh
- case('use_sinktree')
-    read(valstring,*,iostat=ierr) use_sinktree
- case default
-    imatch = .false.
- end select
-
- !--make sure we have got all compulsory options (otherwise, rewrite input file)
- if (icreate_sinks > 0) then
-    igotall = (ngot >= 8)
- else
-    igotall = (ngot >= 4)
- endif
->>>>>>> d374aa63
 
 end subroutine read_options_ptmass
 
