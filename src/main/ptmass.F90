!--------------------------------------------------------------------------!
! The Phantom Smoothed Particle Hydrodynamics code, by Daniel Price et al. !
! Copyright (c) 2007-2025 The Authors (see AUTHORS)                        !
! See LICENCE file for usage and distribution conditions                   !
! http://phantomsph.github.io/                                             !
!--------------------------------------------------------------------------!
module ptmass
!
! This module contains everything to do with
!  sink / point mass particles
!
!  These are treated quite differently to SPH particles,
!  are not included in the neighbour lists and in principle
!  should be stored (as identical copies) on every MPI processor
!  NOTE: only certain types of particles are allowed to be accreted onto
!        sink particles (during creation or normal accretion).  The list
!        of 'accretable' particles is given in (and can be modified in)
!        in function 'is_accretable' in the 'part' module.
!
! :References: Bate, Bonnell & Price (1995), MNRAS 277, 362-376 [BBP95]
!
! :Owner: Daniel Price
!
! :Runtime parameters:
!   - f_acc           : *particles < f_acc*h_acc accreted without checks*
!   - f_crit_override : *unconditional sink formation if rho > f_crit_override*rho_crit*
!   - h_acc           : *accretion radius for new sink particles*
!   - h_soft_sinkgas  : *softening length for new sink particles*
!   - h_soft_sinksink : *softening length between sink particles*
!   - icreate_sinks   : *allow automatic sink particle creation*
!   - isink_potential : *sink potential (0=1/r,1=surf)*
!   - r_crit          : *critical radius for point mass creation (no new sinks < r_crit from existing sink)*
!   - r_merge_cond    : *sinks will merge if bound within this radius*
!   - r_merge_uncond  : *sinks will unconditionally merge within this separation*
!   - r_neigh         : *searching radius to detect subgroups*
!   - rho_crit_cgs    : *density above which sink particles are created (g/cm^3)*
!   - use_regnbody    : *allow subgroup integration method*
!
! :Dependencies: HIIRegion, boundary, dim, eos, eos_barotropic,
!   eos_piecewise, extern_geopot, externalforces, fastmath, infile_utils,
!   io, io_summary, kdtree, kernel, linklist, mpidomain, mpiutils, options,
!   part, physcon, ptmass_heating, random, subgroup, units, vectorutils
!
 use part, only:nsinkproperties,gravity,is_accretable,&
                ihsoft,ihacc,ispinx,ispiny,ispinz,imacc,iJ2,iReff
 use io,   only:iscfile,iskfile,id,master
 implicit none

 public :: init_ptmass, finish_ptmass
 public :: pt_write_sinkev, pt_close_sinkev
 public :: get_accel_sink_gas, get_accel_sink_sink
 public :: merge_sinks, ptmass_merge_release
 public :: ptmass_kick, ptmass_drift,ptmass_vdependent_correction
 public :: ptmass_not_obscured
 public :: ptmass_accrete, ptmass_create
 public :: ptmass_create_stars,ptmass_create_seeds,ptmass_check_stars
 public :: write_options_ptmass, read_options_ptmass
 public :: update_ptmass
 public :: calculate_mdot
 public :: ptmass_calc_enclosed_mass
 public :: ptmass_boundary_crossing
 public :: set_integration_precision

 ! settings affecting routines in module (read from/written to input file)
 integer, public :: icreate_sinks = 0 ! 1-standard sink creation scheme 2-Star formation scheme using core prescription
 integer, public :: iseed_sf = 313    ! seed used to sample random value for icreate == 2 prescription...
 integer, public :: ipart_createstars = 0 ! particle id that needs to create stars after reaching tmax_acc
 integer, public :: ipart_createseeds = 0 ! particle id that needs to create seeds after reaching tseeds
 integer, public :: isink_potential = 0
 real,    public :: rho_crit_cgs  = 1.e-10
 real,    public :: r_crit = 5.e-3
 real,    public :: h_acc  = 1.e-3
 real,    public :: f_acc  = 0.8
 real,    public :: h_soft_sinkgas  = 0.0
 real,    public :: h_soft_sinksink = 0.0
 real,    public :: r_merge_uncond  = 0.0     ! sinks will unconditionally merge if they touch
 real,    public :: r_merge_cond    = 0.0     ! sinks will merge if bound within this radius
 real,    public :: f_crit_override = 0.0     ! 1000.
! settings controlling star formation prescription (icreate_sink == 2)
 real,    public :: tmax_acc = huge(f_acc)
 real,    public :: tseeds   = huge(f_acc)
 integer, public :: n_max    = 5

 logical, public :: merge_release_sort = .false.
 logical, public :: use_regnbody       = .false. ! subsystems switch
 logical, public :: use_fourthorder    = .true.
 integer, public :: n_force_order      = 3

 real, public, parameter :: dk2(3) = (/0.5,0.5,0.0/)
 real, public, parameter :: ck2(2) = (/1.,0.0/)
 real, public, parameter :: dk4(3) = (/1./6.,2./3.,1./6./)
 real, public, parameter :: ck4(2) = (/0.5,0.5/)

 real, public :: dk(3)
 real, public :: ck(2)

<<<<<<< HEAD
=======


>>>>>>> 6b52ee51
 ! Note for above: if f_crit_override > 0, then will unconditionally make a sink when rho > f_crit_override*rho_crit_cgs
 ! This is a dangerous parameter since failure to form a sink might be indicative of another problem.
 ! This is a hard-coded parameter due to this danger, but will appear in the .in file if set > 0.

 ! additional public variables
 integer, public :: ipart_rhomax
 real,    public :: r_crit2,rho_crit
 real,    public :: r_merge2        = 0.0 ! initialise to prevent test failure
 real,    public :: r_merge_uncond2 = 0.0 ! initialise to prevent test failure
 real,    public :: r_merge_cond2   = 0.0 ! initialise to prevent test failure

 ! calibration of timestep control on sink-sink and sink-gas orbital integration
 ! this is hardwired because can be adjusted by changing C_force
 ! just means that with the default setting of C_force the orbits are accurate
 real, parameter :: dtfacphilf  = 0.05
 real, parameter :: dtfacphi2lf = dtfacphilf**2
 real, parameter :: dtfacphifsi = 0.15
 real, parameter :: dtfacphi2fsi = dtfacphifsi**2

 real :: dtfacphi = dtfacphifsi
 real :: dtfacphi2 = dtfacphi2fsi


 ! parameters to control output regarding sink particles
 logical, private, parameter :: record_created   = .false. ! verbose tracking of why sinks are not created
 logical, private            :: write_one_ptfile = .true.  ! default logical to determine if we are writing one or nptmass data files
 logical, private            :: l_crit_override  = .false. ! logical to determine the printing of f_crit_override to the .in file
 character(len=50), private  :: pt_prefix = 'Sink'
 character(len=50), private  :: pt_suffix = '00.sink'      ! will be overwritten to .ev for write_one_ptfile = .false.

 integer, public, parameter :: &
       idxmsi           =  1, &
       idymsi           =  2, &
       idzmsi           =  3, &
       idmsi            =  4, &
       idspinxsi        =  5, &
       idspinysi        =  6, &
       idspinzsi        =  7, &
       idvxmsi          =  8, &
       idvymsi          =  9, &
       idvzmsi          = 10, &
       idfxmsi          = 11, &
       idfymsi          = 12, &
       idfzmsi          = 13

 private

contains
!----------------------------------------------------------------
!+
!  if (tofrom==.true.)  Acceleration from/to gas particles due to sink particles;
!                       required in initial.F90 & step_leapfrog.F90 to update all accelerations
!  if (tofrom==.false.) Acceleration on gas due to sink particles (but not vice-versa);
!                       this is typically used to calculate phi (in compute_energies in
!                       energies.F90); in this case, fxi,fyi,fzi should be dummy input
!                       variables that do not affect the sink's motion.
!+
!----------------------------------------------------------------
subroutine get_accel_sink_gas(nptmass,xi,yi,zi,hi,xyzmh_ptmass,fxi,fyi,fzi,phi, &
                              pmassi,fxyz_ptmass,dsdt_ptmass,fonrmax,dtphi2,bin_info,extrapfac,fsink_old)
#ifdef FINVSQRT
 use fastmath,      only:finvsqrt
#endif
 use kernel,        only:kernel_softening,radkern
 use vectorutils,   only:unitvec
 use extern_geopot, only:get_geopot_force
 use part,          only:ipert,isemi
 integer,           intent(in)    :: nptmass
 real,              intent(in)    :: xi,yi,zi,hi
 real,              intent(inout) :: fxi,fyi,fzi,phi
 real,              intent(in)    :: xyzmh_ptmass(nsinkproperties,nptmass)
 real,    optional, intent(in)    :: pmassi,extrapfac
 real,    optional, intent(inout) :: fxyz_ptmass(4,nptmass),dsdt_ptmass(3,nptmass)
 real,    optional, intent(in)    :: fsink_old(4,nptmass)
 real,    optional, intent(out)   :: fonrmax,dtphi2
 real,    optional, intent(inout) :: bin_info(7,nptmass)
 real                             :: ftmpxi,ftmpyi,ftmpzi
 real                             :: dx,dy,dz,rr2,ddr,dr3,f1,f2,pmassj,J2,shat(3),Rsink
 real                             :: hsoft,hsoft1,hsoft21,q2i,qi,psoft,fsoft
 real                             :: fxj,fyj,fzj,dsx,dsy,dsz,fac,r
 integer                          :: j
 logical                          :: tofrom,extrap
 !
 ! Determine if acceleration is from/to gas, or to gas
 !
 if (present(pmassi) .and. present(fxyz_ptmass) .and. present(fonrmax)) then
    tofrom  = .true.
    fonrmax = 0.
 else
    tofrom  = .false.
 endif

 ! check if it is a force computed using Omelyan extrapolation method for FSI
 if (present(extrapfac)) then
    extrap = .true.
 else
    extrap = .false.
 endif

 ftmpxi = 0.  ! use temporary summation variable
 ftmpyi = 0.  ! (better for round-off, plus we need this bit of
 ftmpzi = 0.  ! the force to calculate the dtphi timestep)
 phi    = 0.
 f2     = 0.

 do j=1,nptmass
    if (extrap) then
       dx     = xi - (xyzmh_ptmass(1,j) + extrapfac*fsink_old(1,j))
       dy     = yi - (xyzmh_ptmass(2,j) + extrapfac*fsink_old(2,j))
       dz     = zi - (xyzmh_ptmass(3,j) + extrapfac*fsink_old(3,j))
    else
       dx     = xi - xyzmh_ptmass(1,j)
       dy     = yi - xyzmh_ptmass(2,j)
       dz     = zi - xyzmh_ptmass(3,j)
    endif
    pmassj = xyzmh_ptmass(4,j)
    hsoft  = xyzmh_ptmass(ihsoft,j)
    J2     = xyzmh_ptmass(iJ2,j)
    if (hsoft > 0.0) hsoft = max(hsoft,hi)
    if (pmassj < 0.0) cycle

    rr2    = dx*dx + dy*dy + dz*dz + epsilon(rr2)
#ifdef FINVSQRT
    ddr    = finvsqrt(rr2)
#else
    ddr    = 1./sqrt(rr2)
#endif
    dsx = 0.
    dsy = 0.
    dsz = 0.
    fxj = 0.
    fyj = 0.
    fzj = 0.
    if (rr2 < (radkern*hsoft)**2) then
       !
       ! if the sink particle is given a softening length, soften the
       ! force and potential if r < radkern*hsoft
       !
       hsoft1 = 1.0/hsoft
       hsoft21= hsoft1**2
       q2i    = rr2*hsoft21
       qi     = sqrt(q2i)
       call kernel_softening(q2i,qi,psoft,fsoft)  ! Note: psoft < 0

       ! acceleration of gas due to point mass particle
       f1     = pmassj*fsoft*hsoft21*ddr
       ftmpxi = ftmpxi - dx*f1
       ftmpyi = ftmpyi - dy*f1
       ftmpzi = ftmpzi - dz*f1
       phi    = phi + pmassj*psoft*hsoft1  ! potential (spline-softened)

       ! acceleration of sink from gas
       if (tofrom) f2 = pmassi*fsoft*hsoft21*ddr
    else
       ! no softening on the sink-gas interaction
       dr3  = ddr*ddr*ddr

       ! acceleration of gas due to point mass particle
       f1     = pmassj*dr3

       ! acceleration of sink from gas
       if (tofrom) f2 = pmassi*dr3

       ! modified potential
       select case (isink_potential)
       case(1)
          ! Ayliffe & Bate (2010) equation 2 (prevent accretion on to sink)
          Rsink = xyzmh_ptmass(iReff,j)
          r=1./ddr
          if (Rsink > 0. .and. r < 2*Rsink) then
             fac = (1. - (2. - r/Rsink)**4)
             f1 = f1*fac
             f2 = f2*fac
             phi = phi - pmassj*(r**3/3.-4.*r**2*Rsink+24.*r*Rsink**2 &
                  -16.*Rsink**4/r-32.*Rsink**3*log(r))/Rsink**4
          endif
       end select

       ftmpxi = ftmpxi - dx*f1
       ftmpyi = ftmpyi - dy*f1
       ftmpzi = ftmpzi - dz*f1
       phi    = phi    - pmassj*ddr      ! potential (GM/r)

       ! additional accelerations due to oblateness
       if (abs(J2) > 0.) then
          shat = unitvec(xyzmh_ptmass(ispinx:ispinz,j))
          Rsink = xyzmh_ptmass(iReff,j)
          call get_geopot_force(dx,dy,dz,ddr,f1,Rsink,J2,shat,ftmpxi,ftmpyi,ftmpzi,phi,dsx,dsy,dsz,fxj,fyj,fzj)
       endif
    endif

    if (tofrom) then
       ! backreaction of gas onto sink
       fxyz_ptmass(1,j) = fxyz_ptmass(1,j) + dx*f2
       fxyz_ptmass(2,j) = fxyz_ptmass(2,j) + dy*f2
       fxyz_ptmass(3,j) = fxyz_ptmass(3,j) + dz*f2
       if (pmassj > 0.) then
          fxyz_ptmass(1,j) = fxyz_ptmass(1,j) + fxj*pmassi/pmassj
          fxyz_ptmass(2,j) = fxyz_ptmass(2,j) + fyj*pmassi/pmassj
          fxyz_ptmass(3,j) = fxyz_ptmass(3,j) + fzj*pmassi/pmassj
       endif
       ! backreaction torque of gas onto oblate sink
       dsdt_ptmass(1,j) = dsdt_ptmass(1,j) + pmassi*dsx
       dsdt_ptmass(2,j) = dsdt_ptmass(2,j) + pmassi*dsy
       dsdt_ptmass(3,j) = dsdt_ptmass(3,j) + pmassi*dsz

       ! timestep is sqrt(separation/force)
       fonrmax = max(f1,f2,fonrmax)
       if (use_regnbody) then
          if (abs(bin_info(isemi,j))>tiny(f2)) then
             bin_info(ipert,j) = bin_info(ipert,j) + f2
          endif
       endif
    endif
 enddo
 !
 ! external force timestep based on sqrt(phi)/accel
 !
 if (present(dtphi2)) then
    if (abs(phi) > epsilon(phi)) then
       f2     = ftmpxi*ftmpxi + ftmpyi*ftmpyi + ftmpzi*ftmpzi
       !dtphi is sqrt of this, but for optimisation we take the sqrt outside of the loop
       dtphi2 = dtfacphi2*abs(phi)/f2
    else
       dtphi2 = huge(dtphi2)
    endif
 endif
 !
 ! add temporary sums to existing force on gas particle
 !
 fxi = fxi + ftmpxi
 fyi = fyi + ftmpyi
 fzi = fzi + ftmpzi

end subroutine get_accel_sink_gas

!----------------------------------------------------------------
!+
!  Compute force on sink particles due to other sinks and
!  from external potentials
!+
!----------------------------------------------------------------
subroutine get_accel_sink_sink(nptmass,xyzmh_ptmass,fxyz_ptmass,phitot,dtsinksink,&
            iexternalforce,ti,merge_ij,merge_n,dsdt_ptmass,group_info,bin_info,&
            extrapfac,fsink_old)
#ifdef FINVSQRT
 use fastmath,       only:finvsqrt
#endif
 use dim,            only:gr
 use externalforces, only:externalforce
 use extern_geopot,  only:get_geopot_force
 use kernel,         only:kernel_softening,radkern
 use vectorutils,    only:unitvec
 use part,           only:igarg,igid,icomp,ihacc,ipert
 integer,           intent(in)  :: nptmass
 integer,           intent(in)  :: iexternalforce
 real,              intent(in)  :: xyzmh_ptmass(nsinkproperties,nptmass)
 real,              intent(in)  :: ti
 real,              intent(out) :: fxyz_ptmass(4,nptmass)
 real,              intent(out) :: phitot,dtsinksink
 integer,           intent(out) :: merge_ij(:),merge_n
 real,              intent(out) :: dsdt_ptmass(3,nptmass)
 integer, optional, intent(in)  :: group_info(4,nptmass)
<<<<<<< HEAD
 real,    optional, intent(out) :: bin_info(7,nptmass)
=======
>>>>>>> 6b52ee51
 real,    optional, intent(in)  :: extrapfac
 real,    optional, intent(in)  :: fsink_old(4,nptmass)
 real,    optional, intent(out) :: bin_info(6,nptmass)
 real    :: xi,yi,zi,pmassi,pmassj,hacci,haccj,fxi,fyi,fzi,phii
 real    :: ddr,dx,dy,dz,rr2,rr2j,dr3,f1,f2
 real    :: hsoft1,hsoft21,q2i,qi,psoft,fsoft
 real    :: fextx,fexty,fextz,phiext,pert_out !,hsofti
 real    :: fterm,pterm,potensoft0,dsx,dsy,dsz
 real    :: J2i,rsinki,shati(3)
 real    :: J2j,rsinkj,shatj(3)
 integer :: k,l,i,j,gidi,gidj,compi
 logical :: extrap

 dtsinksink = huge(dtsinksink)
 fxyz_ptmass(:,:) = 0.
 dsdt_ptmass(:,:) = 0.
 phitot   = 0.
 merge_n  = 0
 merge_ij = 0
 gidi = 0
 gidj = 0
 if (nptmass <= 0) return
 ! check if it is a force computed using Omelyan extrapolation method for FSI
 if (present(extrapfac) .and. present(fsink_old)) then
    extrap = .true.
 else
    extrap = .false.
 endif


 !
 !--get self-contribution to the potential if sink-sink softening is used
 !
 if (h_soft_sinksink > 0.) then
    hsoft1 = 1.0/h_soft_sinksink
    hsoft21= hsoft1**2
    call kernel_softening(0.,0.,potensoft0,fterm)
 else
    hsoft1 = 0.  ! to avoid compiler warnings
    hsoft21 = 0.
    potensoft0 = 0.
 endif
 !
 !--compute N^2 forces on point mass particles due to each other
 !
 !$omp parallel do default(none) &
 !$omp shared(nptmass,xyzmh_ptmass,fxyz_ptmass,merge_ij,r_merge2,dsdt_ptmass) &
 !$omp shared(iexternalforce,ti,h_soft_sinksink,potensoft0,hsoft1,hsoft21) &
 !$omp shared(extrapfac,extrap,fsink_old,h_acc,icreate_sinks) &
 !$omp shared(group_info,bin_info,use_regnbody) &
 !$omp private(i,j,xi,yi,zi,pmassi,pmassj,hacci,haccj) &
 !$omp private(compi,pert_out) &
 !$omp private(dx,dy,dz,rr2,rr2j,ddr,dr3,f1,f2) &
 !$omp private(fxi,fyi,fzi,phii,dsx,dsy,dsz) &
 !$omp private(fextx,fexty,fextz,phiext) &
 !$omp private(q2i,qi,psoft,fsoft) &
 !$omp private(fterm,pterm,J2i,J2j,shati,shatj,rsinki,rsinkj) &
 !$omp firstprivate(gidi,gidj)&
 !$omp reduction(min:dtsinksink) &
 !$omp reduction(+:phitot,merge_n)
 do k=1,nptmass
    if (use_regnbody) then
       pert_out = 0.
       i = group_info(igarg,k)     ! new id order when using group info
       gidi = group_info(igid,k)   ! id of the group to identify which ptmasses are in the same group
       compi = group_info(icomp,k) ! id of the companion if it exists
    else
       compi = 0
       pert_out = 0.
       i = k
    endif
    if (extrap) then
       xi     = xyzmh_ptmass(1,i) + extrapfac*fsink_old(1,i)
       yi     = xyzmh_ptmass(2,i) + extrapfac*fsink_old(2,i)
       zi     = xyzmh_ptmass(3,i) + extrapfac*fsink_old(3,i)
    else
       xi     = xyzmh_ptmass(1,i)
       yi     = xyzmh_ptmass(2,i)
       zi     = xyzmh_ptmass(3,i)
    endif
    pmassi = xyzmh_ptmass(4,i)
    hacci  = xyzmh_ptmass(ihacc,i)
    if (pmassi < 0.) cycle
    J2i    = xyzmh_ptmass(iJ2,i)

    fxi    = 0.
    fyi    = 0.
    fzi    = 0.
    phii   = 0.
    dsx    = 0.
    dsy    = 0.
    dsz    = 0.
    do l=1,nptmass
       if (use_regnbody) then
          j = group_info(igarg,l)
          gidj = group_info(igid,l)
          if (gidi==gidj) cycle
       else
          j = l
       endif
       if (i==j) cycle
       if (extrap) then
          dx     = xi - (xyzmh_ptmass(1,j) + extrapfac*fsink_old(1,j))
          dy     = yi - (xyzmh_ptmass(2,j) + extrapfac*fsink_old(2,j))
          dz     = zi - (xyzmh_ptmass(3,j) + extrapfac*fsink_old(3,j))
       else
          dx     = xi - xyzmh_ptmass(1,j)
          dy     = yi - xyzmh_ptmass(2,j)
          dz     = zi - xyzmh_ptmass(3,j)
       endif
       pmassj = xyzmh_ptmass(4,j)
       haccj  = xyzmh_ptmass(ihacc,j)
       if (pmassj < 0.) cycle
       J2j = xyzmh_ptmass(iJ2,j)

       rr2  = dx*dx + dy*dy + dz*dz + epsilon(rr2)

#ifdef FINVSQRT
       ddr  = finvsqrt(rr2)
#else
       ddr  = 1./sqrt(rr2)
#endif

       if (rr2 < (radkern*h_soft_sinksink)**2) then
          !
          ! if the sink particle is given a softening length, soften the
          ! force and potential if r < radkern*h_soft_sinksink
          !
          q2i    = rr2*hsoft21
          qi     = sqrt(q2i)
          call kernel_softening(q2i,qi,psoft,fsoft)  ! Note: psoft < 0

          ! acceleration of sink1 from sink2
          fterm = fsoft*hsoft21*ddr
          f1    = pmassj*fterm
          fxi   = fxi - dx*f1
          fyi   = fyi - dy*f1
          fzi   = fzi - dz*f1
          pterm = psoft*hsoft1
          phii  = phii + pmassj*pterm ! potential (spline-softened)
       else
          ! no softening on the sink-sink interaction
          dr3   = ddr*ddr*ddr

          ! acceleration of sink1 from sink2
          f1    = pmassj*dr3
          fxi   = fxi - dx*f1
          fyi   = fyi - dy*f1
          fzi   = fzi - dz*f1
          pterm = -ddr
          phii  = phii + pmassj*pterm    ! potential (GM/r)

          ! additional acceleration due to oblateness of sink particles j and i
          if (abs(J2j) > 0.) then
             shatj = unitvec(xyzmh_ptmass(ispinx:ispinz,j))
             rsinkj = xyzmh_ptmass(iReff,j)
             call get_geopot_force(dx,dy,dz,ddr,f1,rsinkj,J2j,shatj,fxi,fyi,fzi,phii)
          endif
          if (abs(J2i) > 0.) then
             shati = unitvec(xyzmh_ptmass(ispinx:ispinz,i))
             rsinki = xyzmh_ptmass(iReff,i)
             call get_geopot_force(dx,dy,dz,ddr,f1,rsinki,J2i,shati,fxi,fyi,fzi,phii,dsx,dsy,dsz)
          endif
       endif
       if (rr2 < r_merge2) then
          if (icreate_sinks == 2) then
             if (hacci==h_acc .and. haccj==h_acc) then
                if (merge_ij(i)==0) then
                   merge_n = merge_n + 1
                   merge_ij(i) = j
                else
                   ! if we have already identified a nearby sink, replace the tag with the nearest sink
                   dx   = xi - xyzmh_ptmass(1,merge_ij(i))
                   dy   = yi - xyzmh_ptmass(2,merge_ij(i))
                   dz   = zi - xyzmh_ptmass(3,merge_ij(i))
                   rr2j = dx*dx + dy*dy + dz*dz + epsilon(rr2j)
                   if (rr2 < rr2j) merge_ij(i) = j
                endif
             endif
          else
             if (merge_ij(i)==0) then
                merge_n = merge_n + 1
                merge_ij(i) = j
             else
                ! if we have already identified a nearby sink, replace the tag with the nearest sink
                dx   = xi - xyzmh_ptmass(1,merge_ij(i))
                dy   = yi - xyzmh_ptmass(2,merge_ij(i))
                dz   = zi - xyzmh_ptmass(3,merge_ij(i))
                rr2j = dx*dx + dy*dy + dz*dz + epsilon(rr2j)
                if (rr2 < rr2j) merge_ij(i) = j
             endif
          endif
       endif
       if (use_regnbody) then
          if (compi /= i) pert_out = pert_out + f1
       endif
    enddo
    phitot = phitot + 0.5*pmassi*phii  ! total potential (G M_1 M_2/r)

    if (use_regnbody) bin_info(ipert,i) = pert_out

    !
    !--apply external forces
    !
    if (iexternalforce > 0 .and. .not. gr) then
       call externalforce(iexternalforce,xi,yi,zi,0.,ti,fextx,fexty,fextz,phiext,ii=-i)
       fxi = fxi + fextx
       fyi = fyi + fexty
       fzi = fzi + fextz
       phii   = phii + phiext
       phitot = phitot + phiext
    endif
    !
    !--self-contribution to the potential if sink-sink softening is used
    !  Note: we do NOT add this for sink-sink interactions because the
    !  positions are assumed to be UNCORRELATED, hence the self-contribution
    !  is not important. Other particles (e.g. gas) are assumed to have
    !  correlated positions, so the self-contribution is important
    !
    !pterm = 0.5*pmassi*pmassi*potensoft0*hsoft1
    !phii = phii + pterm
    !phitot = phitot + pterm
    !
    !--store sink-sink forces (only)
    !
    fxyz_ptmass(1,i) = fxi
    fxyz_ptmass(2,i) = fyi
    fxyz_ptmass(3,i) = fzi
    fxyz_ptmass(4,i) = phii
    dsdt_ptmass(1,i) = pmassi*dsx
    dsdt_ptmass(2,i) = pmassi*dsy
    dsdt_ptmass(3,i) = pmassi*dsz
 enddo
 !$omp end parallel do

 !
 !--sink-sink timestep based on sqrt(phi)/accel
 !  minimum is taken over all sink particles
 !
 do i=1,nptmass
    fxi  = fxyz_ptmass(1,i)
    fyi  = fxyz_ptmass(2,i)
    fzi  = fxyz_ptmass(3,i)
    phii = fxyz_ptmass(4,i)
    f2   = fxi*fxi + fyi*fyi + fzi*fzi
    !
    !--we use an additional tolerance here on the sink-sink timestep
    !  so that with the default C_force of ~0.25 we get a few
    !  hundred steps per orbit
    !
    if (f2 > 0. .and. (nptmass > 1 .or. iexternalforce > 0)) then
       dtsinksink = min(dtsinksink,dtfacphi*sqrt(abs(phii)/f2))
    endif
 enddo

end subroutine get_accel_sink_sink

!----------------------------------------------------------------
!+
!  Update position of sink particles if they cross the periodic boundary
!+
!----------------------------------------------------------------
subroutine ptmass_boundary_crossing(nptmass,xyzmh_ptmass)
 use boundary,  only:cross_boundary
 use mpidomain, only:isperiodic
 integer, intent(in)    :: nptmass
 real,    intent(inout) :: xyzmh_ptmass(:,:)
 integer                :: i,ncross

 ncross = 0
 do i = 1,nptmass
    if (xyzmh_ptmass(4,i) > 0.) call cross_boundary(isperiodic,xyzmh_ptmass(:,i),ncross)
 enddo

end subroutine ptmass_boundary_crossing

!----------------------------------------------------------------
!+
!  predictor step for the point masses
!  (called from inside a parallel section)
!+
!----------------------------------------------------------------
subroutine ptmass_drift(nptmass,ckdt,xyzmh_ptmass,vxyz_ptmass,group_info,n_ingroup)
 use part,only:igarg
 integer, intent(in)    :: nptmass
 real,    intent(in)    :: ckdt
 real,    intent(inout) :: xyzmh_ptmass(nsinkproperties,nptmass)
 real,    intent(inout) :: vxyz_ptmass(3,nptmass)
 integer, optional, intent(in)    :: n_ingroup
 integer, optional, intent(in)    :: group_info(:,:)
 integer :: i,k,istart_ptmass
 logical :: wsub

 if (present(n_ingroup)) then
    istart_ptmass = n_ingroup + 1
    wsub = .true.
 else
    istart_ptmass = 1
    wsub = .false.
 endif

 !$omp parallel do schedule(static) default(none) &
 !$omp shared(nptmass,ckdt,xyzmh_ptmass,vxyz_ptmass) &
 !$omp shared(n_ingroup,group_info,wsub,istart_ptmass) &
 !$omp private(i,k)
 do k=istart_ptmass,nptmass
    if (wsub) then
       i = group_info(igarg,k)
    else
       i = k
    endif
    if (xyzmh_ptmass(4,i) > 0.) then
       xyzmh_ptmass(1,i) = xyzmh_ptmass(1,i) + ckdt*vxyz_ptmass(1,i)
       xyzmh_ptmass(2,i) = xyzmh_ptmass(2,i) + ckdt*vxyz_ptmass(2,i)
       xyzmh_ptmass(3,i) = xyzmh_ptmass(3,i) + ckdt*vxyz_ptmass(3,i)
    endif
 enddo
 !$omp end parallel do

end subroutine ptmass_drift

!----------------------------------------------------------------
!+
!  kick step for the point masses
!+
!----------------------------------------------------------------
subroutine ptmass_kick(nptmass,dkdt,vxyz_ptmass,fxyz_ptmass,xyzmh_ptmass,dsdt_ptmass)
 use part, only:iJ2
 integer, intent(in)    :: nptmass
 real,    intent(in)    :: dkdt
 real,    intent(inout) :: vxyz_ptmass(3,nptmass), xyzmh_ptmass(nsinkproperties,nptmass)
 real,    intent(in)    :: fxyz_ptmass(4,nptmass)
 real,    intent(in)    :: dsdt_ptmass(3,nptmass)

 integer :: i


 !$omp parallel do schedule(static) default(none) &
 !$omp shared(xyzmh_ptmass,vxyz_ptmass,fxyz_ptmass,dsdt_ptmass,dkdt,nptmass) &
 !$omp private(i)
 do i=1,nptmass
    if (xyzmh_ptmass(4,i) > 0.) then
       vxyz_ptmass(1,i) = vxyz_ptmass(1,i) + dkdt*fxyz_ptmass(1,i)
       vxyz_ptmass(2,i) = vxyz_ptmass(2,i) + dkdt*fxyz_ptmass(2,i)
       vxyz_ptmass(3,i) = vxyz_ptmass(3,i) + dkdt*fxyz_ptmass(3,i)
       if (xyzmh_ptmass(iJ2,i) > 0.) then
          xyzmh_ptmass(ispinx,i) = xyzmh_ptmass(ispinx,i) + dkdt*dsdt_ptmass(1,i)
          xyzmh_ptmass(ispiny,i) = xyzmh_ptmass(ispiny,i) + dkdt*dsdt_ptmass(2,i)
          xyzmh_ptmass(ispinz,i) = xyzmh_ptmass(ispinz,i) + dkdt*dsdt_ptmass(3,i)
       endif
    endif
 enddo
 !$omp end parallel do


end subroutine ptmass_kick

!----------------------------------------------------------------
!+
!  force correction due to vdep force.
!+
!----------------------------------------------------------------
subroutine ptmass_vdependent_correction(nptmass,dkdt,vxyz_ptmass,fxyz_ptmass,xyzmh_ptmass,iexternalforce)
 use externalforces, only:update_vdependent_extforce
 integer, intent(in)    :: nptmass
 real,    intent(in)    :: dkdt
 real,    intent(inout) :: vxyz_ptmass(3,nptmass), xyzmh_ptmass(nsinkproperties,nptmass)
 real,    intent(inout)    :: fxyz_ptmass(4,nptmass)
 integer, intent(in)    :: iexternalforce
 real :: fxi,fyi,fzi,vxhalfi,vyhalfi,vzhalfi,fextv(3)
 integer :: i

 !$omp parallel do schedule(static) default(none) &
 !$omp shared(vxyz_ptmass,fxyz_ptmass,xyzmh_ptmass,dkdt,nptmass,iexternalforce) &
 !$omp private(vxhalfi,vyhalfi,vzhalfi,fxi,fyi,fzi,fextv) &
 !$omp private(i)
 do i=1,nptmass
    if (xyzmh_ptmass(4,i) > 0.) then
       vxhalfi = vxyz_ptmass(1,i)
       vyhalfi = vxyz_ptmass(2,i)
       vzhalfi = vxyz_ptmass(3,i)
       fxi = fxyz_ptmass(1,i)
       fyi = fxyz_ptmass(2,i)
       fzi = fxyz_ptmass(3,i)
       call update_vdependent_extforce(iexternalforce,&
              vxhalfi,vyhalfi,vzhalfi,fxi,fyi,fzi,fextv,dkdt, &
              xyzmh_ptmass(1,i),xyzmh_ptmass(2,i), &
              xyzmh_ptmass(3,i))
       fxyz_ptmass(1,i) = fxi
       fxyz_ptmass(2,i) = fyi
       fxyz_ptmass(3,i) = fzi
    endif
 enddo
 !$omp end parallel do
end subroutine ptmass_vdependent_correction

!----------------------------------------------------------------
!+
!  Determines if particle pairs are obscured by a sink particle; if
!  so, then they should not contribute to one another's properties
!  (except for gravity)
!  The input to this function assumes particle i is at 0,0,0.
!
!  The first version is implemented in sphNG, and the second method
!  takes the size of the sink particle in to account to determine if
!  it is obscuring the particle.  This is done by finding point c and
!  determining if it is within the accretion radius of the sink.
!  Point c is the point along ij that is closest to the sink particle
!  (therefore line{cs} \perpto line{ij}).
!  Tests shows that sphNG version is more stable than the geometrical
!  version, which is more stable than nothing.
!+
!----------------------------------------------------------------
logical function ptmass_not_obscured(xj,yj,zj,xsink,ysink,zsink,r_sink)
 real, intent(in) :: xj,yj,zj,xsink,ysink,zsink,r_sink
 real             :: xc,yc,zc
 real             :: sep1_ij,sep_ic,sep2_cs
 !
 !  sphNG method
 ptmass_not_obscured = .false.                            ! == add_contribution from force.F90
 return
 !
 !  Full geometrical method
 sep1_ij = 1.0/sqrt(xj*xj + yj*yj + zj*zj)                ! 1.0/separation between i & j
 sep_ic  = (xj*xsink + yj*ysink + zj*zsink )*sep1_ij      ! separation between i & c = cos(a)*sep_is, where cos(a) = (ij*isink)/(|ij||isink|)
 xc      = xj*sep1_ij * sep_ic                            ! x-coordinate of point c
 yc      = yj*sep1_ij * sep_ic                            ! y-coordinate of point c
 zc      = zj*sep1_ij * sep_ic                            ! z-coordinate of point c
 sep2_cs = (xc-xsink)**2 + (yc-ysink)**2 + (zc-zsink)**2  ! separation^2 between c & sink
 if (sep2_cs < r_sink*r_sink ) then                       ! determine if the closest point along ij is within twice the sink radius
    ptmass_not_obscured = .false.
 else
    ptmass_not_obscured = .true.
 endif
 !
end function ptmass_not_obscured
!----------------------------------------------------------------
!+
!  accrete particles onto point masses
!+
!----------------------------------------------------------------
!----------------------------------------------------------------
! Routine updated by CJN 12/06/11
! and again by CJN on 30/03/14
! and again by JHW on 09/12/14
!
! Also should include a thermal energy component of sinks for
! calculating conserved quantities - otherwise accreted particle
! energy is thrown away.
!
! Now includes check to ensure that the particle is actually bound
! to the point mass and not just passing through its neighbourhood:
!      (a) specific angular momentum of particle must be less than that
!          required for it to form a circular orbit at hacc
!      (b) particle must be bound
!      (c) particle must be more bound to current point mass than any other
! Since the order of accretion should not matter, the sink's original
! characteristics will be used in the checks.  However, the most updated
! values will be used to update the sink's characteristics since the order
! in which particles is added is irrelevant.
!----------------------------------------------------------------
subroutine ptmass_accrete(is,nptmass,xi,yi,zi,hi,vxi,vyi,vzi,fxi,fyi,fzi, &
                          itypei,pmassi,xyzmh_ptmass,vxyz_ptmass,accreted, &
                          dptmass,time,facc,nbinmax,ibin_wakei,nfaili)

!$ use omputils, only:ipart_omp_lock
 use part,       only: ihacc,itbirth,ndptmass
 use kernel,     only: radkern2
 use io,         only: iprint,iverbose,fatal
 use io_summary, only: iosum_ptmass,maxisink,print_acc
 integer,           intent(in)    :: is,nptmass,itypei
 real,              intent(in)    :: xi,yi,zi,pmassi,vxi,vyi,vzi,fxi,fyi,fzi,time,facc
 real,              intent(inout) :: hi
 real,              intent(in)    :: xyzmh_ptmass(nsinkproperties,nptmass)
 real,              intent(in)    :: vxyz_ptmass(3,nptmass)
 logical,           intent(out)   :: accreted
 real,              intent(inout) :: dptmass(ndptmass,nptmass)
 integer(kind=1),   intent(in)    :: nbinmax
 integer(kind=1),   intent(inout) :: ibin_wakei
 integer, optional, intent(out)   :: nfaili
 integer            :: i,ifail
 real               :: dx,dy,dz,r2,dvx,dvy,dvz,v2,hacc
 logical, parameter :: iofailreason=.false.
 integer            :: j
 real               :: mpt,tbirthi,drdv,angmom2,angmomh2,epart,dxj,dyj,dzj,dvxj,dvyj,dvzj,rj2,vj2,epartj
 logical            :: mostbound
!$ external         :: omp_set_lock,omp_unset_lock

 accreted = .false.
 ifail    = 0
 !
 ! Verify particle is 'accretable'
 if (.not. is_accretable(itypei) ) then
    if (present(nfaili)) nfaili = 5
    if (iverbose >= 1 .and. iofailreason) &
       write(iprint,"(/,a)") 'ptmass_accrete: FAILED: particle is not an accretable type'
    return
 endif
 !
 sinkloop : do i=is,nptmass
    hacc = xyzmh_ptmass(ihacc,i)
    mpt  = xyzmh_ptmass(4,i)
    tbirthi  = xyzmh_ptmass(itbirth,i)
    if (mpt < 0.) cycle
    if (icreate_sinks==2) then
       if (hacc < h_acc ) cycle
       if (tbirthi + tmax_acc < time) cycle
    endif
    dx = xi - xyzmh_ptmass(1,i)
    dy = yi - xyzmh_ptmass(2,i)
    dz = zi - xyzmh_ptmass(3,i)
    r2 = dx*dx + dy*dy + dz*dz
    dvx = vxi - vxyz_ptmass(1,i)
    dvy = vyi - vxyz_ptmass(2,i)
    dvz = vzi - vxyz_ptmass(3,i)
    v2 = dvx*dvx + dvy*dvy + dvz*dvz
!
!  See if particle passes conditions to be accreted
!
    if (r2 < (facc*hacc)**2) then
       ! accrete indiscriminately
       accreted = .true.
       ifail    = -1
    elseif (r2 < hacc**2) then
       ibin_wakei = nbinmax
       drdv = dx*dvx + dy*dvy + dz*dvz
       ! compare specific angular momentum
       angmom2  = r2*v2 - drdv*drdv
       angmomh2 = mpt*hacc
       if (angmom2 < angmomh2) then
          ! check if bound
          epart = 0.5*v2 - mpt/sqrt(r2)
          if (epart < 0.) then
             ! check to ensure it is most bound to this particle
             mostbound = .true.
             j = 1
             do while (mostbound .and. j <= nptmass)
                if (j /= i) then
                   dxj    = xi - xyzmh_ptmass(1,j)
                   dyj    = yi - xyzmh_ptmass(2,j)
                   dzj    = zi - xyzmh_ptmass(3,j)
                   rj2    = dxj*dxj + dyj*dyj + dzj*dzj
                   dvxj   = vxi - vxyz_ptmass(1,j)
                   dvyj   = vyi - vxyz_ptmass(2,j)
                   dvzj   = vzi - vxyz_ptmass(3,j)
                   vj2    = dvxj*dvxj + dvyj*dvyj + dvzj*dvzj
                   epartj = 0.5*vj2 - xyzmh_ptmass(4,j)/sqrt(rj2)
                   if (epartj < epart) mostbound = .false.
                endif
                j = j + 1
             enddo
             if ( mostbound ) then
                accreted = .true.
                ifail = -2
             else
                ifail = 4
             endif
          else
             ifail = 3
          endif
       else
          ifail = 2
       endif
    else
       ifail = 1
       if (r2 < radkern2*hi*hi) ibin_wakei = nbinmax
    endif
    if (iverbose >= 1 .and. iofailreason) then
       !--Forced off since output will be unreasonably large
       select case(ifail)
       case(4)
          write(iprint,"(/,a)") 'ptmass_accrete: FAILED: particle is not most bound to this sink'
       case(3)
          write(iprint,"(/,a,Es9.2)") 'ptmass_accrete: FAILED: particle is not bound: e = ',epart
       case(2)
          write(iprint,"(/,a,Es9.2,a,Es9.2)") 'ptmass_accrete: FAILED: angular momentum is too large: ' &
                                              ,angmom2,' > ',angmomh2
       case(1)
          write(iprint,"(/,a)") 'ptmass_accrete: FAILED: r2 > hacc**2'
       case(-1)
          write(iprint,"(/,a)") 'ptmass_accrete: PASSED indiscriminately: particle will be accreted'
       case(-2)
          write(iprint,"(/,a)") 'ptmass_accrete: PASSED: particle will be accreted'
       case default
          write(iprint,"(/,a)") 'ptmass_accrete: FAILED: unknown reason'
       end select
    endif
    if (present(nfaili)) nfaili = ifail
!
! if accreted==true, then checks all passed => accrete particle
!
    if ( accreted ) then
!$     call omp_set_lock(ipart_omp_lock(i))

! Set new position for the sink particles
       dptmass(idxmsi,i) = dptmass(idxmsi,i) + xi*pmassi
       dptmass(idymsi,i) = dptmass(idymsi,i) + yi*pmassi
       dptmass(idzmsi,i) = dptmass(idzmsi,i) + zi*pmassi

! Set new mass and increment accreted mass
       dptmass(idmsi,i) = dptmass(idmsi,i) + pmassi

! Set new spin angular momentum; this component is the angular momentum
! of the accreted particles about the origin
       dptmass(idspinxsi,i) = dptmass(idspinxsi,i) + pmassi*(yi*vzi - zi*vyi)
       dptmass(idspinysi,i) = dptmass(idspinysi,i) + pmassi*(zi*vxi - xi*vzi)
       dptmass(idspinzsi,i) = dptmass(idspinzsi,i) + pmassi*(xi*vyi - yi*vxi)

! Set new velocities for the sink particles
       dptmass(idvxmsi,i) = dptmass(idvxmsi,i) + vxi*pmassi
       dptmass(idvymsi,i) = dptmass(idvymsi,i) + vyi*pmassi
       dptmass(idvzmsi,i) = dptmass(idvzmsi,i) + vzi*pmassi

! Set new accelerations for the sink particles
       dptmass(idfxmsi,i) = dptmass(idfxmsi,i) + fxi*pmassi
       dptmass(idfymsi,i) = dptmass(idfymsi,i) + fyi*pmassi
       dptmass(idfzmsi,i) = dptmass(idfzmsi,i) + fzi*pmassi

! Track values for summary
       print_acc = .true.
       if (nptmass > maxisink) then
          iosum_ptmass(1,1) = iosum_ptmass(1,1) + 1
          if (ifail == -1) iosum_ptmass(2,1) = iosum_ptmass(2,1) + 1
       else
          iosum_ptmass(1,i) = iosum_ptmass(1,i) + 1
          if (ifail == -1) iosum_ptmass(2,i) = iosum_ptmass(2,i) + 1
       endif

!$     call omp_unset_lock(ipart_omp_lock(i))
       hi = -abs(hi)

! avoid possibility that two sink particles try to accrete the same gas particle by exiting the loop
       exit sinkloop
    endif
 enddo sinkloop

end subroutine ptmass_accrete

!-----------------------------------------------------------------------
!+
!  Update ptmass position, spin, velocity, acceleration, and mass
!  of sink particles once all particles are accreted
!  Regarding Spin Angular Momentum, S:
!  If calculated serially, then for particle i,
!  S = S + (m_i M_sink)/(M_sink+m_i) [(r_i-r_sink) x (v_i-v_sink)]
!  This assumes that the sink properties will be updated before the next
!  accretion event
!  To be compatible with parallel construction, this is equivalent to
!  S = S + sum_i (L_i) + L_{sink,before all accretion} - L_{sink, after all accretion}
!  where the angular momenta are calculated about the origin, x=y=z=0.
!  The latter is used; sum_i (L_i) is calculated in ptmass_accrete, and
!  two angular momentum terms are calculated here.
!+
!-----------------------------------------------------------------------
subroutine update_ptmass(dptmass,xyzmh_ptmass,vxyz_ptmass,fxyz_ptmass,nptmass)
 use part ,only:ndptmass
 integer, intent(in)    :: nptmass
 real,    intent(in)    :: dptmass(ndptmass,nptmass)
 real,    intent(inout) :: xyzmh_ptmass(:,:)
 real,    intent(inout) :: vxyz_ptmass(:,:)
 real,    intent(inout) :: fxyz_ptmass(:,:)


 real                   :: newptmass(nptmass),newptmass1(nptmass)

 ! Add angular momentum of sink particle using old properties (taken about the origin)
 xyzmh_ptmass(ispinx,1:nptmass) =xyzmh_ptmass(ispinx,1:nptmass)+xyzmh_ptmass(4,1:nptmass) &
                                *(xyzmh_ptmass(2,1:nptmass)*vxyz_ptmass(3,1:nptmass)      &
                                - xyzmh_ptmass(3,1:nptmass)*vxyz_ptmass(2,1:nptmass))
 xyzmh_ptmass(ispiny,1:nptmass) =xyzmh_ptmass(ispiny,1:nptmass)+xyzmh_ptmass(4,1:nptmass) &
                                *(xyzmh_ptmass(3,1:nptmass)*vxyz_ptmass(1,1:nptmass)      &
                                - xyzmh_ptmass(1,1:nptmass)*vxyz_ptmass(3,1:nptmass))
 xyzmh_ptmass(ispinz,1:nptmass) =xyzmh_ptmass(ispinz,1:nptmass)+xyzmh_ptmass(4,1:nptmass) &
                                *(xyzmh_ptmass(1,1:nptmass)*vxyz_ptmass(2,1:nptmass)      &
                                - xyzmh_ptmass(2,1:nptmass)*vxyz_ptmass(1,1:nptmass))
 ! Calculate new masses
 newptmass(1:nptmass)           =xyzmh_ptmass(4,1:nptmass)+dptmass(idmsi,1:nptmass)
 where (newptmass(1:nptmass) > 0)
    newptmass1(1:nptmass)       = 1./newptmass(1:nptmass)
 elsewhere
    newptmass1(1:nptmass)       = 1.
 endwhere
 ! Update position and accreted mass
 xyzmh_ptmass(1,1:nptmass)      =(dptmass(idxmsi,1:nptmass)+xyzmh_ptmass(1,1:nptmass)*xyzmh_ptmass(4,1:nptmass))*newptmass1
 xyzmh_ptmass(2,1:nptmass)      =(dptmass(idymsi,1:nptmass)+xyzmh_ptmass(2,1:nptmass)*xyzmh_ptmass(4,1:nptmass))*newptmass1
 xyzmh_ptmass(3,1:nptmass)      =(dptmass(idzmsi,1:nptmass)+xyzmh_ptmass(3,1:nptmass)*xyzmh_ptmass(4,1:nptmass))*newptmass1
 xyzmh_ptmass(imacc, 1:nptmass) = xyzmh_ptmass(imacc,1:nptmass)+dptmass(idmsi,    1:nptmass)
 ! Add angular momentum contribution from the gas particles
 xyzmh_ptmass(ispinx,1:nptmass) =xyzmh_ptmass(ispinx,1:nptmass)+dptmass(idspinxsi,1:nptmass)
 xyzmh_ptmass(ispiny,1:nptmass) =xyzmh_ptmass(ispiny,1:nptmass)+dptmass(idspinysi,1:nptmass)
 xyzmh_ptmass(ispinz,1:nptmass) =xyzmh_ptmass(ispinz,1:nptmass)+dptmass(idspinzsi,1:nptmass)
 ! Update velocity, force, and final mass
 vxyz_ptmass(1,1:nptmass)       =(dptmass(idvxmsi,1:nptmass)+vxyz_ptmass(1,1:nptmass)*xyzmh_ptmass(4,1:nptmass))*newptmass1
 vxyz_ptmass(2,1:nptmass)       =(dptmass(idvymsi,1:nptmass)+vxyz_ptmass(2,1:nptmass)*xyzmh_ptmass(4,1:nptmass))*newptmass1
 vxyz_ptmass(3,1:nptmass)       =(dptmass(idvzmsi,1:nptmass)+vxyz_ptmass(3,1:nptmass)*xyzmh_ptmass(4,1:nptmass))*newptmass1
 fxyz_ptmass(1,1:nptmass)       =(dptmass(idfxmsi,1:nptmass)+fxyz_ptmass(1,1:nptmass)*xyzmh_ptmass(4,1:nptmass))*newptmass1
 fxyz_ptmass(2,1:nptmass)       =(dptmass(idfymsi,1:nptmass)+fxyz_ptmass(2,1:nptmass)*xyzmh_ptmass(4,1:nptmass))*newptmass1
 fxyz_ptmass(3,1:nptmass)       =(dptmass(idfzmsi,1:nptmass)+fxyz_ptmass(3,1:nptmass)*xyzmh_ptmass(4,1:nptmass))*newptmass1
 xyzmh_ptmass(4,1:nptmass)      =newptmass(1:nptmass)
 ! Subtract angular momentum of sink particle using new properties (taken about the origin)
 xyzmh_ptmass(ispinx,1:nptmass) =xyzmh_ptmass(ispinx,1:nptmass)-xyzmh_ptmass(4,1:nptmass) &
                                *(xyzmh_ptmass(2,1:nptmass)*vxyz_ptmass(3,1:nptmass)      &
                                - xyzmh_ptmass(3,1:nptmass)*vxyz_ptmass(2,1:nptmass))
 xyzmh_ptmass(ispiny,1:nptmass) =xyzmh_ptmass(ispiny,1:nptmass)-xyzmh_ptmass(4,1:nptmass) &
                                *(xyzmh_ptmass(3,1:nptmass)*vxyz_ptmass(1,1:nptmass)      &
                                - xyzmh_ptmass(1,1:nptmass)*vxyz_ptmass(3,1:nptmass))
 xyzmh_ptmass(ispinz,1:nptmass) =xyzmh_ptmass(ispinz,1:nptmass)-xyzmh_ptmass(4,1:nptmass) &
                                *(xyzmh_ptmass(1,1:nptmass)*vxyz_ptmass(2,1:nptmass)      &
                                - xyzmh_ptmass(2,1:nptmass)*vxyz_ptmass(1,1:nptmass))

end subroutine update_ptmass

!-------------------------------------------------------------------------
!+
! Subroutine to automatically create and insert a sink particle
! once certain conditions are met
!
! Conditions are given in section 2.2.2 of BBP95 and in the Phantom paper
!+
!-------------------------------------------------------------------------
subroutine ptmass_create(nptmass,npart,itest,xyzh,vxyzu,fxyzu,fext,divcurlv,poten,&
                         massoftype,xyzmh_ptmass,vxyz_ptmass,fxyz_ptmass,fxyz_ptmass_sinksink,sf_ptmass,dptmass,time)
 use part,   only:ihacc,ihsoft,itbirth,igas,iamtype,get_partinfo,iphase,iactive,maxphase,rhoh, &
                  ispinx,ispiny,ispinz,eos_vars,igasP,igamma,ndptmass,apr_level,aprmassoftype
 use dim,    only:maxp,maxneigh,maxvxyzu,maxptmass,ind_timesteps,use_apr
 use kdtree, only:getneigh
 use kernel, only:kernel_softening,radkern
 use io,     only:id,iprint,fatal,iverbose,nprocs
#ifdef PERIODIC
 use boundary, only:dxbound,dybound,dzbound
#endif
 use part,     only:ibin,ibin_wake
 use linklist, only:getneigh_pos,ifirstincell,listneigh=>listneigh_global
 use eos,           only:gamma
 use eos_barotropic,only:gamma_barotropic
 use eos_piecewise, only:gamma_pwp
 use options,  only:ieos
 use units,    only:unit_density
 use io_summary, only:summary_variable_rhomax,summary_ptmass_fail, &
                      inosink_notgas,inosink_divv,inosink_h,inosink_active, &
                      inosink_therm,inosink_grav,inosink_Etot,inosink_poten,inosink_max
 use mpiutils, only:reduceall_mpi,bcast_mpi,reduceloc_mpi
 integer,         intent(inout) :: nptmass
 integer,         intent(in)    :: npart,itest
 real,            intent(inout) :: xyzh(:,:)
 real,            intent(in)    :: vxyzu(:,:),fxyzu(:,:),fext(:,:),massoftype(:)
 real(4),         intent(in)    :: divcurlv(:,:),poten(:)
 real,            intent(inout) :: xyzmh_ptmass(:,:),dptmass(ndptmass,maxptmass)
 real,            intent(inout) :: vxyz_ptmass(:,:),fxyz_ptmass(4,maxptmass),fxyz_ptmass_sinksink(4,maxptmass)
 integer,         intent(inout) :: sf_ptmass(2,maxptmass)
 real,            intent(in)    :: time
 integer(kind=1)    :: iphasei,ibin_wakei,ibin_itest
 integer            :: nneigh
 integer, parameter :: maxcache      = 12000
 integer, parameter :: nneigh_thresh = 1024 ! approximate epot if neigh>neigh_thresh; (-ve for off)
 real, save :: xyzcache(maxcache,3)
 real    :: xi,yi,zi,hi,hi1,hi21,xj,yj,zj,hj1,hj21,xk,yk,zk,hk1
 real    :: rij2,rik2,rjk2,dx,dy,dz
 real    :: vxi,vyi,vzi,dv2,dvx,dvy,dvz,rhomax
 real    :: alpha_grav,alphabeta_grav,radxy2,radxz2,radyz2
 real    :: etot,epot,ekin,etherm,erot,erotx,eroty,erotz
 real    :: rcrossvx,rcrossvy,rcrossvz,fxj,fyj,fzj
 real    :: pmassi,pmassj,pmassk,rhoj
 real    :: q2i,qi,psofti,psoftj,psoftk,fsoft,epot_mass,epot_rad,pmassgas1
 real    :: hcheck,hcheck2,f_acc_local
 real(4) :: divvi,potenj_min,poteni
 integer :: ifail,nacc,j,k,n,nk,itype,itypej,itypek,ifail_array(inosink_max),id_rhomax,nneigh_act,new_nptmass
 logical :: accreted,iactivej,isgasj,isdustj,calc_exact_epot,ForceCreation

 ifail       = 0
 ifail_array = 0
 poteni      = 0._4
 potenj_min  = huge(poteni)
!
! find the location of the maximum density across
! all MPI threads
!
 rhomax = 0.
 if (itest > 0 .and. itest <= npart) then
    iphasei = iphase(itest)
    itype   = iamtype(iphasei)
    rhomax  = rhoh(xyzh(4,itest),massoftype(itype))
 endif
 call reduceloc_mpi('max',rhomax,id_rhomax)
 ForceCreation = (f_crit_override > 0. .and. rhomax > f_crit_override*rho_crit)
!
! get properties of particle on the thread
! where it belongs
!
 if (id == id_rhomax) then
    if (itest < 0 .or. itest > npart) call fatal('ptmass','index out of range testing for sink creation')
    if (ForceCreation) then
       write(iprint,"(/,1x,a,2(Es18.6,a))") 'ptmass_create: WARNING! rhomax = ',rhomax*unit_density,' > ', &
                                             f_crit_override*rho_crit_cgs,' = f_crit_override*rho_crit  (cgs units)'
       write(iprint,"(/,1x,a)")             'ptmass_create: WARNING! Forcing sink formation despite tests not passing!'
    endif
    xi = xyzh(1,itest)
    yi = xyzh(2,itest)
    zi = xyzh(3,itest)
    hi = xyzh(4,itest)
    vxi = vxyzu(1,itest)
    vyi = vxyzu(2,itest)
    vzi = vxyzu(3,itest)
    iphasei = iphase(itest)
    divvi = divcurlv(1,itest)
    if (ind_timesteps) ibin_itest = ibin(itest)
    if (gravity) poteni = poten(itest)
 endif
!
! broadcast properties of the particle being tested to all threads
!
 call bcast_mpi(xi,id_rhomax)
 call bcast_mpi(yi,id_rhomax)
 call bcast_mpi(zi,id_rhomax)
 call bcast_mpi(hi,id_rhomax)
 call bcast_mpi(vxi,id_rhomax)
 call bcast_mpi(vyi,id_rhomax)
 call bcast_mpi(vzi,id_rhomax)
 call bcast_mpi(iphasei,id_rhomax)
 call bcast_mpi(divvi,id_rhomax)
 if (ind_timesteps) call bcast_mpi(ibin_itest,id_rhomax)
 if (gravity) call bcast_mpi(poteni,id_rhomax)
 !
 ! determine radius in which to check the criteria
 !
 hcheck      = radkern*hi               ! = h_acc in previous versions of Phantom; current method is faster
 f_acc_local = max(f_acc,hcheck/h_acc)  ! = 1.0   in previous versions of Phantom; current method is faster
 hcheck2     = hcheck*hcheck
 !
 ! initialise variables
 !
 hi1  = 1.0/hi
 hi21 = hi1**2
 if (maxphase==maxp) then
    itype = iamtype(iphasei)
 else
    itype = igas
 endif
 pmassi = massoftype(itype)
 pmassj = massoftype(igas)
 pmassk = pmassj
 itypej = igas
 itypek = igas
 iactivej = .true.
 pmassgas1 = 1.0/pmassj

 if (id==id_rhomax) call summary_variable_rhomax(itest,rhoh(hi,pmassi)*real(unit_density),iprint,nptmass)

 if (iverbose >= 1 .and. id==id_rhomax) &
    write(iprint,"(a,i10,a,i2,a)",advance='no') &
     ' ptmass_create: Testing particle i=',itest,' on thread ',id,' for ptmass creation...'

 ! CHECK 0: make sure particle is a gas particle (sanity check, should be unnecessary)
 if (.not. is_accretable(itype)) then
    if (iverbose >= 1) write(iprint,"(/,1x,a)") 'ptmass_create: FAILED because not a gas particle'
    call summary_ptmass_fail(inosink_notgas)
    if (.not. record_created) return
    ifail_array(inosink_notgas) = 1
 endif

 ! CHECK 1: divv < 0
 if (divvi > 0._4) then
    if (iverbose >= 1) write(iprint,"(/,1x,a)") 'ptmass_create: FAILED because div v > 0'
    call summary_ptmass_fail(inosink_divv)
    if (.not. record_created .and. .not.ForceCreation) return
    ifail_array(inosink_divv) = 1
 endif

 ! CHECK 2: 2h < h_acc
 if (hi > 0.5*h_acc) then
    if (iverbose >= 1) write(iprint,"(/,1x,2(a,es10.3),a)") 'ptmass_create: FAILED because 2h > h_acc (',2*hi,' > ',h_acc,')'
    call summary_ptmass_fail(inosink_h)
    if (.not. record_created) return
    ifail_array(inosink_h) = 1
 endif

 ekin   = 0.
 epot   = -epsilon(epot)
 etherm = 0.
 erot   = 0.
 erotx  = 0.
 eroty  = 0.
 erotz  = 0.
 epot_mass  = 0.
 epot_rad   = 0.
 nneigh_act = 0

 ! CHECK 3: all neighbours are all active ( & perform math for checks 4-6)
 ! find neighbours within the checking radius of hcheck
 call getneigh_pos((/xi,yi,zi/),0.,hcheck,3,listneigh,nneigh,xyzh,xyzcache,maxcache,ifirstincell)
 ! determine if we should approximate epot
 calc_exact_epot = .true.
 if ((nneigh_thresh > 0 .and. nneigh > nneigh_thresh) .or. (nprocs > 1)) calc_exact_epot = .false.
!$omp parallel default(none) &
!$omp shared(nprocs) &
!$omp shared(maxp,maxphase,npart) &
!$omp shared(nneigh,listneigh,xyzh,xyzcache,vxyzu,massoftype,iphase,pmassgas1,calc_exact_epot,hcheck2,eos_vars) &
!$omp shared(itest,id,id_rhomax,ifail,xi,yi,zi,hi,vxi,vyi,vzi,hi1,hi21,itype,pmassi,ieos,gamma,poten) &
#ifdef PERIODIC
!$omp shared(dxbound,dybound,dzbound) &
#endif
!$omp shared(ibin_wake,ibin_itest,apr_level,aprmassoftype) &
!$omp private(n,j,xj,yj,zj,hj1,hj21,psoftj,rij2,nk,k,xk,yk,zk,hk1,psoftk,rjk2,psofti,rik2) &
!$omp private(dx,dy,dz,dvx,dvy,dvz,dv2,isgasj,isdustj) &
!$omp private(rhoj,q2i,qi,fsoft,rcrossvx,rcrossvy,rcrossvz,radxy2,radyz2,radxz2) &
!$omp firstprivate(pmassj,pmassk,itypej,iactivej,itypek) &
!$omp reduction(+:nneigh_act,ekin,erotx,eroty,erotz,etherm,epot,epot_mass,epot_rad) &
!$omp reduction(min:potenj_min)
!$omp do
 over_neigh: do n=1,nneigh
    j = listneigh(n)
    if (j > npart) cycle over_neigh
    !
    ! get mass and particle type to immediately determine if active and accretable
    if (maxphase==maxp) then
       call get_partinfo(iphase(j),iactivej,isgasj,isdustj,itypej)
       if (use_apr) then
          pmassj = aprmassoftype(itypej,apr_level(j))
       else
          pmassj = massoftype(itypej)
       endif
       if (.not. is_accretable(itypej) ) cycle over_neigh ! Verify particle is 'accretable'
    endif

    if (n <= maxcache) then
       xj = xyzcache(n,1)
       yj = xyzcache(n,2)
       zj = xyzcache(n,3)
    else
       xj = xyzh(1,j)
       yj = xyzh(2,j)
       zj = xyzh(3,j)
    endif
    dx = xi - xj
    dy = yi - yj
    dz = zi - zj
#ifdef PERIODIC
    if (abs(dx) > 0.5*dxbound) dx = dx - dxbound*SIGN(1.0,dx)
    if (abs(dy) > 0.5*dybound) dy = dy - dybound*SIGN(1.0,dy)
    if (abs(dz) > 0.5*dzbound) dz = dz - dzbound*SIGN(1.0,dz)
#endif
    rij2 = dx*dx + dy*dy + dz*dz
    if (rij2 < hcheck2) then

       if (ind_timesteps) then
          ibin_wake(j) = max(ibin_wake(j),ibin_itest)
          if (.not.iactivej .or. ifail==inosink_active) then
             ifail = inosink_active
             cycle over_neigh
          endif
       endif

       nneigh_act = nneigh_act + 1

       dvx = vxi - vxyzu(1,j)
       dvy = vyi - vxyzu(2,j)
       dvz = vzi - vxyzu(3,j)

       hj1  = 1.0/xyzh(4,j)
       hj21 = hj1**2

       ! kinetic energy
       dv2  = dvx*dvx + dvy*dvy + dvz*dvz
       ekin = ekin + pmassj*dv2

       ! rotational energies around each axis
       rcrossvx = (dy*dvz - dz*dvy)
       rcrossvy = (dz*dvx - dx*dvz)
       rcrossvz = (dx*dvy - dy*dvx)

       radxy2 = dx*dx + dy*dy
       radyz2 = dy*dy + dz*dz
       radxz2 = dx*dx + dz*dz

       if (radyz2 > 0.) erotx = erotx + pmassj*rcrossvx*rcrossvx/radyz2
       if (radxz2 > 0.) eroty = eroty + pmassj*rcrossvy*rcrossvy/radxz2
       if (radxy2 > 0.) erotz = erotz + pmassj*rcrossvz*rcrossvz/radxy2

       ! thermal energy (for gas only)
       if (itypej==igas) then
          rhoj = rhoh(xyzh(4,j),pmassj)
          if (maxvxyzu >= 4) then
             etherm = etherm + pmassj*vxyzu(4,j)
          else
             if ((ieos==2 .or. ieos==17) .and. gamma > 1.001) then
                etherm = etherm + pmassj*(eos_vars(igasP,j)/rhoj)/(gamma - 1.)
             elseif (ieos==5 .and. gamma > 1.001) then
                etherm = etherm + pmassj*(eos_vars(igasP,j)/rhoj)/(eos_vars(igamma,j) - 1.)
             elseif (ieos==8) then
                etherm = etherm + pmassj*(eos_vars(igasP,j)/rhoj)/(gamma_barotropic(rhoj) - 1.)
             elseif (ieos==9) then
                etherm = etherm + pmassj*(eos_vars(igasP,j)/rhoj)/(gamma_pwp(rhoj) - 1.)
             else
                etherm = etherm + pmassj*1.5*(eos_vars(igasP,j)/rhoj)
             endif
          endif
       endif

       ! gravitational potential energy of clump
       if (gravity) then
          potenj_min = min(potenj_min,poten(j))
          if (calc_exact_epot) then
             if (nprocs > 1) call fatal('ptmass_create', 'cannot use calc_exact_epot with MPI')
             ! Calculate potential energy exactly
             !
             ! add contribution of i-j (since, e.g., rij2 is already calculated)
             !
             q2i    = rij2*hi21
             qi     = sqrt(q2i)
             call kernel_softening(q2i,qi,psofti,fsoft)
             q2i    = rij2*hj21
             qi     = sqrt(q2i)
             call kernel_softening(q2i,qi,psoftj,fsoft)
             epot   = epot + 0.5*pmassi*pmassj*(psofti*hi1 + psoftj*hj1)
             !
             ! add contribution of k-j for all k >= j (to avoid double counting, but include self-contribution)
             !
             over_neigh_k: do nk=n,nneigh
                k = listneigh(nk)
                if ((k==itest .and. id==id_rhomax) .or. k > npart) cycle over_neigh_k ! contribution already added
                if (maxphase==maxp) then
                   itypek = iamtype(iphase(k))
                   if (use_apr) then
                      pmassk = aprmassoftype(itypek,apr_level(k))
                   else
                      pmassk = massoftype(itypek)
                   endif
                   if (.not. is_accretable(itypek) ) cycle over_neigh_k
                endif

                if (nk <= maxcache) then
                   xk = xyzcache(nk,1)
                   yk = xyzcache(nk,2)
                   zk = xyzcache(nk,3)
                else
                   xk = xyzh(1,k)
                   yk = xyzh(2,k)
                   zk = xyzh(3,k)
                endif
                dx = xi - xk
                dy = yi - yk
                dz = zi - zk
#ifdef PERIODIC
                if (abs(dx) > 0.5*dxbound) dx = dx - dxbound*SIGN(1.0,dx)
                if (abs(dy) > 0.5*dybound) dy = dy - dybound*SIGN(1.0,dy)
                if (abs(dz) > 0.5*dzbound) dz = dz - dzbound*SIGN(1.0,dz)
#endif
                rik2 = dx*dx + dy*dy + dz*dz
                if (rik2 < hcheck2) then
                   dx = xj - xk
                   dy = yj - yk
                   dz = zj - zk
                   hk1 = 1.0/xyzh(4,k)
#ifdef PERIODIC
                   if (abs(dx) > 0.5*dxbound) dx = dx - dxbound*SIGN(1.0,dx)
                   if (abs(dy) > 0.5*dybound) dy = dy - dybound*SIGN(1.0,dy)
                   if (abs(dz) > 0.5*dzbound) dz = dz - dzbound*SIGN(1.0,dz)
#endif
                   rjk2   = dx*dx + dy*dy + dz*dz
                   ! Since neither j or k is dominant, sum half the contribution at each particle
                   ! Due to the construction of the loop, both j & k contributions are added here
                   q2i    = rjk2*hj21
                   qi     = sqrt(q2i)
                   call kernel_softening(q2i,qi,psoftj,fsoft)
                   q2i    = rjk2*hk1**2
                   qi     = sqrt(q2i)
                   call kernel_softening(q2i,qi,psoftk,fsoft)
                   epot   = epot + 0.5*pmassj*pmassk*(psoftj*hj1 + psoftk*hk1)
                endif
             enddo over_neigh_k
          else
             ! Calculate mass to approximate potential energy
             epot_mass = epot_mass + pmassj*pmassgas1             ! to avoid rounding errors
             ! Calculate the mass-weighted average distance to the sink particle candidate
             epot_rad  = epot_rad  + pmassj*pmassgas1*sqrt(rij2)
          endif
       endif
    endif
 enddo over_neigh
!$omp enddo
!$omp end parallel

 if (.not. calc_exact_epot) then
    epot_mass = reduceall_mpi('+', epot_mass)
    epot_rad  = reduceall_mpi('+', epot_rad)
    epot_mass = epot_mass + pmassi*pmassgas1  !self-contribution of the candidate particle
 endif
 !
 !--Update tracking array & reset ifail if required
 !  Note that if ifail_array(inosink_notgas,inosink_divv,inosink_h)==1 and record_created==.false.,
 !  this subroutine will already have been exited, and this loop will never be reached
 if ( record_created .or. ForceCreation) then
    if ( ifail==inosink_active ) then
       ifail_array(inosink_active) = 1
    elseif (ifail_array(inosink_notgas)==1) then
       ifail = inosink_notgas
    elseif (ifail_array(inosink_divv)==1) then
       ifail = inosink_divv
    elseif (ifail_array(inosink_h)==1) then
       ifail = inosink_h
    endif
 endif
 !
 ! communicate failure on any MPI thread to all threads
 !
 ifail = int(reduceall_mpi('max',ifail))
 ifail_array = int(reduceall_mpi('max',ifail_array))
 !
 ! Continue checks (non-sensical for ifail==1 since energies not completely calculated)
 !
 if (ifail==0 .or. ((ForceCreation .or. record_created) .and. ifail_array(inosink_active) == 0) ) then
    ! finish computing energies
    ekin  = 0.5*ekin
    erotx = 0.5*erotx
    eroty = 0.5*eroty
    erotz = 0.5*erotz
    erot  = sqrt(erotx*erotx + eroty*eroty + erotz*erotz)

    ekin = reduceall_mpi('+', ekin)
    erot = reduceall_mpi('+', erot)

    if (gravity) then
       if (.not. calc_exact_epot) then
          ! Approximate the potential enegy by approximating a uniform density sphere.
          ! If half the mass is in a sphere of radius epot_rad, then the total mass
          ! (assuming isotropy) should be in a sphere with twice this volume,
          ! (i.e. epot_rad -> epot_rad*2^(1/3)).
          epot_rad = epot_rad/epot_mass*1.25992
          epot     = -0.6*(epot_mass/pmassgas1)**2/epot_rad
       endif

       ! CHECK 4: ratio of thermal to gravitational energy alpha <= 1/2 (Eq. 2.9 of BBP95)
       alpha_grav = abs(etherm/epot)
       if (alpha_grav > 0.5) then
          ifail     = inosink_therm
          ifail_array(inosink_therm) = 1
       endif

       ! CHECK 5: ratio of thermal to grav plus ratio of rotational to grav energy <= 1 (Eq. 2.10 of BBP95)
       alphabeta_grav = alpha_grav + abs(erot/epot)
       if (alphabeta_grav > 1.0) then
          ifail     = inosink_grav
          ifail_array(inosink_grav) = 1
       endif

       ! CHECK 7: particle i is at minimum in potential
       if (poteni > potenj_min) then
          ifail = inosink_poten
          ifail_array(inosink_poten) = 1
       endif
    else
       alpha_grav     = 0.0
       alphabeta_grav = 0.0
    endif

    ! CHECK 6: total energy of clump is < 0
    etot = ekin + etherm + epot
    if (etot > 0.) then
       ifail     = inosink_Etot
       ifail_array(inosink_Etot) = 1
    endif
 else
    alpha_grav     = 0.0
    alphabeta_grav = 0.0
    etot           = 0.0
 endif

 ! communicate failure to all MPI threads
 ifail = int(reduceall_mpi('max',ifail))
 ifail_array = int(reduceall_mpi('max',ifail_array))

 ! override failure if the candidate particle is too dense! (some critera still apply)
 if (ForceCreation) then
    if (ifail > 0 .and. is_accretable(itype) .and. hi < 0.5*h_acc) then
       if (id==id_rhomax) then
          write(iprint,"(/,1x,a)")'ptmass_create: OVERRIDING sink failure creation given high density'
          ! list all failure modes that are overridden
          if (ifail_array(inosink_therm)==1) then
             write(iprint,"(/,1x,a,es10.3)") &
             'ptmass_create: FAILURE OVERRIDED when thermal energy/grav energy > 0.5: alpha_grav = ',alpha_grav
          endif
          if (ifail_array(inosink_grav)==1) then
             write(iprint,"(/,1x,a,2es10.3)") &
             'ptmass_create: FAILURE OVERRIDED when alpha_grav + beta_grav > 1, alpha, beta = ',alpha_grav, abs(erot/epot)
          endif
          if (ifail_array(inosink_Etot)==1) then
             write(iprint,"(/,1x,a,es10.3)") &
            'ptmass_create: FAILURE OVERRIDED when total energy > 0, etot = ',etot
          endif
          if (ifail_array(inosink_poten)==1) then
             write(iprint,"(/,1x,a,'phi = ',es10.3,' min =',es10.3)") &
             'ptmass_create: FAILURE OVERRIDED when not at potential minimum ',poteni,potenj_min
          endif
          if (ifail_array(inosink_divv)==1) then
             write(iprint,"(/,1x,a,es10.3)") 'ptmass_create: FAILURE OVERRIDED when  div v > 0', divvi
          endif
       endif
       ifail       = 0
       ifail_array = 0
    endif
 endif

 if (iverbose >= 1 .and. id==id_rhomax) then
    select case(ifail)
    case(0)
       write(iprint,"(1x,a)") 'ptmass_create: OK'
    case(inosink_active)
       write(iprint,"(/,1x,a)") &
       'ptmass_create: FAILED because not all particles within h_acc are active'
    case(inosink_therm)
       write(iprint,"(/,1x,a,es10.3)") &
       'ptmass_create: FAILED because thermal energy/grav energy > 0.5: alpha_grav = ',alpha_grav
    case(inosink_grav)
       write(iprint,"(/,1x,a,2es10.3)") &
       'ptmass_create: FAILED because alpha_grav + beta_grav > 1, alpha, beta = ',alpha_grav, abs(erot/epot)
    case(inosink_Etot)
       write(iprint,"(/,1x,a,es11.3)") &
       'ptmass_create: FAILED because total energy > 0, etot = ',etot
    case(inosink_poten)
       write(iprint,"(/,1x,a,'phi = ',es10.3,' min =',es10.3)") &
       'ptmass_create: FAILED because not at potential minimum ',poteni,potenj_min
    case default
       write(iprint,"(/,1x,a)") 'ptmass_create: FAILED (unknown reason)'
    end select
 endif
 !
 ! create new point mass, at position of original particle but with zero mass. Then accrete particles within hacc to form sink
 !
 if (ifail==0) then
    new_nptmass = nptmass + 1
    if (new_nptmass > maxptmass) call fatal('ptmass_create','nptmass > maxptmass')
    xyzmh_ptmass(:,new_nptmass)         = 0.              ! zero all quantities by default
    xyzmh_ptmass(1:3,new_nptmass)       = (/xi,yi,zi/)
    xyzmh_ptmass(4,new_nptmass)         = 0.              ! zero mass
    xyzmh_ptmass(ihacc,new_nptmass)     = h_acc
    xyzmh_ptmass(ihsoft,new_nptmass)    = h_soft_sinkgas
    xyzmh_ptmass(itbirth,new_nptmass)   = time
    vxyz_ptmass(:,new_nptmass)       = 0.              ! zero velocity, get this by accreting
    itypej = igas                            ! default particle type to be accreted
    pmassj = massoftype(igas)                ! default particle mass to be accreted
    !
    ! accrete neighbours (including self)
    !
    nacc       = 0
    dptmass    = 0.
    ibin_wakei = 0 ! dummy argument that has no meaning in this situation
    do n=1,nneigh
       j = listneigh(n)
       if (j > npart) cycle
       if (maxphase==maxp) then
          itypej = iamtype(iphase(j))
          if (use_apr) then
             pmassj = aprmassoftype(itypej,apr_level(j))
          else
             pmassj = massoftype(itypej)
          endif
       endif
       fxj = fxyzu(1,j) + fext(1,j)
       fyj = fxyzu(2,j) + fext(2,j)
       fzj = fxyzu(3,j) + fext(3,j)
       call ptmass_accrete(new_nptmass,new_nptmass,xyzh(1,j),xyzh(2,j),xyzh(3,j),xyzh(4,j),&
                           vxyzu(1,j),vxyzu(2,j),vxyzu(3,j),fxj,fyj,fzj, &
                           itypej,pmassj,xyzmh_ptmass,vxyz_ptmass,accreted, &
                           dptmass,time,f_acc_local,ibin_wakei,ibin_wakei)

       if (accreted) nacc = nacc + 1
    enddo

    ! perform reduction just for this sink
    dptmass(:,new_nptmass) = reduceall_mpi('+',dptmass(:,new_nptmass))
    nacc = int(reduceall_mpi('+', nacc))

    ! update ptmass position, spin, velocity, acceleration, and mass
    fxyz_ptmass(1:4,new_nptmass) = 0.0
    fxyz_ptmass_sinksink(1:4,new_nptmass) = 0.0
    call update_ptmass(dptmass,xyzmh_ptmass,vxyz_ptmass,fxyz_ptmass,new_nptmass)

    if (id==id_rhomax) then
       write(iprint,"(a,i3,a,4(es10.3,1x),a,i6,a,es10.3)") ' created ptmass #',new_nptmass,&
       ' at (x,y,z,t)=(',xyzmh_ptmass(1:3,new_nptmass),time,') by accreting ',nacc,' particles: M=',xyzmh_ptmass(4,new_nptmass)
    endif
    if (nacc <= 0) call fatal('ptmass_create',' created ptmass but failed to accrete anything')
    nptmass = new_nptmass
    ! link the new sink to nothing (waiting for age > tseeds)
    if (icreate_sinks == 2) then
       sf_ptmass(1,nptmass) = 1
       sf_ptmass(2,nptmass) = 0
    endif
    !
    ! open new file to track new sink particle details & and update all sink-tracking files;
    ! fxyz_ptmass, fxyz_ptmass_sinksink are total force on sinks and sink-sink forces.
    !
    if (write_one_ptfile) then
       if (nptmass==1) call pt_open_sinkev(0)  ! otherwise file is already open
    else
       call pt_open_sinkev(nptmass)
    endif
    call pt_write_sinkev(nptmass,time,xyzmh_ptmass,vxyz_ptmass,fxyz_ptmass,fxyz_ptmass_sinksink)
 else
    !
    ! record failure reason for summary
    !
    call summary_ptmass_fail(ifail)
 endif
 ! print details to file, if requested
 if (record_created) then
    write(iscfile,'(es18.10,1x,3(i18,1x),8(es18.9,1x),8(i18,1x))') &
       time,nptmass+1,itest,nneigh_act,rhoh(hi,pmassi),divvi,alpha_grav,alphabeta_grav,etot,epot,ekin,etherm,ifail_array
    call flush(iscfile)
 endif

end subroutine ptmass_create

!-------------------------------------------------------------------------
!+
!  subroutine to create a bunch of star "seeds" inside a sink particle
!+
!-------------------------------------------------------------------------
subroutine ptmass_create_seeds(nptmass,itest,sf_ptmass,time)
 use part,   only:itbirth,ihacc
 use random, only:ran2
 use io,     only:iprint
 integer, intent(inout) :: nptmass
 integer, intent(in)    :: itest
 integer, intent(inout) :: sf_ptmass(:,:)
 real,    intent(in)    :: time
 integer :: nseed
!
!-- Draw the number of star seeds in the core
!
 nseed = ceiling(n_max*ran2(iseed_sf))
 sf_ptmass(2,itest) = nseed

 write(iprint,"(a,i3,a,i3,a,es10.3)") ' Star formation prescription : creation of :',&
                                           nseed, ' seeds in sink n° :', itest, " t= ",time

end subroutine ptmass_create_seeds

!-------------------------------------------------------------------------
!+
!  subroutine to create a bunch of stars inside a sink (core) particle
!+
!-------------------------------------------------------------------------
subroutine ptmass_create_stars(nptmass,itest,xyzmh_ptmass,vxyz_ptmass,fxyz_ptmass,&
                               fxyz_ptmass_sinksink,sf_ptmass,time)
 use dim,       only:maxptmass
 use physcon,   only:solarm,pi
 use io,        only:iprint,iverbose
 use units,     only:umass
 use part,      only:itbirth,ihacc,ihsoft,ispinx,ispiny,ispinz
 use random ,   only:ran2,gauss_random,divide_unit_seg
 use HIIRegion, only:update_ionrate,iH2R
 integer, intent(in)    :: itest
 integer, intent(inout) :: nptmass,sf_ptmass(2,maxptmass)
 real,    intent(inout) :: xyzmh_ptmass(nsinkproperties,maxptmass),vxyz_ptmass(3,maxptmass)
 real,    intent(inout) :: fxyz_ptmass(4,maxptmass),fxyz_ptmass_sinksink(4,maxptmass)
 real,    intent(in)    :: time
 integer, allocatable :: listid(:)
 real,    allocatable :: masses(:)
 real                 :: xi(3),vi(3),spini(3)
 integer              :: k,i,j,m,n
 real, parameter      :: mcutoff = 0.35355339059
 real                 :: mi,hacci,minmass,ke,phitot,phik,vscale,tscale,d2,d1
 real                 :: a(8),velk,rk,xk(3),vk(3),xcom(3),vcom(3),rvir,rvirf
 logical              :: converged

 converged = .false.

 !! save xcom and vcom before placing stars
 xi(1)    = xyzmh_ptmass(1,itest)
 xi(2)    = xyzmh_ptmass(2,itest)
 xi(3)    = xyzmh_ptmass(3,itest)
 mi       = xyzmh_ptmass(4,itest)
 hacci    = xyzmh_ptmass(ihacc,itest)
 spini(1) = xyzmh_ptmass(ispinx,itest)
 spini(2) = xyzmh_ptmass(ispiny,itest)
 spini(3) = xyzmh_ptmass(ispinz,itest)
 vi(1)    = vxyz_ptmass(1,itest)
 vi(2)    = vxyz_ptmass(2,itest)
 vi(3)    = vxyz_ptmass(3,itest)

 n     = sf_ptmass(2,itest)
 vcom = 0.
 xcom = 0.

 write(iprint,"(a,es10.3,a,es10.3,1x,3(es10.3,1x))") " ptmass_create_stars : new stars formed : ",time,"  (m,x,y,z) : ",mi,xi

 !
 !-- masses sampling method
 !
 if (n<2) then
    xyzmh_ptmass(ihacc,itest)       = hacci*1.e-3
    fxyz_ptmass(1:4,itest)          = 0.
    fxyz_ptmass_sinksink(1:4,itest) = 0.
    sf_ptmass(1,itest)              = 2
    if (iH2R > 0) call update_ionrate(itest,xyzmh_ptmass,h_acc)
 else
    allocate(masses(n))
    allocate(listid(n))
    minmass  = 0.08/(mi*(umass/solarm))

    if (iverbose > 1) write(iprint,*) "Mass sharing start ! "

    call divide_unit_seg(masses,minmass,n,iseed_sf)

    if (iverbose > 1) write(iprint,*) "Mass sharing  : ", masses*mi*(umass/solarm)

    !
    !-- Init index list
    !

    listid(1)   = itest
    listid(2:n) = (/ (i, i=nptmass+1,nptmass+(n-1)) /)

    until_converged: do while(.not.converged)
       converged = .true.
       vcom(:)=0.
       xcom(:)=0.
       !
       !-- Position and velocity sampling using Plummer methods
       !
       do i=1,n
          k = listid(i)
          a(:) = 0.
          !
          !-- Positions
          !
          a(1)  = ran2(iseed_sf)*mcutoff
          rk    = 1./sqrt((a(1)**(-2./3.)-1.0))
          a(2)  = ran2(iseed_sf)
          a(3)  = ran2(iseed_sf)
          xk(3) = (1.0-2.0*a(2))*rk
          xk(2) = sqrt(rk**2-xk(3)**2)*sin(2*pi*a(3))
          xk(1) = sqrt(rk**2-xk(3)**2)*cos(2*pi*a(3))
          !
          !-- Velocities
          !
          a(5) = 1.
          do while(0.1*a(5)> a(6))
             a(4) = ran2(iseed_sf)
             a(5) = ran2(iseed_sf)
             a(6) = a(4)**2*(1.0 - a(4)**2)**3.5
          enddo

          velk  = a(4)*sqrt(2.0)*(1.0 + rk**2)**(-0.25)
          a(7)  = ran2(iseed_sf)
          a(8)  = ran2(iseed_sf)
          vk(3) = (1.0 - 2.0*a(7))*velk
          vk(2) = sqrt(velk**2 - vk(3)**2)*sin(2*pi*a(8))
          vk(1) = sqrt(velk**2 - vk(3)**2)*cos(2*pi*a(8))
          !
          !-- Star creation
          !
          xyzmh_ptmass(ihacc,k)       = hacci*1.e-3
          xyzmh_ptmass(ihsoft,k)      = h_soft_sinkgas
          xyzmh_ptmass(4,k)           = masses(i)
          xyzmh_ptmass(3,k)           = xk(3)
          xyzmh_ptmass(2,k)           = xk(2)
          xyzmh_ptmass(1,k)           = xk(1)
          xyzmh_ptmass(ispinx,k)      = 0. !
          xyzmh_ptmass(ispiny,k)      = 0. ! -- No spin for the instant
          xyzmh_ptmass(ispinz,k)      = 0. !
          vxyz_ptmass(1,k)            = vk(1)
          vxyz_ptmass(2,k)            = vk(2)
          vxyz_ptmass(3,k)            = vk(3)
          fxyz_ptmass(1:4,k)          = 0.
          fxyz_ptmass_sinksink(1:4,k) = 0.
          sf_ptmass(1,k) = 2
          sf_ptmass(2,k) = 0
       enddo

       !
       !-- Center the system on CoM
       !
       do i=1,n
          k = listid(i)
          xcom(1) = xcom(1) + xyzmh_ptmass(4,k) * xyzmh_ptmass(1,k)
          xcom(2) = xcom(2) + xyzmh_ptmass(4,k) * xyzmh_ptmass(2,k)
          xcom(3) = xcom(3) + xyzmh_ptmass(4,k) * xyzmh_ptmass(3,k)
          vcom(1) = vcom(1) + xyzmh_ptmass(4,k) * vxyz_ptmass(1,k)
          vcom(2) = vcom(2) + xyzmh_ptmass(4,k) * vxyz_ptmass(2,k)
          vcom(3) = vcom(3) + xyzmh_ptmass(4,k) * vxyz_ptmass(3,k)
       enddo


       do i=1,n
          k = listid(i)
          xyzmh_ptmass(1,k) = xyzmh_ptmass(1,k) - xcom(1)
          xyzmh_ptmass(2,k) = xyzmh_ptmass(2,k) - xcom(2)
          xyzmh_ptmass(3,k) = xyzmh_ptmass(3,k) - xcom(3)
          vxyz_ptmass(1,k)  = vxyz_ptmass(1,k)  - vcom(1)
          vxyz_ptmass(2,k)  = vxyz_ptmass(2,k)  - vcom(2)
          vxyz_ptmass(3,k)  = vxyz_ptmass(3,k)  - vcom(3)
          d1 = xyzmh_ptmass(1,k)**2 + xyzmh_ptmass(2,k)**2 + xyzmh_ptmass(3,k)**2
          if (d1>1.) converged = .false.
       enddo

    enddo until_converged

    !
    !-- Compute internal kinetic and potential energy
    !
    ke = 0.
    phitot = 0.

    do i=1,n
       k = listid(i)
       phik = 0.
       do j=1,n
          m = listid(j)
          if (m/=k) then
             d2 = (xyzmh_ptmass(1,k)-xyzmh_ptmass(1,m))**2+&
                  (xyzmh_ptmass(2,k)-xyzmh_ptmass(2,m))**2+&
                  (xyzmh_ptmass(3,k)-xyzmh_ptmass(3,m))**2
             d1 = 1./sqrt(d2)
             phik = phik + xyzmh_ptmass(4,m)*d1
          endif
       enddo
       ke  = ke + xyzmh_ptmass(4,k)*(vxyz_ptmass(1,k)**2 + vxyz_ptmass(2,k)**2 + vxyz_ptmass(3,k)**2)
       phitot = phitot + 0.5*xyzmh_ptmass(4,k)*phik
    enddo
    ke = 0.5*ke

    !
    !-- Scale the system to sink dimension, virialisation and add bulk motion from the parent sink
    !
    vscale = sqrt(4*ke)
    rvir   = ((2*phitot))
    rvirf  = h_acc/rvir
    tscale = sqrt(rvirf**3/mi)

    do i=1,n
       k = listid(i)
       xyzmh_ptmass(1,k) = xyzmh_ptmass(1,k) * h_acc   + xi(1)
       xyzmh_ptmass(2,k) = xyzmh_ptmass(2,k) * h_acc   + xi(2)
       xyzmh_ptmass(3,k) = xyzmh_ptmass(3,k) * h_acc   + xi(3)
       xyzmh_ptmass(4,k) =  xyzmh_ptmass(4,k) * mi
       vxyz_ptmass(1,k)  = (vxyz_ptmass(1,k)  / vscale) * (rvirf/tscale) + vi(1)
       vxyz_ptmass(2,k)  = (vxyz_ptmass(2,k)  / vscale) * (rvirf/tscale) + vi(2)
       vxyz_ptmass(3,k)  = (vxyz_ptmass(3,k)  / vscale) * (rvirf/tscale) + vi(3)
       if (iH2R > 0) call update_ionrate(k,xyzmh_ptmass,h_acc)
       spini(1) = spini(1) - xyzmh_ptmass(4,k)*(xyzmh_ptmass(2,k)*vxyz_ptmass(3,k)-xyzmh_ptmass(3,k)*vxyz_ptmass(2,k))
       spini(2) = spini(2) - xyzmh_ptmass(4,k)*(xyzmh_ptmass(3,k)*vxyz_ptmass(1,k)-xyzmh_ptmass(1,k)*vxyz_ptmass(3,k))
       spini(3) = spini(3) - xyzmh_ptmass(4,k)*(xyzmh_ptmass(2,k)*vxyz_ptmass(3,k)-xyzmh_ptmass(3,k)*vxyz_ptmass(2,k))
    enddo
    xyzmh_ptmass(ispinx,itest) = spini(1)
    xyzmh_ptmass(ispiny,itest) = spini(2)
    xyzmh_ptmass(ispinz,itest) = spini(3)


    deallocate(masses)
    deallocate(listid)
    nptmass = nptmass + (n-1)
 endif



end subroutine ptmass_create_stars

!-------------------------------------------------------------------------
!+
! subroutine to update the number of seeds inside a merged sink
! by releasing and killing some of them...
!+
!-------------------------------------------------------------------------
subroutine ptmass_merge_release(itest,ni,nj,mi,mj,nptmass,xyzmh_ptmass,vxyz_ptmass,fxyz_ptmass,sf_ptmass)
 use random ,   only:ran2,rinsphere,divide_unit_seg,ronsphere
 use dim,       only:maxptmass
 use io,        only:iverbose,iprint
 use units,     only:umass
 use physcon,   only:solarm
 integer, intent(in)    :: itest,ni,nj
 real,    intent(in)    :: mi,mj
 integer, intent(inout) :: nptmass,sf_ptmass(2,maxptmass)
 real,    intent(inout) :: xyzmh_ptmass(nsinkproperties,maxptmass), &
                           vxyz_ptmass(3,maxptmass),fxyz_ptmass(4,maxptmass)
 real, allocatable :: masses(:)
 real              :: xi(3),vi(3),xk(3),vk(3),xcom(3),vcom(3)
 real              :: r,vl,mrel,mk,hacci,minmass,mtmp
 integer           :: ntot,nrel,nsav,i,itmp

 if (iverbose >1) then
    write(iprint,*) 'Update after merge !! '
 endif
 ntot = ni+nj

 allocate(masses(ntot))
!
!-- Mass sharing of both sinks to be consistent with the star creation method
!
 minmass  = 0.08/(mi*(umass/solarm))
 call divide_unit_seg(masses(1:ni),minmass,ni,iseed_sf)
 minmass  = 0.08/(mj*(umass/solarm))
 call divide_unit_seg(masses(ni+1:ntot),minmass,nj,iseed_sf)
!
!-- Choose how many protostars (1 to 3) remains inside the sink
!
 nsav = ceiling(3*ran2(iseed_sf))
 nrel = ntot - nsav
!
!-- Select survivors and init all other escapers
!
 if (merge_release_sort) then
    if (nsav == 1) then
       itmp = maxloc(masses,dim=1)
       mtmp = masses(itmp)
       masses(itmp) = masses(1)
       masses(1)    = mtmp
    else
       do i=1,2
          itmp = maxloc(masses(i:ntot),dim=1)
          mtmp = masses(itmp)
          masses(itmp) = masses(i)
          masses(i)    = mtmp
       enddo
    endif
 endif


 write(iprint,*) 'Sink collision : ', nrel, 'escapers produced on ', ntot,'seeds'

 mrel    = sum(masses(nsav+1:ntot))
 xi(1)   = xyzmh_ptmass(1,itest)
 xi(2)   = xyzmh_ptmass(2,itest)
 xi(3)   = xyzmh_ptmass(3,itest)
 hacci   = xyzmh_ptmass(ihacc,itest)
 vi(1)   = vxyz_ptmass(1,itest)
 vi(2)   = vxyz_ptmass(2,itest)
 vi(3)   = vxyz_ptmass(3,itest)
 sf_ptmass(2,itest) = nsav

 vcom = 0.
 xcom = 0.

 do i=1,nrel
    call rinsphere(xk,iseed_sf)
    call ronsphere(vk,iseed_sf)
    xk = xk * hacci
    r  = xk(1)**2 + xk(2)**2 + xk(3)**2
    vl = sqrt(2*(mi+mj)/r) ! liberation velocity of the entire system...
    vk = vk * vl
    mk = masses(nsav+i)
    !
    !-- Star creation
    !
    xyzmh_ptmass(ihacc,nptmass+i)       = hacci*1.e-3
    xyzmh_ptmass(ihsoft,nptmass+i)      = h_soft_sinkgas
    xyzmh_ptmass(4,nptmass+i)           = mk
    xyzmh_ptmass(3,nptmass+i)           = xk(3)
    xyzmh_ptmass(2,nptmass+i)           = xk(2)
    xyzmh_ptmass(1,nptmass+i)           = xk(1)
    xyzmh_ptmass(ispinx,nptmass+i)      = 0. !
    xyzmh_ptmass(ispiny,nptmass+i)      = 0. ! -- No spin for the instant
    xyzmh_ptmass(ispinz,nptmass+i)      = 0. !
    vxyz_ptmass(1,nptmass+i)            = vk(1)
    vxyz_ptmass(2,nptmass+i)            = vk(2)
    vxyz_ptmass(3,nptmass+i)            = vk(3)
    fxyz_ptmass(1:4,nptmass+i)          = 0.
    sf_ptmass(1,nptmass+i)              = 2
    sf_ptmass(2,nptmass+i)              = 0
 enddo

 !
 !-- Center the system on CoM
 !
 do i=1,nrel
    xcom(1) = xcom(1) + xyzmh_ptmass(4,nptmass+i) * xyzmh_ptmass(1,nptmass+i)
    xcom(2) = xcom(2) + xyzmh_ptmass(4,nptmass+i) * xyzmh_ptmass(2,nptmass+i)
    xcom(3) = xcom(3) + xyzmh_ptmass(4,nptmass+i) * xyzmh_ptmass(3,nptmass+i)
    vcom(1) = vcom(1) + xyzmh_ptmass(4,nptmass+i) * vxyz_ptmass(1,nptmass+i)
    vcom(2) = vcom(2) + xyzmh_ptmass(4,nptmass+i) * vxyz_ptmass(2,nptmass+i)
    vcom(3) = vcom(3) + xyzmh_ptmass(4,nptmass+i) * vxyz_ptmass(3,nptmass+i)
 enddo

 xcom = xcom/(mi+mj)
 vcom = vcom/(mi+mj)

 do i=1,nrel
    xyzmh_ptmass(1,nptmass+i) = xyzmh_ptmass(1,nptmass+i) - xcom(1) + xi(1)
    xyzmh_ptmass(2,nptmass+i) = xyzmh_ptmass(2,nptmass+i) - xcom(2) + xi(2)
    xyzmh_ptmass(3,nptmass+i) = xyzmh_ptmass(3,nptmass+i) - xcom(3) + xi(3)
    vxyz_ptmass(1,nptmass+i)  = vxyz_ptmass(1,nptmass+i)  - vcom(1) + vi(1)
    vxyz_ptmass(2,nptmass+i)  = vxyz_ptmass(2,nptmass+i)  - vcom(2) + vi(2)
    vxyz_ptmass(3,nptmass+i)  = vxyz_ptmass(3,nptmass+i)  - vcom(3) + vi(3)
 enddo

 if (mrel > 0.) then
    xyzmh_ptmass(1,itest) = xyzmh_ptmass(1,itest) - xcom(1)
    xyzmh_ptmass(2,itest) = xyzmh_ptmass(2,itest) - xcom(2)
    xyzmh_ptmass(3,itest) = xyzmh_ptmass(3,itest) - xcom(3)
    xyzmh_ptmass(4,itest) = xyzmh_ptmass(4,itest) - mrel
    vxyz_ptmass(1,itest)  = vxyz_ptmass(1,itest)  - vcom(1)
    vxyz_ptmass(2,itest)  = vxyz_ptmass(2,itest)  - vcom(2)
    vxyz_ptmass(3,itest)  = vxyz_ptmass(3,itest)  - vcom(3)
 endif

 nptmass = nptmass + nrel

 deallocate(masses)

end subroutine ptmass_merge_release

!-------------------------------------------------------------------------
!+
!  subroutine to check if a core needs to create seeds or stars
!+
!-------------------------------------------------------------------------
subroutine ptmass_check_stars(xyzmh_ptmass,sf_ptmass,nptmass,time)
 use part, only : itbirth
 real,    intent(in) :: time
 integer, intent(in) :: nptmass
 real,    intent(in) :: xyzmh_ptmass(:,:)
 integer, intent(in) :: sf_ptmass(:,:)
 integer :: i
 real    :: tbirthi
 do i=1,nptmass
    tbirthi = xyzmh_ptmass(itbirth,i)
    if (sf_ptmass(1,i) == 1 .and. xyzmh_ptmass(4,i)>0.) then
       if (tbirthi + tmax_acc < time) then
          if (ipart_createstars == 0) ipart_createstars = i
       endif
       if ((tbirthi + tseeds < time) .and. (sf_ptmass(2,i) == 0) .and. &
        (ipart_createseeds == 0)) then
          ipart_createseeds = i
       endif
    endif
 enddo
end subroutine ptmass_check_stars

!-----------------------------------------------------------------------
!+
!  Merge sinks
!  If sinks are within r_merge_uncond, they will be automatically merged
!  If sinks are within r_merge_cond, they will merge if they are bound
!  A system is bound if
!     Ekin + Epot < 0
!     0.5*mu*dv^2 - G*m1*m2/r < 0
!  where
!     mu = m1*m2/(m1+m2)
!  is the reduced mass.  Therefore, a system is bound if
!     0.5*m1*m2/(m1+m2) dv^2 - G*m1*m2/dr < 0
!  which can be rearranged to
!     0.5*dv^2 - G*(m1+m2)/dr < 0
!  to remove a division.  Therefore, in code units, we use
!     Ekin = 0.5*dv^2
!     Epot = -(m1+m2)/dr
!
!  The merging is similar to that in update_ptmass.
!  We do not remove merged sinks from the list, but tag them with a
!  negative mass.
!+
!-----------------------------------------------------------------------
<<<<<<< HEAD
subroutine merge_sinks(time,nptmass,xyzmh_ptmass,vxyz_ptmass,fxyz_ptmass,fxyz_ptmass_tree,&
                       linklist_ptmass,merge_ij)
 use io,    only:iprint,warning,iverbose,id,master
=======
subroutine merge_sinks(time,nptmass,xyzmh_ptmass,vxyz_ptmass,fxyz_ptmass,sf_ptmass,merge_ij)
 use io,    only:iprint,warning,iverbose,id,master,fatal
 use dim,   only:maxptmass
>>>>>>> 6b52ee51
 use part,  only:itbirth
 use dim,   only:use_sinktree
 real,    intent(in)    :: time
<<<<<<< HEAD
 integer, intent(in)    :: nptmass,merge_ij(nptmass)
 integer, intent(inout) :: linklist_ptmass(nptmass)
 real,    intent(inout) :: xyzmh_ptmass(nsinkproperties,nptmass)
 real,    intent(inout) :: vxyz_ptmass(3,nptmass),fxyz_ptmass(4,nptmass)
 real,    intent(inout) :: fxyz_ptmass_tree(3,nptmass)
 integer :: i,j,k,l,n
=======
 integer, intent(inout) :: nptmass
 integer, intent(in)    :: merge_ij(nptmass)
 integer, intent(inout) :: sf_ptmass(2,maxptmass)
 real,    intent(inout) :: xyzmh_ptmass(nsinkproperties,maxptmass)
 real,    intent(inout) :: vxyz_ptmass(3,maxptmass),fxyz_ptmass(4,maxptmass)
 integer :: i,j,k,ni,nj
>>>>>>> 6b52ee51
 real    :: rr2,xi,yi,zi,mi,vxi,vyi,vzi,xj,yj,zj,mj,vxj,vyj,vzj,Epot,Ekin
 real    :: mij,mij1,tbirthi,tbirthj
 logical :: lmerge
 character(len=15) :: typ
 character(len=11), parameter :: label ="merge_sinks"

 do k=1,nptmass
    if (merge_ij(k) > 0 .and. xyzmh_ptmass(4,k) > 0.) then
       j = merge_ij(k)
       if (merge_ij(j) == k .and. xyzmh_ptmass(4,j) > 0.) then
          lmerge = .false.
          tbirthi = xyzmh_ptmass(itbirth,k)
          tbirthj = xyzmh_ptmass(itbirth,j)
          if (tbirthj<tbirthi) then
             i=j
             j=k !-- Inverse index to be sure that it's always the oldest sink that survive !
          else
             i=k
          endif
          xi  = xyzmh_ptmass(1,i)
          yi  = xyzmh_ptmass(2,i)
          zi  = xyzmh_ptmass(3,i)
          mi  = xyzmh_ptmass(4,i)
          xj  = xyzmh_ptmass(1,j)
          yj  = xyzmh_ptmass(2,j)
          zj  = xyzmh_ptmass(3,j)
          mj  = xyzmh_ptmass(4,j)
          vxi = vxyz_ptmass(1,i)
          vyi = vxyz_ptmass(2,i)
          vzi = vxyz_ptmass(3,i)
          vxj = vxyz_ptmass(1,j)
          vyj = vxyz_ptmass(2,j)
          vzj = vxyz_ptmass(3,j)
          rr2 = (xi-xj)**2 + (yi-yj)**2 + (zi-zj)**2
          if (rr2 < r_merge_uncond2) then
             lmerge = .true.
             typ    = 'unconditionally'
          elseif (rr2 < r_merge_cond2) then
             Ekin = 0.5*( (vxi-vxj)**2 + (vyi-vyj)**2 + (vzi-vzj)**2 )
             Epot = -(mi+mj)/rr2
             if (Ekin + Epot < 0.) lmerge = .true.
             typ    = 'conditionally'
          endif
          if (lmerge) then
             ! Add angular momentum of sink particle i using old properties (taken about the origin)
             xyzmh_ptmass(ispinx,i) = xyzmh_ptmass(ispinx,i) + mi*(yi*vzi - zi*vyi)
             xyzmh_ptmass(ispiny,i) = xyzmh_ptmass(ispiny,i) + mi*(zi*vxi - xi*vzi)
             xyzmh_ptmass(ispinz,i) = xyzmh_ptmass(ispinz,i) + mi*(xi*vyi - yi*vxi)
             ! Calculate new masses
             mij  = mi + mj
             mij1 = 1.0/mij
             ! Update quantities
<<<<<<< HEAD
             xyzmh_ptmass(1:3,k)    = (xyzmh_ptmass(1:3,k)*mi + xyzmh_ptmass(1:3,j)*mj)*mij1
             xyzmh_ptmass(4,k)      = mij
             xyzmh_ptmass(imacc,k)  = xyzmh_ptmass(imacc,k)  + xyzmh_ptmass(imacc,j)
             xyzmh_ptmass(ispinx,k) = xyzmh_ptmass(ispinx,k) + xyzmh_ptmass(ispinx,j) + mj*(yj*vzj - zj*vyj)
             xyzmh_ptmass(ispiny,k) = xyzmh_ptmass(ispiny,k) + xyzmh_ptmass(ispiny,j) + mj*(zj*vxj - xj*vzj)
             xyzmh_ptmass(ispinz,k) = xyzmh_ptmass(ispinz,k) + xyzmh_ptmass(ispinz,j) + mj*(xj*vyj - yj*vxj)
             vxyz_ptmass(1:3,k)     = (vxyz_ptmass(1:3,k)*mi + vxyz_ptmass(1:3,j)*mj)*mij1
             fxyz_ptmass(1:3,k)     = (fxyz_ptmass(1:3,k)*mi + fxyz_ptmass(1:3,j)*mj)*mij1
             if (use_sinktree) then
                fxyz_ptmass_tree(1:3,k) = (fxyz_ptmass_tree(1:3,k)*mi + fxyz_ptmass_tree(1:3,j)*mj)*mij1
             endif
=======
             xyzmh_ptmass(1:3,i)    = (xyzmh_ptmass(1:3,i)*mi + xyzmh_ptmass(1:3,j)*mj)*mij1
             xyzmh_ptmass(4,i)      = mij
             xyzmh_ptmass(imacc,i)  = xyzmh_ptmass(imacc,i)  + xyzmh_ptmass(imacc,j)
             xyzmh_ptmass(ispinx,i) = xyzmh_ptmass(ispinx,i) + xyzmh_ptmass(ispinx,j) + mj*(yj*vzj - zj*vyj)
             xyzmh_ptmass(ispiny,i) = xyzmh_ptmass(ispiny,i) + xyzmh_ptmass(ispiny,j) + mj*(zj*vxj - xj*vzj)
             xyzmh_ptmass(ispinz,i) = xyzmh_ptmass(ispinz,i) + xyzmh_ptmass(ispinz,j) + mj*(xj*vyj - yj*vxj)
             vxyz_ptmass(1:3,i)     = (vxyz_ptmass(1:3,i)*mi + vxyz_ptmass(1:3,j)*mj)*mij1
             fxyz_ptmass(1:3,i)     = (fxyz_ptmass(1:3,i)*mi + fxyz_ptmass(1:3,j)*mj)*mij1
>>>>>>> 6b52ee51
             ! Subtract angular momentum of sink particle using new properties (taken about the origin)
             xyzmh_ptmass(ispinx,i) = xyzmh_ptmass(ispinx,i) &
                                    - mij*(xyzmh_ptmass(2,i)*vxyz_ptmass(3,i) - xyzmh_ptmass(3,i)*vxyz_ptmass(2,i))
             xyzmh_ptmass(ispiny,i) = xyzmh_ptmass(ispiny,i) &
                                    - mij*(xyzmh_ptmass(3,i)*vxyz_ptmass(1,i) - xyzmh_ptmass(1,i)*vxyz_ptmass(3,i))
             xyzmh_ptmass(ispinz,i) = xyzmh_ptmass(ispinz,i) &
                                    - mij*(xyzmh_ptmass(1,i)*vxyz_ptmass(2,i) - xyzmh_ptmass(2,i)*vxyz_ptmass(1,i))
             ! Kill sink j by setting negative mass
             xyzmh_ptmass(4,j)      = -abs(mj)
             xyzmh_ptmass(ihacc,j)  = -1.
             if (icreate_sinks == 2) then
                ! Merge stars seeds and release escapers
                if (sf_ptmass(2,j)>=0) then
                   ni = sf_ptmass(2,i)
                   nj = sf_ptmass(2,j)
                   if (ni+nj > 3) then
                      call ptmass_merge_release(i,ni,nj,mi,mj,nptmass,xyzmh_ptmass,vxyz_ptmass,fxyz_ptmass,sf_ptmass)
                   else
                      sf_ptmass(2,i) = ni+nj
                   endif
                else
                   call fatal(label,'Merge with a star or a dead clump of gas... Something wrong')
                endif
                sf_ptmass(1,j) = 3
             endif
             ! print success
             write(iprint,"(/,1x,3a,I8,a,I8,a,F10.4)") 'merge_sinks: ',typ,' merged sinks ',i,' & ',j,' at time = ',time
          elseif (id==master .and. iverbose>=1) then
             write(iprint,"(/,1x,a,I8,a,I8,a,F10.4)") &
             'merge_sinks: failed to conditionally merge sinks ',i,' & ',j,' at time = ',time
          endif
       elseif (xyzmh_ptmass(4,j) > 0. .and. id==master .and. iverbose>=1) then
          write(iprint,"(/,1x,a,I8,a,I8,a,F10.4)") &
          'merge_sinks: There is a mismatch in sink indicies and relative proximity for ',i,' & ',j,' at time = ',time
       endif
    endif
 enddo

end subroutine merge_sinks

!-----------------------------------------------------------------------
!+
!  Swap between leapfrog and 4th order forward sympletic integrator
!  for evolving sink particles
!+
!-----------------------------------------------------------------------
subroutine set_integration_precision

 if (use_fourthorder) then
    n_force_order = 3
    ck = ck4
    dk = dk4
    dtfacphi = dtfacphifsi
    dtfacphi2 = dtfacphi2fsi
 else
    n_force_order = 1
    ck = ck2
    dk = dk2
    dtfacphi = dtfacphilf
    dtfacphi2 = dtfacphi2lf
 endif

end subroutine set_integration_precision

!-----------------------------------------------------------------------
!+
!  Open files to track sink particle data
!+
!-----------------------------------------------------------------------
subroutine init_ptmass(nptmass,logfile)
 integer,          intent(in) :: nptmass
 character(len=*), intent(in) :: logfile
 integer                      :: i,idot
 character(len=150)           :: filename

 if (id /= master) return ! only do this on master thread
 !
 !--Extract prefix & suffix
 !
 idot = index(logfile,'.')
 if (idot==0) idot = len_trim(logfile) + 1
 pt_prefix = logfile(1:idot-3)

 !
 !--Define file name components and finalise suffix & open files
 !
 if (icreate_sinks > 0) then
    write_one_ptfile = .true.
    write(pt_suffix,'(2a)') logfile(len(trim(pt_prefix))+1:idot-1),".sink"
    if (nptmass > 0) call pt_open_sinkev(0)
 else
    write_one_ptfile = .false.
    write(pt_suffix,'(2a)') logfile(len(trim(pt_prefix))+1:idot-1),".ev"
    do i = 1,nptmass
       call pt_open_sinkev(i)
    enddo
 endif
 !
 !--Open file for tracking sink creation (if required)
 !
 if (record_created) then
    filename = trim(pt_prefix)//"SinkCreated"//trim(pt_suffix)
    open(unit=iscfile,file=trim(filename),form='formatted',status='replace')
    write(iscfile,'("# Data of particles attempting to be converted into sinks.  Columns 13-20: 0 = T, 1 = F")')
    write(iscfile,"('#',20(1x,'[',i2.2,1x,a11,']',2x))") &
           1,'time', &
           2,'nptmass+1', &
           3,'itest',     &
           4,'neigh',     &
           5,'rho',       &
           6,'div v',     &
           7,'alpha',     &
           8,'alphabeta', &
           9,'etot',      &
          10,'epot',      &
          11,'ekin',      &
          12,'etherm',    &
          13,'is gas',    &
          14,'div v < 0', &
          15,'2h < h_acc',&
          16,'all active',&
          17,'alpha < 0', &
          18,'a+b <= 1',  &
          19,'etot < 0',  &
          20,'pot_min'
 else
    iscfile = -abs(iscfile)
 endif

end subroutine init_ptmass
!-----------------------------------------------------------------------
!+
!  finalise ptmass stuff, free memory, close files
!+
!-----------------------------------------------------------------------
subroutine finish_ptmass(nptmass)
 integer, intent(in) :: nptmass

 call pt_close_sinkev(nptmass)

end subroutine finish_ptmass
!-----------------------------------------------------------------------
!+
!  write open sink data files
!+
!-----------------------------------------------------------------------
subroutine pt_open_sinkev(num)
 integer, intent(in) :: num
 integer             :: iunit
 character(len=200)  :: filename

 if (id /= master) return ! only do this on master thread

 if (write_one_ptfile) then
    write(filename,'(2a)') trim(pt_prefix),trim(pt_suffix)
 else
    write(filename,'(2a,I4.4,2a)') trim(pt_prefix),"Sink",num,"N",trim(pt_suffix)
 endif
 iunit = iskfile+num
 open(unit=iunit,file=trim(filename),form='formatted',status='replace')
 if (write_one_ptfile) then
    write(iunit,'(a)') 'To extract one file per sink: make sinks; ./phantomsinks '
 endif
 write(iunit,"('#',20(1x,'[',i2.2,1x,a11,']',2x))") &
          1,'time',    &
          2,'x',       &
          3,'y',       &
          4,'z',       &
          5,'mass',    &
          6,'vx',      &
          7,'vy',      &
          8,'vz',      &
          9,'spinx',   &
         10,'spiny',   &
         11,'spinz',   &
         12,'macc',    &  ! total mass accreted
         13,'fx',      &
         14,'fy',      &
         15,'fz',      &
         16,'fssx',    &
         17,'fssy',    &
         18,'fssz',    &
         19,'sink ID', &
         20,'nptmass'

end subroutine pt_open_sinkev
!-----------------------------------------------------------------------
!+
!  close sink data files
!+
!-----------------------------------------------------------------------
subroutine pt_close_sinkev(nptmass)
 integer, intent(in) :: nptmass
 integer             :: i,iunit

 if (id == master) then ! only on master thread
    if (write_one_ptfile) then
       close(iskfile)
    else
       do i = 1,nptmass
          iunit = iskfile+i
          close(iunit)
       enddo
    endif
 endif

end subroutine pt_close_sinkev
!-----------------------------------------------------------------------
!+
!  write sink data to files
!+
!-----------------------------------------------------------------------
subroutine pt_write_sinkev(nptmass,time,xyzmh_ptmass,vxyz_ptmass,fxyz_ptmass,fxyz_ptmass_sinksink)
 integer, intent(in) :: nptmass
 real,    intent(in) :: time, xyzmh_ptmass(:,:),vxyz_ptmass(:,:),fxyz_ptmass(:,:),fxyz_ptmass_sinksink(:,:)
 integer             :: i,iunit

 if (id /= master) return ! only do this on master thread

 iunit = iskfile
 do i = 1,nptmass
    if (.not. write_one_ptfile) iunit = iskfile+i
    if (xyzmh_ptmass(4,i) > 0.) then
       write(iunit,"(18(1pe18.9,1x),2(I18,1x))") &
       time, xyzmh_ptmass(1:4,i),vxyz_ptmass(1:3,i), &
       xyzmh_ptmass(ispinx,i),xyzmh_ptmass(ispiny,i),xyzmh_ptmass(ispinz,i), &
       xyzmh_ptmass(imacc,i),fxyz_ptmass(1:3,i),fxyz_ptmass_sinksink(1:3,i),i,nptmass
       if (i==nptmass .or. (.not. write_one_ptfile)) call flush(iunit)
    endif
 enddo

end subroutine pt_write_sinkev
!-----------------------------------------------------------------------
!+
!  compute mass accretion rate
!+
!-----------------------------------------------------------------------
subroutine calculate_mdot(nptmass,time,xyzmh_ptmass)
 use part,        only: imdotav,imacc,i_tlast,i_mlast
 integer, intent(in) :: nptmass
 real,    intent(in) :: time
 real,    intent(inout) :: xyzmh_ptmass(:,:)
 integer             :: i
 real                :: dt

 do i=1,nptmass
    if (xyzmh_ptmass(4,i) > 0.) then
       dt = time - xyzmh_ptmass(i_tlast,i)
       xyzmh_ptmass(imdotav,i) = (xyzmh_ptmass(imacc,i) - xyzmh_ptmass(i_mlast,i))/dt
       xyzmh_ptmass(i_mlast,i) = xyzmh_ptmass(imacc,i)
       xyzmh_ptmass(i_tlast,i) = time
    endif
 enddo
end subroutine calculate_mdot

!-----------------------------------------------------------------------
!+
!  calculate (weighted) sum of particle mass enclosed in sink softening radius
!+
!-----------------------------------------------------------------------
subroutine ptmass_calc_enclosed_mass(nptmass,npart,xyzh)
 use part,           only:sink_has_heating,imassenc,ihsoft,massoftype,&
                     igas,xyzmh_ptmass,isdead_or_accreted,aprmassoftype,apr_level
 use ptmass_heating, only:isink_heating,heating_kernel
 use kernel,         only:radkern2
 use dim,            only:use_apr
 integer, intent(in) :: nptmass,npart
 real,    intent(in) :: xyzh(:,:)
 integer             :: i,j
 real                :: wi,q2,x0,y0,z0,hsoft21

 do i = 1,nptmass
    if (.not. sink_has_heating(xyzmh_ptmass(:,i))) cycle
    wi = 0.
    x0 = xyzmh_ptmass(1,i)
    y0 = xyzmh_ptmass(2,i)
    z0 = xyzmh_ptmass(3,i)
    hsoft21 = 1./xyzmh_ptmass(ihsoft,i)**2

    !$omp parallel do default (none) &
    !$omp reduction(+:wi) &
    !$omp shared(npart,xyzh,x0,y0,z0,i,hsoft21,isink_heating) &
    !$omp private(j,q2)
    do j = 1,npart
       if (.not. isdead_or_accreted(xyzh(4,j))) then
          q2 = ((xyzh(1,j)-x0)**2 + (xyzh(2,j)-y0)**2 + (xyzh(3,j)-z0)**2)*hsoft21
          if (q2 < radkern2) wi = wi + heating_kernel(q2,isink_heating)  ! wj = 1 for uniform heating
       endif
    enddo
    !$omp end parallel do
    if (use_apr) then
       xyzmh_ptmass(imassenc,i) = wi * aprmassoftype(igas,apr_level(i))
    else
       xyzmh_ptmass(imassenc,i) = wi * massoftype(igas)
    endif
 enddo

end subroutine ptmass_calc_enclosed_mass

!-----------------------------------------------------------------------
!+
!  writes sink particle options to the input file
!+
!-----------------------------------------------------------------------
subroutine write_options_ptmass(iunit)
 use infile_utils, only:write_inopt
 use subgroup,     only:r_neigh
 use dim,          only:use_sinktree
 integer, intent(in) :: iunit

 write(iunit,"(/,a)") '# options controlling sink particles'
 call write_inopt(isink_potential,'isink_potential','sink potential (0=1/r,1=surf)',iunit)
 if (gravity) then
    call write_inopt(icreate_sinks,'icreate_sinks','allow automatic sink particle creation',iunit)
    if (icreate_sinks > 0) then
       call write_inopt(rho_crit_cgs,'rho_crit_cgs','density above which sink particles are created (g/cm^3)',iunit)
       call write_inopt(r_crit,'r_crit','critical radius for point mass creation (no new sinks < r_crit from existing sink)', &
                        iunit)
       call write_inopt(h_acc, 'h_acc' ,'accretion radius for new sink particles',iunit)
       if (icreate_sinks==2) then
          call write_inopt(tmax_acc, "tmax_acc", "Maximum accretion time for star formation scheme", iunit)
          call write_inopt(tseeds, "tseeds", "delay between sink creation and its seeds", iunit)
          call write_inopt(iseed_sf, "iseed_sf", "Initial radom seed for star formation scheme", iunit)
          call write_inopt(n_max, "n_max","Maximum number of seeds in one sink core",iunit)
          call write_inopt(merge_release_sort,"merge_release_sort","Sort masses during release of stars (Sink merge)",iunit)
       endif
       if (f_crit_override > 0. .or. l_crit_override) then
          call write_inopt(f_crit_override,'f_crit_override' ,'unconditional sink formation if rho > f_crit_override*rho_crit',&
                           iunit)
       endif
       call write_inopt(h_soft_sinkgas,'h_soft_sinkgas','softening length for new sink particles', iunit)
    endif
 endif
 call write_inopt(h_soft_sinksink,'h_soft_sinksink','softening length between sink particles',iunit)
 call write_inopt(f_acc,'f_acc','particles < f_acc*h_acc accreted without checks',iunit)
 if (gravity .and. icreate_sinks > 0) then
    call write_inopt(r_merge_uncond,'r_merge_uncond','sinks will unconditionally merge within this separation',iunit)
    call write_inopt(r_merge_cond,'r_merge_cond','sinks will merge if bound within this radius',iunit)
 endif
 if (use_regnbody) then
    call write_inopt(use_regnbody, 'use_regnbody', 'allow subgroup integration method', iunit)
    call write_inopt(r_neigh, 'r_neigh', 'searching radius to detect subgroups', iunit)
 endif
 call write_inopt(use_sinktree,'use_sinktree','push sink in the tree to compute long-range interactions with multipoles',iunit)

end subroutine write_options_ptmass

!-----------------------------------------------------------------------
!+
!  reads sink particle options from the input file
!+
!-----------------------------------------------------------------------
subroutine read_options_ptmass(name,valstring,imatch,igotall,ierr)
 use io,         only:warning,fatal
 use subgroup,   only:r_neigh
<<<<<<< HEAD
 use dim,        only:store_ll_ptmass,use_sinktree
=======
 use dim,        only:store_sf_ptmass
>>>>>>> 6b52ee51
 character(len=*), intent(in)  :: name,valstring
 logical,          intent(out) :: imatch,igotall
 integer,          intent(out) :: ierr
 integer, save :: ngot = 0
 real                          :: h_soft   ! to ensure backwards compatibility
 character(len=30), parameter  :: label = 'read_options_ptmass'

 ! none of the options apply if no gravity
 if (.not.gravity) then
    igotall = .true.
 endif

 imatch  = .true.
 select case(trim(name))
 case('icreate_sinks')
    read(valstring,*,iostat=ierr) icreate_sinks
    ngot = ngot + 1
    if (icreate_sinks < 0) call fatal(label,'sink creation option out of range')
 case('isink_potential')
    read(valstring,*,iostat=ierr) isink_potential
    ngot = ngot + 1
 case('rho_crit_cgs')
    read(valstring,*,iostat=ierr) rho_crit_cgs
    if (rho_crit_cgs < 0.) call fatal(label,'rho_crit < 0')
    ngot = ngot + 1
 case('r_crit')
    read(valstring,*,iostat=ierr) r_crit
    if (r_crit < 0.) call fatal(label,'r_crit < 0')
    if (icreate_sinks==1 .and. r_crit < 2.0*h_acc) then
       call warning(label,'Strongly suggest r_crit >= 2.0*h_acc')
    endif
    ngot = ngot + 1
 case('h_acc')
    read(valstring,*,iostat=ierr) h_acc
    if (h_acc <= 0.) call fatal(label,'h_acc < 0')
    ngot = ngot + 1
 case('f_crit_override')
    read(valstring,*,iostat=ierr) f_crit_override
    if (f_crit_override < 0.) f_crit_override = 0.  ! reset to zero since a negative value does not make sense
    if (f_crit_override > 0. .and. f_crit_override < 10. ) call fatal(label,'Give star formation a chance! Reset to > 10')
    l_crit_override = .true.
 case('h_soft')  ! to ensure backwards compatibility
    read(valstring,*,iostat=ierr) h_soft
    if (h_soft > 0.) call fatal(label,'h_soft has been renamed to h_soft_sinkgas.  Please modify in-file before retrying')
 case('h_soft_sinkgas')
    read(valstring,*,iostat=ierr) h_soft_sinkgas
    if (h_soft_sinkgas < 0.) call fatal(label,'h_soft_sinkgas < 0')
    ngot = ngot + 1
 case('h_soft_sinksink')
    read(valstring,*,iostat=ierr) h_soft_sinksink
    if (h_soft_sinksink < 0.) call fatal(label,'h_soft_sinksink < 0')
    ngot = ngot + 1
 case('f_acc')
    read(valstring,*,iostat=ierr) f_acc
    if (f_acc < 0.0) call fatal(label,'f_acc < 0')
    if (f_acc > 1.0) call fatal(label,'f_acc > 1')
    ngot = ngot + 1
 case('r_merge_uncond')
    read(valstring,*,iostat=ierr) r_merge_uncond
    if (icreate_sinks==1 .and. r_merge_uncond < 2.0*h_acc) then
       call warning(label,'Strongly suggest r_merge_uncond >= 2.0*h_acc')
    endif
    ngot = ngot + 1
 case('r_merge_cond')
    read(valstring,*,iostat=ierr) r_merge_cond
    if (r_merge_cond > 0. .and. r_merge_cond < r_merge_uncond) call fatal(label,'0 < r_merge_cond < r_merge_uncond')
    ngot = ngot + 1
 case('tmax_acc')
    read(valstring,*,iostat=ierr) tmax_acc
    ngot = ngot + 1
 case('tseeds')
    read(valstring,*,iostat=ierr) tseeds
    ngot = ngot + 1
 case('iseed_sf')
    read(valstring,*,iostat=ierr) iseed_sf
    ngot = ngot + 1
 case('n_max')
    read(valstring,*,iostat=ierr) n_max
    ngot = ngot + 1
 case('use_regnbody')
    read(valstring,*,iostat=ierr) use_regnbody
 case('r_neigh')
    read(valstring,*,iostat=ierr) r_neigh
<<<<<<< HEAD
 case('use_sinktree')
    read(valstring,*,iostat=ierr) use_sinktree
=======
 case('merge_release_sort')
    read(valstring,*,iostat=ierr) merge_release_sort
>>>>>>> 6b52ee51
 case default
    imatch = .false.
 end select

 if (icreate_sinks == 2) store_sf_ptmass = .true.

 !--make sure we have got all compulsory options (otherwise, rewrite input file)
 if (icreate_sinks > 0) then
    igotall = (ngot >= 8)
 else
    igotall = (ngot >= 4)
 endif

end subroutine read_options_ptmass

end module ptmass<|MERGE_RESOLUTION|>--- conflicted
+++ resolved
@@ -94,11 +94,8 @@
  real, public :: dk(3)
  real, public :: ck(2)
 
-<<<<<<< HEAD
-=======
-
-
->>>>>>> 6b52ee51
+
+
  ! Note for above: if f_crit_override > 0, then will unconditionally make a sink when rho > f_crit_override*rho_crit_cgs
  ! This is a dangerous parameter since failure to form a sink might be indicative of another problem.
  ! This is a hard-coded parameter due to this danger, but will appear in the .in file if set > 0.
@@ -362,13 +359,9 @@
  integer,           intent(out) :: merge_ij(:),merge_n
  real,              intent(out) :: dsdt_ptmass(3,nptmass)
  integer, optional, intent(in)  :: group_info(4,nptmass)
-<<<<<<< HEAD
  real,    optional, intent(out) :: bin_info(7,nptmass)
-=======
->>>>>>> 6b52ee51
  real,    optional, intent(in)  :: extrapfac
  real,    optional, intent(in)  :: fsink_old(4,nptmass)
- real,    optional, intent(out) :: bin_info(6,nptmass)
  real    :: xi,yi,zi,pmassi,pmassj,hacci,haccj,fxi,fyi,fzi,phii
  real    :: ddr,dx,dy,dz,rr2,rr2j,dr3,f1,f2
  real    :: hsoft1,hsoft21,q2i,qi,psoft,fsoft
@@ -2118,33 +2111,20 @@
 !  negative mass.
 !+
 !-----------------------------------------------------------------------
-<<<<<<< HEAD
 subroutine merge_sinks(time,nptmass,xyzmh_ptmass,vxyz_ptmass,fxyz_ptmass,fxyz_ptmass_tree,&
-                       linklist_ptmass,merge_ij)
- use io,    only:iprint,warning,iverbose,id,master
-=======
-subroutine merge_sinks(time,nptmass,xyzmh_ptmass,vxyz_ptmass,fxyz_ptmass,sf_ptmass,merge_ij)
+                       sf_ptmass,merge_ij)
  use io,    only:iprint,warning,iverbose,id,master,fatal
  use dim,   only:maxptmass
->>>>>>> 6b52ee51
  use part,  only:itbirth
  use dim,   only:use_sinktree
  real,    intent(in)    :: time
-<<<<<<< HEAD
- integer, intent(in)    :: nptmass,merge_ij(nptmass)
- integer, intent(inout) :: linklist_ptmass(nptmass)
- real,    intent(inout) :: xyzmh_ptmass(nsinkproperties,nptmass)
- real,    intent(inout) :: vxyz_ptmass(3,nptmass),fxyz_ptmass(4,nptmass)
- real,    intent(inout) :: fxyz_ptmass_tree(3,nptmass)
- integer :: i,j,k,l,n
-=======
  integer, intent(inout) :: nptmass
  integer, intent(in)    :: merge_ij(nptmass)
  integer, intent(inout) :: sf_ptmass(2,maxptmass)
  real,    intent(inout) :: xyzmh_ptmass(nsinkproperties,maxptmass)
  real,    intent(inout) :: vxyz_ptmass(3,maxptmass),fxyz_ptmass(4,maxptmass)
+ real,    intent(inout) :: fxyz_ptmass_tree(3,maxptmass)
  integer :: i,j,k,ni,nj
->>>>>>> 6b52ee51
  real    :: rr2,xi,yi,zi,mi,vxi,vyi,vzi,xj,yj,zj,mj,vxj,vyj,vzj,Epot,Ekin
  real    :: mij,mij1,tbirthi,tbirthj
  logical :: lmerge
@@ -2197,19 +2177,6 @@
              mij  = mi + mj
              mij1 = 1.0/mij
              ! Update quantities
-<<<<<<< HEAD
-             xyzmh_ptmass(1:3,k)    = (xyzmh_ptmass(1:3,k)*mi + xyzmh_ptmass(1:3,j)*mj)*mij1
-             xyzmh_ptmass(4,k)      = mij
-             xyzmh_ptmass(imacc,k)  = xyzmh_ptmass(imacc,k)  + xyzmh_ptmass(imacc,j)
-             xyzmh_ptmass(ispinx,k) = xyzmh_ptmass(ispinx,k) + xyzmh_ptmass(ispinx,j) + mj*(yj*vzj - zj*vyj)
-             xyzmh_ptmass(ispiny,k) = xyzmh_ptmass(ispiny,k) + xyzmh_ptmass(ispiny,j) + mj*(zj*vxj - xj*vzj)
-             xyzmh_ptmass(ispinz,k) = xyzmh_ptmass(ispinz,k) + xyzmh_ptmass(ispinz,j) + mj*(xj*vyj - yj*vxj)
-             vxyz_ptmass(1:3,k)     = (vxyz_ptmass(1:3,k)*mi + vxyz_ptmass(1:3,j)*mj)*mij1
-             fxyz_ptmass(1:3,k)     = (fxyz_ptmass(1:3,k)*mi + fxyz_ptmass(1:3,j)*mj)*mij1
-             if (use_sinktree) then
-                fxyz_ptmass_tree(1:3,k) = (fxyz_ptmass_tree(1:3,k)*mi + fxyz_ptmass_tree(1:3,j)*mj)*mij1
-             endif
-=======
              xyzmh_ptmass(1:3,i)    = (xyzmh_ptmass(1:3,i)*mi + xyzmh_ptmass(1:3,j)*mj)*mij1
              xyzmh_ptmass(4,i)      = mij
              xyzmh_ptmass(imacc,i)  = xyzmh_ptmass(imacc,i)  + xyzmh_ptmass(imacc,j)
@@ -2218,7 +2185,9 @@
              xyzmh_ptmass(ispinz,i) = xyzmh_ptmass(ispinz,i) + xyzmh_ptmass(ispinz,j) + mj*(xj*vyj - yj*vxj)
              vxyz_ptmass(1:3,i)     = (vxyz_ptmass(1:3,i)*mi + vxyz_ptmass(1:3,j)*mj)*mij1
              fxyz_ptmass(1:3,i)     = (fxyz_ptmass(1:3,i)*mi + fxyz_ptmass(1:3,j)*mj)*mij1
->>>>>>> 6b52ee51
+             if (use_sinktree) then
+                fxyz_ptmass_tree(1:3,k) = (fxyz_ptmass_tree(1:3,k)*mi + fxyz_ptmass_tree(1:3,j)*mj)*mij1
+             endif
              ! Subtract angular momentum of sink particle using new properties (taken about the origin)
              xyzmh_ptmass(ispinx,i) = xyzmh_ptmass(ispinx,i) &
                                     - mij*(xyzmh_ptmass(2,i)*vxyz_ptmass(3,i) - xyzmh_ptmass(3,i)*vxyz_ptmass(2,i))
@@ -2574,11 +2543,7 @@
 subroutine read_options_ptmass(name,valstring,imatch,igotall,ierr)
  use io,         only:warning,fatal
  use subgroup,   only:r_neigh
-<<<<<<< HEAD
- use dim,        only:store_ll_ptmass,use_sinktree
-=======
- use dim,        only:store_sf_ptmass
->>>>>>> 6b52ee51
+ use dim,        only:store_sf_ptmass,use_sinktree
  character(len=*), intent(in)  :: name,valstring
  logical,          intent(out) :: imatch,igotall
  integer,          intent(out) :: ierr
@@ -2662,13 +2627,10 @@
     read(valstring,*,iostat=ierr) use_regnbody
  case('r_neigh')
     read(valstring,*,iostat=ierr) r_neigh
-<<<<<<< HEAD
  case('use_sinktree')
     read(valstring,*,iostat=ierr) use_sinktree
-=======
  case('merge_release_sort')
     read(valstring,*,iostat=ierr) merge_release_sort
->>>>>>> 6b52ee51
  case default
     imatch = .false.
  end select
