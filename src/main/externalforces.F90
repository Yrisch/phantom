--- conflicted
+++ resolved
@@ -49,11 +49,8 @@
  real, private :: eps2_soft = 0.d0
  real, public :: Rdisc = 5.
 
-<<<<<<< HEAD
  real, public :: accradius1_hard = 0.
-=======
  logical, public :: extract_iextern_from_hdr = .false.
->>>>>>> b4a2c7ed
 
  !
  ! enumerated list of external forces
