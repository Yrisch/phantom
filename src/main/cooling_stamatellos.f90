--- conflicted
+++ resolved
@@ -57,15 +57,10 @@
      use io,       only:warning
      use physcon,  only:steboltz,pi,solarl,Rg
      use units,    only:umass,udist,unit_density,unit_ergg,utime
-<<<<<<< HEAD
      use eos_stamatellos, only:getopac_opdep,getintenerg_opdep,gradP_cool,Gpot_cool, &
           iunitst,du_FLD,FLD
      use dim,  only:do_radiation
      use part,      only:eos_vars,igasP,xyzmh_ptmass
-=======
-     use eos_stamatellos, only:getopac_opdep,getintenerg_opdep,gradP_cool,Gpot_cool
-     use part,       only:eos_vars,igasP,xyzmh_ptmass
->>>>>>> 00e43e68
      real,intent(in) :: rhoi,ui,dudti_sph,xi,yi,zi,Tfloor,dt
      integer,intent(in) :: i
      real,intent(out) :: dudti_cool
@@ -73,13 +68,9 @@
      real            :: gammai,gmwi,Tmini4,Ti,dudt_rad,Teqi,du_tot
      real            :: tcool,ueqi,umini,tthermi,poti,presi,du_FLDi
      
-<<<<<<< HEAD
      poti = Gpot_cool(i)
-     presi = eos_vars(igasP,i)
      du_FLDi = du_FLD(i)
-=======
-     poti = Gpot_cool(i) 
->>>>>>> 00e43e68
+
 !    Tfloor is from input parameters and is background heating
 !    Stellar heating
      if (isink_star > 0 .and. Lstar > 0) then
