--- conflicted
+++ resolved
@@ -16,11 +16,7 @@
 !
 ! :Dependencies: infile_utils, timestep
 !
-<<<<<<< HEAD
-=======
-
->>>>>>> d374aa63
- use timestep,            only:  time
+ use timestep,            only:time
  implicit none
  character(len=*), parameter :: metric_type = 'flrw'
  integer,          parameter :: imetric     = 5
