!--------------------------------------------------------------------------!
! The Phantom Smoothed Particle Hydrodynamics code, by Daniel Price et al. !
! Copyright (c) 2007-2024 The Authors (see AUTHORS)                        !
! See LICENCE file for usage and distribution conditions                   !
! http://phantomsph.github.io/                                             !
!--------------------------------------------------------------------------!
module initial
!
! This module initialises (and ends) the run
!
! :References: None
!
! :Owner: Daniel Price
!
! :Runtime parameters: None
!
! :Dependencies: HIIRegion, analysis, boundary, boundary_dyn, centreofmass,
!   checkconserved, checkoptions, checksetup, cons2prim, cooling, cpuinfo,
!   damping, densityforce, deriv, dim, dust, dust_formation,
!   einsteintk_utils, energies, eos, evwrite, extern_gr, externalforces,
!   fastmath, fileutils, forcing, growth, inject, io, io_summary,
<<<<<<< HEAD
!   krome_interface, linklist, metric_tools, mf_write, mpibalance,
!   mpidomain, mpimemory, mpitree, mpiutils, nicil, nicil_sup, omputils,
!   options, part, partinject, porosity, ptmass, radiation_utils,
!   readwrite_dumps, readwrite_infile, subgroup, timestep, timestep_ind,
!   timestep_sts, timing, tmunu2grid, units, writeheader
=======
!   krome_interface, linklist, metric, metric_et_utils, metric_tools,
!   mf_write, mpibalance, mpidomain, mpimemory, mpitree, mpiutils, nicil,
!   nicil_sup, omputils, options, part, partinject, porosity, ptmass,
!   radiation_utils, readwrite_dumps, readwrite_infile, subgroup, timestep,
!   timestep_ind, timestep_sts, timing, tmunu2grid, units, writeheader
>>>>>>> 60ec4694
!

 implicit none
 public :: initialise,finalise,startrun,endrun
 real(kind=4), private :: twall_start, tcpu_start

 private

contains

!----------------------------------------------------------------
!+
!  short initialisation routine that should be called
!  by any utility which will subsequently call derivs
!+
!----------------------------------------------------------------
subroutine initialise()
 use dim,              only:mpi,gr
 use io,               only:fatal,die,id,master,nprocs,ievfile
#ifdef FINVSQRT
 use fastmath,         only:testsqrt
#endif
 use omputils,         only:init_omp,info_omp
 use options,          only:set_default_options
 use io_summary,       only:summary_initialise
 use boundary,         only:set_boundary
 use writeheader,      only:write_codeinfo
 use evwrite,          only:init_evfile
 use mpidomain,        only:init_domains
 use cpuinfo,          only:print_cpuinfo
 use checkoptions,     only:check_compile_time_settings
 use readwrite_dumps,  only:init_readwrite_dumps
 use metric,           only:metric_type
 use metric_et_utils,  only:read_tabulated_metric,gridinit
 integer :: ierr
!
!--write 'PHANTOM' and code version
!
 if (id==master) call write_codeinfo(6)
!
!--check that it is OK to use fast sqrt functions
!  on this architecture
!
#ifdef FINVSQRT
 if (id==master) write(*,"(1x,a)") 'checking fast inverse sqrt...'
 call testsqrt(ierr,(id==master))
 if (ierr /= 0) call die
 if (id==master) write(*,"(1x,a,/)") 'done'
#else
 if (id==master) write(*,"(1x,a)") 'Using NATIVE inverse sqrt'
#endif

!
!--set default options (incl. units)
!
 call set_default_options
 call set_boundary
 call init_evfile(ievfile,'testlog',.false.)
!
!--initialise values for summary array
!
 call summary_initialise
!
!--check compile-time settings are OK
!
 call check_compile_time_settings(ierr)
 if (ierr /= 0) call fatal('initialise','incompatible compile-time settings')
!
!--initialise openMP things if required
!
 if (id==master) call print_cpuinfo()
 if (id==master) call info_omp
 call init_omp
!
!--initialise MPI domains
!
 call init_domains(nprocs)
!
!--initialise metric if tabulated
!
 if (gr  .and. metric_type=='et') then
    call read_tabulated_metric('tabuled_metric.dat',ierr)
    if (ierr == 0) gridinit = .true.
 endif

 call init_readwrite_dumps()

end subroutine initialise

!----------------------------------------------------------------
!+
!  routine which starts a Phantom run
!+
!----------------------------------------------------------------
subroutine startrun(infile,logfile,evfile,dumpfile,noread)
 use mpiutils,         only:reduceall_mpi,barrier_mpi,reduce_in_place_mpi
 use dim,              only:maxp,maxalpha,maxvxyzu,maxptmass,maxdusttypes,itau_alloc,itauL_alloc,&
                            nalpha,mhd,mhd_nonideal,do_radiation,gravity,use_dust,mpi,do_nucleation,&
                            use_dustgrowth,ind_timesteps,idumpfile,update_muGamma
 use deriv,            only:derivs
 use evwrite,          only:init_evfile,write_evfile,write_evlog
 use energies,         only:compute_energies
 use io,               only:idisk1,iprint,ievfile,error,iwritein,flush_warnings,&
                            die,fatal,id,master,nprocs,real4,warning,iverbose
 use externalforces,   only:externalforce,initialise_externalforces,update_externalforce,&
                            externalforce_vdependent
 use options,          only:iexternalforce,icooling,use_dustfrac,rhofinal1,rhofinal_cgs
 use readwrite_infile, only:read_infile,write_infile
 use readwrite_dumps,  only:read_dump,write_fulldump
 use part,             only:npart,xyzh,vxyzu,fxyzu,fext,divcurlv,divcurlB,Bevol,dBevol,tau, tau_lucy, &
                            npartoftype,maxtypes,ndusttypes,alphaind,ntot,ndim,update_npartoftypetot,&
                            maxphase,iphase,isetphase,iamtype,igas,idust,imu,igamma,massoftype, &
                            nptmass,xyzmh_ptmass,vxyz_ptmass,fxyz_ptmass,dsdt_ptmass,fxyz_ptmass_sinksink,&
                            epot_sinksink,get_ntypes,isdead_or_accreted,dustfrac,ddustevol,&
                            nden_nimhd,dustevol,rhoh,gradh, &
                            Bevol,Bxyz,dustprop,filfac,ddustprop,ndustsmall,iboundary,eos_vars,dvdx, &
                            n_group,n_ingroup,n_sing,nmatrix,group_info,isionised
 use part,             only:pxyzu,dens,metrics,rad,radprop,drad,ithick
 use densityforce,     only:densityiterate
 use linklist,         only:set_linklist
 use boundary_dyn,     only:dynamic_bdy,init_dynamic_bdy
#ifdef GR
 use part,             only:metricderivs
 use cons2prim,        only:prim2consall
 use eos,              only:ieos
 use extern_gr,        only:get_grforce_all,get_tmunu_all,get_tmunu_all_exact
 use metric_tools,     only:init_metric,imet_minkowski,imetric
 use einsteintk_utils
 use tmunu2grid
#endif
 use units,            only:utime,umass,unit_Bfield
 use eos,              only:gmw,gamma
 use nicil,            only:nicil_initialise
 use nicil_sup,        only:use_consistent_gmw
 use ptmass,           only:init_ptmass,get_accel_sink_gas,get_accel_sink_sink, &
                            h_acc,r_crit,r_crit2,rho_crit,rho_crit_cgs,icreate_sinks, &
                            r_merge_uncond,r_merge_cond,r_merge_uncond2,r_merge_cond2,r_merge2, &
                            use_regnbody
 use timestep,         only:time,dt,dtextforce,C_force,dtmax,dtmax_user,idtmax_n
 use timing,           only:get_timings
 use timestep_ind,     only:ibinnow,maxbins,init_ibin,istepfrac
 use timing,           only:get_timings
 use part,             only:ibin,ibin_old,ibin_wake,alphaind
 use readwrite_dumps,  only:dt_read_in
 use timestep,         only:dtcourant,dtforce
#ifdef STS_TIMESTEPS
 use timestep,         only:dtdiff
#endif
 use timestep_sts,     only:sts_initialise
#ifdef DRIVING
 use forcing,          only:init_forcing
#endif
 use dust,             only:init_drag
 use growth,           only:init_growth
 use porosity,         only:init_porosity,init_filfac
 use options,          only:use_porosity
#ifdef MFLOW
 use mf_write,         only:mflow_write,mflow_init
 use io,               only:imflow
#endif
#ifdef VMFLOW
 use mf_write,         only:vmflow_write,vmflow_init
 use io,               only:ivmflow
#endif
#ifdef BINPOS
 use mf_write,         only:binpos_write,binpos_init
 use io,               only:ibinpos,igpos
#endif
 use dust_formation,   only:init_nucleation,set_abundances
#ifdef INJECT_PARTICLES
 use inject,           only:init_inject,inject_particles
 use partinject,       only:update_injected_particles
 use timestep_ind,     only:nbinmax
#endif
#ifdef KROME
 use krome_interface,  only:initialise_krome
#endif
#ifdef LIVE_ANALYSIS
 use analysis,         only:do_analysis
 use part,             only:igas
 use fileutils,        only:numfromfile
 use io,               only:ianalysis
 use radiation_utils,  only:set_radiation_and_gas_temperature_equal
#endif
 use mpibalance,       only:balancedomains
 use part,             only:ibelong
 use writeheader,      only:write_codeinfo,write_header
 use eos,              only:ieos,init_eos
 use checksetup,       only:check_setup
 use cooling,          only:init_cooling
 use cpuinfo,          only:print_cpuinfo
 use units,            only:udist,unit_density
 use centreofmass,     only:get_centreofmass
 use energies,         only:etot,angtot,totmom,mdust,xyzcom,mtot
 use checkconserved,   only:get_conserv,etot_in,angtot_in,totmom_in,mdust_in
 use fileutils,        only:make_tags_unique
 use damping,          only:idamp
 use subgroup,         only:group_identify,init_subgroup
 use HIIRegion,        only:iH2R,initialize_H2R,update_ionrates
 character(len=*), intent(in)  :: infile
 character(len=*), intent(out) :: logfile,evfile,dumpfile
 logical,          intent(in), optional :: noread
 integer         :: ierr,i,j,nerr,nwarn,ialphaloc,irestart,merge_n,merge_ij(maxptmass)
 real            :: poti,hfactfile
 real            :: hi,pmassi,rhoi1
 real            :: dtsinkgas,dtsinksink,fonrmax,dtphi2,dtnew_first,dtinject
 real            :: stressmax,xmin,ymin,zmin,xmax,ymax,zmax,dx,dy,dz,tolu,toll
 real            :: dummy(3)
 real            :: gmw_nicil
#ifndef GR
 real            :: dtf,fextv(3)
#endif
 integer         :: itype,iposinit,ipostmp,ntypes,nderivinit
 logical         :: iexist,read_input_files
 character(len=len(dumpfile)) :: dumpfileold
 character(len=7) :: dust_label(maxdusttypes)
#ifdef INJECT_PARTICLES
 character(len=len(dumpfile)) :: file1D
 integer :: npart_old
#endif


 read_input_files = .true.
 if (present(noread)) read_input_files = .not.noread

 if (read_input_files) then
!
!--do preliminary initialisation
!
    call initialise
!
!--read parameters from the infile
!
    call read_infile(infile,logfile,evfile,dumpfile)
!
!--initialise log output
!
    if (iprint /= 6 .and. id==master) then
       open(unit=iprint,file=logfile,form='formatted',status='replace')
!
!--write opening "splash screen" to logfile
!
       call write_codeinfo(iprint)
       call print_cpuinfo(iprint)
    endif
    if (id==master) write(iprint,"(a)") ' starting run '//trim(infile)

    if (id==master) call write_header(1,infile,evfile,logfile,dumpfile)
!
!--read particle setup from dumpfile
!
    call read_dump(trim(dumpfile),time,hfactfile,idisk1,iprint,id,nprocs,ierr)
    if (ierr /= 0) call fatal('initial','error reading dumpfile')
    call check_setup(nerr,nwarn,restart=.true.) ! sanity check what has been read from file
    if (nwarn > 0) then
       print "(a)"
       call warning('initial','WARNINGS from particle data in file',var='# of warnings',ival=nwarn)
    endif
    if (nerr > 0)  call fatal('initial','errors in particle data from file',var='errors',ival=nerr)
!
!--if starting from a restart dump, rename the dumpefile to that of the previous non-restart dump
!
    irestart = index(dumpfile,'.restart')
    if (irestart > 0) write(dumpfile,'(2a,I5.5)') dumpfile(:irestart-1),'_',idumpfile
 endif
!
!--reset dtmax (required only to permit restart dumps)
!
 dtmax_user = dtmax           ! the user defined dtmax
 if (idtmax_n < 1) idtmax_n = 1
 dtmax      = dtmax/idtmax_n  ! dtmax required to satisfy the walltime constraints
!
!--Initialise dynamic boundaries in the first instance
!
 if (dynamic_bdy) call init_dynamic_bdy(1,npart,nptmass,dtmax)
!
!--initialise values for non-ideal MHD
!
 if (mhd_nonideal) then
    call nicil_initialise(real(utime),real(udist),real(umass),real(unit_Bfield),ierr,iprint,iprint)
    if (ierr/=0) call fatal('initial','error initialising nicil (the non-ideal MHD library)')

    call use_consistent_gmw(ierr,gmw,gmw_nicil)
    if (ierr/=0) write(iprint,'(2(a,Es18.7))') &
       ' initial: Modifying mean molecular weight from ',gmw,' to ',gmw_nicil
 endif
 nden_nimhd = 0.0
!
!--Initialise and verify parameters for super-timestepping
!
#ifdef STS_TIMESTEPS
 call sts_initialise(ierr,dtdiff)
 if (ierr > 0) call fatal('initial','supertimestep: nu > 1 or < 0 or NaN.')
#endif
!
!--initialise the equation of state
!  (must be done AFTER the units are known & AFTER mu is calculated in non-ideal MHD)
!
 call init_eos(ieos,ierr)
 if (ierr /= 0) call fatal('initial','error initialising equation of state')
!
!--get total number of particles (on all processors)
!
 ntot = reduceall_mpi('+',npart)
 call update_npartoftypetot
 if (id==master) write(iprint,"(a,i12)") ' npart total   = ',ntot
 if (npart > 0) then
    if (id==master .and. maxalpha==maxp)  write(iprint,*) 'mean alpha  initial: ',sum(alphaind(1,1:npart))/real(npart)
 endif

#ifdef DRIVING
!
!--initialise turbulence driving
!
 if (id==master) write(iprint,*) 'waiting on input for turbulent driving...'
 call init_forcing(dumpfile,infile,time)
#endif

 if (use_dust) then
    call init_drag(ierr)
    if (ierr /= 0) call fatal('initial','error initialising drag coefficients')
    if (use_dustgrowth) then
       call init_growth(ierr)
       if (ierr /= 0) call fatal('initial','error initialising growth variables')
       if (use_porosity) then
          call init_porosity(ierr)
          if (ierr /= 0) call fatal('initial','error initialising porosity variables')
          call init_filfac(npart,xyzh,vxyzu)
       endif
    endif
 endif
!
!--initialise cooling function
!  this will initialise all cooling variables, including if h2chemistry = true
 if (icooling > 0) call init_cooling(id,master,iprint,ierr)

 if (idamp > 0 .and. idamp < 3 .and. any(abs(vxyzu(1:3,:)) > tiny(0.)) .and. abs(time) < tiny(time)) then
    call error('setup','damping on: setting non-zero velocities to zero')
    vxyzu(1:3,:) = 0.
 endif
!
!--The code works in B/rho as its conservative variable, but writes B to dumpfile
!  So we now convert our primitive variable read, B, to the conservative B/rho
!  This necessitates computing the density sum.
!
 if (mhd .or. use_dustfrac) then
    if (npart > 0) then
       call set_linklist(npart,npart,xyzh,vxyzu)
       fxyzu = 0.
       call densityiterate(2,npart,npart,xyzh,vxyzu,divcurlv,divcurlB,Bevol,stressmax,&
                              fxyzu,fext,alphaind,gradh,rad,radprop,dvdx)
    endif

    ! now convert to B/rho
    do i=1,npart
       itype      = iamtype(iphase(i))
       hi         = xyzh(4,i)
       pmassi     = massoftype(itype)
       rhoi1      = 1.0/rhoh(hi,pmassi)
       if (mhd) then
          Bevol(1,i) = Bxyz(1,i) * rhoi1
          Bevol(2,i) = Bxyz(2,i) * rhoi1
          Bevol(3,i) = Bxyz(3,i) * rhoi1
       endif
       if (use_dustfrac) then
          !--sqrt(epsilon/1-epsilon) method (Ballabio et al. 2018)
          dustevol(:,i) = 0.
          dustevol(1:ndustsmall,i) = sqrt(dustfrac(1:ndustsmall,i)/(1.-dustfrac(1:ndustsmall,i)))
       endif
    enddo
 endif

 if (ind_timesteps) then
    ibin(:)       = 0
    ibin_old(:)   = 0
    ibin_wake(:)  = 0
    if (dt_read_in) call init_ibin(npart,dtmax)
    istepfrac     = 0
    ibinnow       = 0
 else
    dtcourant = huge(dtcourant)
    dtforce   = huge(dtforce)
 endif
 dtinject  = huge(dtinject)

!
!--balance domains prior to starting calculation
!  (make sure this is called AFTER iphase has been set)
!
 if (mpi) then
    do i=1,npart
       ibelong(i) = id
    enddo
    call balancedomains(npart)
 endif

!
!--get timestep for external forces
!
 dtextforce = huge(dtextforce)
 fext(:,:)  = 0.

#ifdef GR
#ifdef PRIM2CONS_FIRST
 ! COMPUTE METRIC HERE
 call init_metric(npart,xyzh,metrics,metricderivs)
 ! -- The conserved quantites (momentum and entropy) are being computed
 ! -- directly from the primitive values in the starting dumpfile.
 call prim2consall(npart,xyzh,metrics,vxyzu,dens,pxyzu,use_dens=.false.)
 write(iprint,*) ''
 call warning('initial','using preprocessor flag -DPRIM2CONS_FIRST')
 write(iprint,'(a,/)') ' This means doing prim2cons BEFORE the initial density calculation for this simulation.'
#endif
 ! --- Need rho computed by sum to do primitive to conservative, since dens is not read from file
 if (npart>0) then
    call set_linklist(npart,npart,xyzh,vxyzu)
    fxyzu = 0.
    call densityiterate(2,npart,npart,xyzh,vxyzu,divcurlv,divcurlB,Bevol,stressmax,&
                              fxyzu,fext,alphaind,gradh,rad,radprop,dvdx)
 endif
#ifndef PRIM2CONS_FIRST
 call init_metric(npart,xyzh,metrics,metricderivs)
 call prim2consall(npart,xyzh,metrics,vxyzu,dens,pxyzu,use_dens=.false.)
#endif
 if (iexternalforce > 0 .and. imetric /= imet_minkowski) then
    call initialise_externalforces(iexternalforce,ierr)
    if (ierr /= 0) call fatal('initial','error in external force settings/initialisation')
    call get_grforce_all(npart,xyzh,metrics,metricderivs,vxyzu,dens,fext,dtextforce)
 endif
#else
 if (iexternalforce > 0) then
    call initialise_externalforces(iexternalforce,ierr)
    call update_externalforce(iexternalforce,time,0.)
    if (ierr /= 0) call fatal('initial','error in external force settings/initialisation')
    !$omp parallel do default(none) &
    !$omp shared(npart,xyzh,vxyzu,fext,time,iexternalforce,C_force) &
    !$omp private(i,poti,dtf,fextv) &
    !$omp reduction(min:dtextforce)
    do i=1,npart
       if (.not.isdead_or_accreted(xyzh(4,i))) then
          call externalforce(iexternalforce,xyzh(1,i),xyzh(2,i),xyzh(3,i), &
                              xyzh(4,i),time,fext(1,i),fext(2,i),fext(3,i),poti,dtf,i)
          dtextforce = min(dtextforce,C_force*dtf)
          ! add velocity-dependent part
          call externalforce_vdependent(iexternalforce,xyzh(1:3,i),vxyzu(1:3,i),fextv,poti)
          fext(1:3,i) = fext(1:3,i) + fextv
       endif
    enddo
    !$omp end parallel do
 endif
#endif

 if (iexternalforce > 0) then
    dtextforce = reduceall_mpi('min',dtextforce)
    if (id==master) write(iprint,*) 'dt(extforce)  = ',dtextforce
 endif

!
!-- Set external force to zero on boundary particles
!
 if (maxphase==maxp) then
!$omp parallel do default(none) &
!$omp shared(npart,fext,iphase) private(i)
    do i=1,npart
       if (iamtype(iphase(i))==iboundary) fext(:,i)=0.
    enddo
!$omp end parallel do
 endif
!
!--get timestep and forces for sink particles
!
 dtsinkgas = huge(dtsinkgas)
 r_crit2   = r_crit*r_crit
 rho_crit  = real(rho_crit_cgs/unit_density)
 r_merge_uncond2 = r_merge_uncond**2
 r_merge_cond2   = r_merge_cond**2
 r_merge2        = max(r_merge_uncond2,r_merge_cond2)
 if (rhofinal_cgs > 0.) then
    rhofinal1 = real(unit_density/rhofinal_cgs)
 else
    rhofinal1 = 0.0
 endif
 if (iH2R > 0 .and. id==master) then
    call initialize_H2R
 else
    isionised = .false.
 endif
 if (nptmass > 0) then
    if (id==master) write(iprint,"(a,i12)") ' nptmass       = ',nptmass
    if (iH2R > 0) call update_ionrates(nptmass,xyzmh_ptmass,h_acc)
    ! compute initial sink-sink forces and get timestep
    if (use_regnbody) then
       call init_subgroup
       call group_identify(nptmass,n_group,n_ingroup,n_sing,xyzmh_ptmass,vxyz_ptmass,group_info,nmatrix)
       call get_accel_sink_sink(nptmass,xyzmh_ptmass,fxyz_ptmass,epot_sinksink,dtsinksink,&
                             iexternalforce,time,merge_ij,merge_n,dsdt_ptmass,group_info=group_info)
    else
       call get_accel_sink_sink(nptmass,xyzmh_ptmass,fxyz_ptmass,epot_sinksink,dtsinksink,&
                             iexternalforce,time,merge_ij,merge_n,dsdt_ptmass)
    endif
    dtsinksink = C_force*dtsinksink
    if (id==master) write(iprint,*) 'dt(sink-sink) = ',dtsinksink
    dtextforce = min(dtextforce,dtsinksink)

    ! compute initial sink-gas forces and get timestep
    pmassi = massoftype(igas)
    ntypes = get_ntypes(npartoftype)
    do i=1,npart
       if (.not.isdead_or_accreted(xyzh(4,i))) then
          if (ntypes > 1 .and. maxphase==maxp) then
             pmassi = massoftype(iamtype(iphase(i)))
          endif
          call get_accel_sink_gas(nptmass,xyzh(1,i),xyzh(2,i),xyzh(3,i),xyzh(4,i),xyzmh_ptmass, &
                   fext(1,i),fext(2,i),fext(3,i),poti,pmassi,fxyz_ptmass,dsdt_ptmass,fonrmax,dtphi2)
          dtsinkgas = min(dtsinkgas,C_force*1./sqrt(fonrmax),C_force*sqrt(dtphi2))
       endif
    enddo
    !
    ! reduction of sink-gas forces from each MPI thread
    !
    call reduce_in_place_mpi('+',fxyz_ptmass(:,1:nptmass))

    if (id==master) write(iprint,*) 'dt(sink-gas)  = ',dtsinkgas

    dtextforce = min(dtextforce,dtsinkgas)
    !  Reduce dt over MPI tasks
    dtsinkgas = reduceall_mpi('min',dtsinkgas)
    dtextforce = reduceall_mpi('min',dtextforce)
 endif
 call init_ptmass(nptmass,logfile)
 if (gravity .and. icreate_sinks > 0 .and. id==master) then
    write(iprint,*) 'Sink radius and critical densities:'
    write(iprint,*) ' h_acc                    == ',h_acc*udist,'cm'
    write(iprint,*) ' h_fact*(m/rho_crit)^(1/3) = ',hfactfile*(massoftype(igas)/rho_crit)**(1./3.)*udist,'cm'
    write(iprint,*) ' rho_crit         == ',rho_crit_cgs,'g cm^{-3}'
    write(iprint,*) ' m(h_fact/h_acc)^3 = ', massoftype(igas)*(hfactfile/h_acc)**3*unit_density,'g cm^{-3}'
    if (r_merge_uncond < 2.0*h_acc) then
       write(iprint,*) ' WARNING! Sink creation is on, but but merging is off!  Suggest setting r_merge_uncond >= 2.0*h_acc'
    endif
    dsdt_ptmass = 0. ! could introduce NaN in ptmass spins if not initialised (no get_accel done before creating sink)
    fxyz_ptmass = 0.
    fxyz_ptmass_sinksink = 0.
 endif
 if (abs(time) <= tiny(0.)) then
    !initialize nucleation array at the start of the run only
    if (do_nucleation) call init_nucleation
    !initialize optical depth array tau
    if (itau_alloc == 1) tau = 0.
    !initialize Lucy optical depth array tau_lucy
    if (itauL_alloc == 1) tau_lucy = 2./3.
 endif
 if (update_muGamma) then
    eos_vars(igamma,:) = gamma
    eos_vars(imu,:) = gmw
    call set_abundances !to get mass_per_H
 endif
!
!--inject particles at t=0, and get timestep constraint on this
!
#ifdef INJECT_PARTICLES
 call init_inject(ierr)
 if (ierr /= 0) call fatal('initial','error initialising particle injection')
 !rename wind profile filename
 inquire(file='wind_profile1D.dat',exist=iexist)
 if (iexist) then
    i = len(trim(dumpfile))
    if (dumpfile(i-2:i) == 'tmp') then
       file1D = dumpfile(1:i-9) // '1D.dat'
    else
       file1D = dumpfile(1:i-5) // '1D.dat'
    endif
    call rename('wind_profile1D.dat',trim(file1D))
 endif
 npart_old = npart
 call inject_particles(time,0.,xyzh,vxyzu,xyzmh_ptmass,vxyz_ptmass,&
                       npart,npart_old,npartoftype,dtinject)
 call update_injected_particles(npart_old,npart,istepfrac,nbinmax,time,dtmax,dt,dtinject)
#endif
!
!--set initial chemical abundance values
!
#ifdef KROME
 call initialise_krome()
 dtextforce = min(dtextforce,dtmax/2.0**10)  ! Required since a cooling timestep is not initialised for implicit cooling
#endif
!
!--calculate (all) derivatives the first time around
!
 dtnew_first   = dtmax  ! necessary in case ntot = 0
 nderivinit    = 1
 ! call derivs twice with Cullen-Dehnen switch to update accelerations
 if (maxalpha==maxp .and. nalpha >= 0) nderivinit = 2
 if (do_radiation) nderivinit = 1

 !$omp parallel do default(none) &
 !$omp shared(npart,eos_vars,fxyzu) &
 !$omp private(i)
 do i=1,npart
    eos_vars(3,i) = -1.0 ! initial guess for temperature overridden in eos
    fxyzu(:,i) = 0.      ! so that div_a is 0 in first call to viscosity switch
 enddo
 !$omp end parallel do

 do j=1,nderivinit
    if (ntot > 0) call derivs(1,npart,npart,xyzh,vxyzu,fxyzu,fext,divcurlv,divcurlB,Bevol,dBevol,&
                              rad,drad,radprop,dustprop,ddustprop,dustevol,ddustevol,filfac,&
                              dustfrac,eos_vars,time,0.,dtnew_first,pxyzu,dens,metrics)
#ifdef LIVE_ANALYSIS
    call do_analysis(dumpfile,numfromfile(dumpfile),xyzh,vxyzu, &
                     massoftype(igas),npart,time,ianalysis)
    call derivs(1,npart,npart,xyzh,vxyzu,fxyzu,fext,divcurlv,divcurlB,&
                Bevol,dBevol,rad,drad,radprop,dustprop,ddustprop,dustevol,&
                ddustevol,filfac,dustfrac,eos_vars,time,0.,dtnew_first,pxyzu,dens,metrics)

    if (do_radiation) call set_radiation_and_gas_temperature_equal(npart,xyzh,vxyzu,massoftype,rad)
#endif
 enddo

 if (nalpha >= 2) then
    ialphaloc = 2
    !$omp parallel do private(i)
    do i=1,npart
       alphaind(1,i) = max(alphaind(1,i),alphaind(ialphaloc,i)) ! set alpha = max(alphaloc,alpha)
    enddo
 endif
!
!--set initial timestep
!
 if (.not.ind_timesteps) then
    dt = min(dtnew_first,dtinject)
    if (id==master) then
       write(iprint,*) 'dt(forces)    = ',dtforce
       write(iprint,*) 'dt(courant)   = ',dtcourant
       write(iprint,*) 'dt initial    = ',dt
    endif
 endif
!
!--initialise dynamic boundaries in the second instance
!
 if (dynamic_bdy) call init_dynamic_bdy(2,npart,nptmass,dtmax)
!
!--Calculate current centre of mass
!
 call get_centreofmass(xyzcom,dummy,npart,xyzh,vxyzu,nptmass,xyzmh_ptmass,vxyz_ptmass)
!
!--write second header to logfile/screen
!
 if (id==master .and. read_input_files) call write_header(2,infile,evfile,logfile,dumpfile,ntot)

 call init_evfile(ievfile,evfile,.true.)
 call write_evfile(time,dt)
 if (id==master) call write_evlog(iprint)
#ifdef MFLOW
 call mflow_init(imflow,evfile,infile) !take evfile in input to create string.mf
 call mflow_write(time, dt)
#endif

#ifdef VMFLOW
 call vmflow_init(ivmflow,evfile,infile) !take evfile in input to create string_v.mflowv
 call vmflow_write(time, dt)
#endif

#ifdef BINPOS
 call binpos_init(ibinpos,evfile) !take evfile in input to create string.binpos
 call binpos_write(time, dt)
#endif
!
!--Determine the maximum separation of particles
 xmax = -0.5*huge(xmax)
 ymax = -0.5*huge(ymax)
 zmax = -0.5*huge(zmax)
 xmin = -xmax
 ymin = -ymax
 zmin = -zmax
 !$omp parallel do default(none) &
 !$omp shared(npart,xyzh) &
 !$omp private(i) &
 !$omp reduction(min:xmin,ymin,zmin) &
 !$omp reduction(max:xmax,ymax,zmax)
 do i=1,npart
    if (.not.isdead_or_accreted(xyzh(4,i))) then
       xmin = min(xmin,xyzh(1,i))
       ymin = min(ymin,xyzh(2,i))
       zmin = min(zmin,xyzh(3,i))
       xmax = max(xmax,xyzh(1,i))
       ymax = max(ymax,xyzh(2,i))
       zmax = max(zmax,xyzh(3,i))
    endif
 enddo
 !$omp end parallel do

 xmin = reduceall_mpi('min',xmin)
 ymin = reduceall_mpi('min',ymin)
 zmin = reduceall_mpi('min',zmin)
 xmax = reduceall_mpi('max',xmax)
 ymax = reduceall_mpi('max',ymax)
 zmax = reduceall_mpi('max',zmax)

 dx = abs(xmax - xmin)
 dy = abs(ymax - ymin)
 dz = abs(zmax - zmin)
!
!--Print box sizes and masses
!
 if (id==master .and. iverbose >= 1) then
    if (get_conserv > 0.0) then
       write(iprint,'(1x,a)') 'Initial mass and extent of particle distribution (in code units):'
    else
       write(iprint,'(1x,a)') 'Mass and extent of the particle distribution:'
    endif
    write(iprint,'(2x,a,es18.6)') '     Total mass : ', mtot
    write(iprint,'(2x,a,es18.6)') 'x(max) - x(min) : ', dx
    write(iprint,'(2x,a,es18.6)') 'y(max) - y(min) : ', dy
    write(iprint,'(2x,a,es18.6)') 'z(max) - z(min) : ', dz
    write(iprint,'(a)') ' '
 endif
!
!--Set initial values for continual verification of conservation laws
!  get_conserve=0.5: update centre of mass only; get_conserve=1: update all; get_conserve=-1: update none
!
 if (get_conserv > 0.0) then
    etot_in   = etot
    angtot_in = angtot
    totmom_in = totmom
    mdust_in  = mdust
    if (id==master .and. iverbose >= 1) then
       write(iprint,'(1x,a)') 'Setting initial values to verify conservation laws:'
    endif
 else
    if (id==master .and. iverbose >= 1) then
       write(iprint,'(1x,a)') 'Reading initial values to verify conservation laws from previous run:'
    endif
 endif
 if (id==master) then
    if (iverbose >= 1) then
       write(iprint,'(1x,a,es18.6)') 'Initial total energy:     ', etot_in
       write(iprint,'(1x,a,es18.6)') 'Initial angular momentum: ', angtot_in
       write(iprint,'(1x,a,es18.6)') 'Initial linear momentum:  ', totmom_in
    endif
    if (use_dust) then
       dust_label = 'dust'
       call make_tags_unique(ndusttypes,dust_label)
       do i=1,ndusttypes
          if (mdust_in(i) > 0.) write(iprint,'(1x,a,es18.6)') 'Initial '//trim(dust_label(i))//' mass:     ',mdust_in(i)
       enddo
       write(iprint,'(1x,a,es18.6)') 'Initial total dust mass:', sum(mdust_in(:))
    endif
 endif
!
!--Print warnings of units if values are not reasonable
!
 tolu = 1.0e2
 toll = 1.0e-2
 if (get_conserv > 0.0) then
    get_conserv = -1.
    if (id==master) then
       if (abs(etot_in) > tolu ) call warning('initial',&
          'consider changing units to reduce abs(total energy)',var='etot',val=etot_in)
       if (mtot > tolu .or. mtot < toll)  call warning('initial',&
          'consider changing units so total mass is closer to unity',var='mtot',val=mtot)
       ! if (dx > tolu .or. dx < toll .or. dy > tolu .or. dy < toll .or. dz > tolu .or. dz < toll) &
       !call warning('initial','consider changing code-units to have box length closer to unity')
    endif
 endif
!
!--write initial conditions to output file
!  if the input file ends in .tmp or .init
!
 iposinit = index(dumpfile,'.init')
 ipostmp  = index(dumpfile,'.tmp')
 if (iposinit > 0 .or. ipostmp > 0) then
#ifdef HDF5
    dumpfileold = trim(dumpfile)//'.h5'
#else
    dumpfileold = dumpfile
#endif
    if (iposinit > 0) then
       dumpfile = trim(dumpfile(1:iposinit-1))
    else
       dumpfile = trim(dumpfile(1:ipostmp-1))
    endif
    call write_fulldump(time,trim(dumpfile))
    if (id==master) call write_infile(infile,logfile,evfile,trim(dumpfile),iwritein,iprint)
    !
    !  delete temporary dump file
    !
    call barrier_mpi() ! Ensure all procs have read temp file before deleting
    inquire(file=trim(dumpfileold),exist=iexist)
    if (id==master .and. iexist) then
       write(iprint,"(/,a,/)") ' ---> DELETING temporary dump file '//trim(dumpfileold)//' <---'
       open(unit=idisk1,file=trim(dumpfileold),status='old')
       close(unit=idisk1,status='delete')
    endif
 endif

 if (id==master) then
    call flush_warnings()
    call flush(iprint)
!
!--get starting cpu time
!
    call get_timings(twall_start,tcpu_start)
 endif

end subroutine startrun

!----------------------------------------------------------------
!+
!  Reset or deallocate things that were allocated in initialise
!+
!----------------------------------------------------------------
subroutine finalise()
 use dim, only: mpi
 use mpitree, only:finish_tree_comms
 use mpimemory, only:deallocate_mpi_memory

 if (mpi) then
    call finish_tree_comms()
    call deallocate_mpi_memory()
 endif

end subroutine finalise

!----------------------------------------------------------------
!+
!  This module ends the run (prints footer and closes log).
!  Only called by master thread.
!+
!----------------------------------------------------------------

subroutine endrun
 use io,       only:iprint,ievfile,iscfile,imflow,ivmflow,ibinpos,igpos
 use timing,   only:printused
 use part,     only:nptmass
 use eos,      only:ieos,finish_eos
 use ptmass,   only:finish_ptmass
 integer           :: ierr
 character(len=10) :: finishdate, finishtime

 call finalise()
 call finish_eos(ieos,ierr)

 write (iprint,"(/,'>',74('_'),'<')")
!
!--print time and date of finishing
!
 call date_and_time(finishdate,finishtime)
 finishdate = finishdate(7:8)//'/'//finishdate(5:6)//'/'//finishdate(1:4)
 finishtime = finishtime(1:2)//':'//finishtime(3:4)//':'//finishtime(5:)
 write(iprint,"(/,' Run finished on ',a,' at ',a,/)") finishdate,finishtime
!
!--print out total code timings:
!
 call printused(twall_start,'Total wall time:',iprint)

 write(iprint,40)
40 format(/, &
   6x,' |   |           |               | |   _|       | |         ',/, &
   6x,' __| __ \   _` | __|  __|   _` | | |  |    _ \  | |  /  __| ',/, &
   6x,' |   | | | (   | |  \__ \  (   | | |  __| (   | |   < \__ \ ',/, &
   6x,'\__|_| |_|\__,_|\__|____/ \__,_|_|_| _|  \___/ _|_|\_\____/ ',/)

 write (iprint,"('>',74('_'),'<')")
!
!--close ev, log& ptmass-related files
!
 close(unit=ievfile)
 close(unit=imflow)  ! does not matter if not open
 close(unit=ivmflow)
 close(unit=ibinpos)
 close(unit=igpos)
 if (iprint /= 6) close(unit=iprint)

 if (iscfile > 0) close(unit=iscfile)

 call finish_ptmass(nptmass)

end subroutine endrun

end module initial<|MERGE_RESOLUTION|>--- conflicted
+++ resolved
@@ -19,19 +19,11 @@
 !   damping, densityforce, deriv, dim, dust, dust_formation,
 !   einsteintk_utils, energies, eos, evwrite, extern_gr, externalforces,
 !   fastmath, fileutils, forcing, growth, inject, io, io_summary,
-<<<<<<< HEAD
-!   krome_interface, linklist, metric_tools, mf_write, mpibalance,
-!   mpidomain, mpimemory, mpitree, mpiutils, nicil, nicil_sup, omputils,
-!   options, part, partinject, porosity, ptmass, radiation_utils,
-!   readwrite_dumps, readwrite_infile, subgroup, timestep, timestep_ind,
-!   timestep_sts, timing, tmunu2grid, units, writeheader
-=======
 !   krome_interface, linklist, metric, metric_et_utils, metric_tools,
 !   mf_write, mpibalance, mpidomain, mpimemory, mpitree, mpiutils, nicil,
 !   nicil_sup, omputils, options, part, partinject, porosity, ptmass,
 !   radiation_utils, readwrite_dumps, readwrite_infile, subgroup, timestep,
 !   timestep_ind, timestep_sts, timing, tmunu2grid, units, writeheader
->>>>>>> 60ec4694
 !
 
  implicit none
