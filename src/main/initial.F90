!--------------------------------------------------------------------------!
! The Phantom Smoothed Particle Hydrodynamics code, by Daniel Price et al. !
! Copyright (c) 2007-2023 The Authors (see AUTHORS)                        !
! See LICENCE file for usage and distribution conditions                   !
! http://phantomsph.github.io/                                             !
!--------------------------------------------------------------------------!
module initial
!
! This module initialises (and ends) the run
!
! :References: None
!
! :Owner: Daniel Price
!
! :Runtime parameters: None
!
! :Dependencies: analysis, boundary, boundary_dyn, centreofmass,
!   checkconserved, checkoptions, checksetup, cons2prim, cooling, cpuinfo,
!   damping, densityforce, deriv, dim, dust, dust_formation, energies, eos,
!   evwrite, extern_gr, externalforces, fastmath, fileutils, forcing,
!   growth, inject, io, io_summary, krome_interface, linklist,
!   metric_tools, mf_write, mpibalance, mpidomain, mpimemory, mpitree,
!   mpiutils, nicil, nicil_sup, omputils, options, part, partinject,
!   ptmass, radiation_utils, readwrite_dumps, readwrite_infile, timestep,
!   timestep_ind, timestep_sts, timing, units, writeheader
!

 implicit none
 public :: initialise,finalise,startrun,endrun
 real(kind=4), private :: twall_start, tcpu_start

 private

contains

!----------------------------------------------------------------
!+
!  short initialisation routine that should be called
!  by any utility which will subsequently call derivs
!+
!----------------------------------------------------------------
subroutine initialise()
 use dim,              only:mpi
 use io,               only:fatal,die,id,master,nprocs,ievfile
#ifdef FINVSQRT
 use fastmath,         only:testsqrt
#endif
 use omputils,         only:init_omp,info_omp
 use options,          only:set_default_options
 use io_summary,       only:summary_initialise
 use boundary,         only:set_boundary
 use writeheader,      only:write_codeinfo
 use evwrite,          only:init_evfile
 use mpidomain,        only:init_domains
 use cpuinfo,          only:print_cpuinfo
 use checkoptions,     only:check_compile_time_settings
 use readwrite_dumps,  only:init_readwrite_dumps
 integer :: ierr
!
!--write 'PHANTOM' and code version
!
 if (id==master) call write_codeinfo(6)
!
!--check that it is OK to use fast sqrt functions
!  on this architecture
!
#ifdef FINVSQRT
 if (id==master) write(*,"(1x,a)") 'checking fast inverse sqrt...'
 call testsqrt(ierr,(id==master))
 if (ierr /= 0) call die
 if (id==master) write(*,"(1x,a,/)") 'done'
#else
 if (id==master) write(*,"(1x,a)") 'Using NATIVE inverse sqrt'
#endif

!
!--set default options (incl. units)
!
 call set_default_options
 call set_boundary
 call init_evfile(ievfile,'testlog',.false.)
!
!--initialise values for summary array
!
 call summary_initialise
!
!--check compile-time settings are OK
!
 call check_compile_time_settings(ierr)
 if (ierr /= 0) call fatal('initialise','incompatible compile-time settings')
!
!--initialise openMP things if required
!
 if (id==master) call print_cpuinfo()
 if (id==master) call info_omp
 call init_omp
!
!--initialise MPI domains
!
 call init_domains(nprocs)

 call init_readwrite_dumps()

end subroutine initialise

!----------------------------------------------------------------
!+
!  routine which starts a Phantom run
!+
!----------------------------------------------------------------
subroutine startrun(infile,logfile,evfile,dumpfile,noread)
 use mpiutils,         only:reduceall_mpi,barrier_mpi,reduce_in_place_mpi
 use dim,              only:maxp,maxalpha,maxvxyzu,maxptmass,maxdusttypes,itau_alloc,itauL_alloc,&
                            nalpha,mhd,mhd_nonideal,do_radiation,gravity,use_dust,mpi,do_nucleation,&
                            use_dustgrowth,ind_timesteps,idumpfile
 use deriv,            only:derivs
 use evwrite,          only:init_evfile,write_evfile,write_evlog
 use energies,         only:compute_energies
 use io,               only:idisk1,iprint,ievfile,error,iwritein,flush_warnings,&
                            die,fatal,id,master,nprocs,real4,warning,iverbose
 use externalforces,   only:externalforce,initialise_externalforces,update_externalforce,&
                            externalforce_vdependent
 use options,          only:iexternalforce,icooling,use_dustfrac,rhofinal1,rhofinal_cgs
 use readwrite_infile, only:read_infile,write_infile
 use readwrite_dumps,  only:read_dump,write_fulldump
 use part,             only:npart,xyzh,vxyzu,fxyzu,fext,divcurlv,divcurlB,Bevol,dBevol,tau, tau_lucy, &
                            npartoftype,maxtypes,ndusttypes,alphaind,ntot,ndim,update_npartoftypetot,&
                            maxphase,iphase,isetphase,iamtype,igas,idust,massoftype, &
                            nptmass,xyzmh_ptmass,vxyz_ptmass,fxyz_ptmass,dsdt_ptmass,&
                            epot_sinksink,get_ntypes,isdead_or_accreted,dustfrac,ddustevol,&
                            nden_nimhd,dustevol,rhoh,gradh, &
                            Bevol,Bxyz,dustprop,ddustprop,ndustsmall,iboundary,eos_vars,dvdx
 use part,             only:pxyzu,dens,metrics,rad,radprop,drad,ithick
 use densityforce,     only:densityiterate
 use linklist,         only:set_linklist
 use boundary_dyn,     only:dynamic_bdy,init_dynamic_bdy
#ifdef GR
 use part,             only:metricderivs
 use cons2prim,        only:prim2consall
 use eos,              only:ieos
 use extern_gr,        only:get_grforce_all,get_tmunu_all,get_tmunu_all_exact
 use metric_tools,     only:init_metric,imet_minkowski,imetric
 use einsteintk_utils
 use tmunu2grid
#endif
 use units,            only:utime,umass,unit_Bfield
 use eos,              only:gmw
 use nicil,            only:nicil_initialise
 use nicil_sup,        only:use_consistent_gmw
 use ptmass,           only:init_ptmass,get_accel_sink_gas,get_accel_sink_sink, &
                            h_acc,r_crit,r_crit2,rho_crit,rho_crit_cgs,icreate_sinks, &
                            r_merge_uncond,r_merge_cond,r_merge_uncond2,r_merge_cond2,r_merge2
 use timestep,         only:time,dt,dtextforce,C_force,dtmax,dtmax_user,idtmax_n
 use timing,           only:get_timings
 use timestep_ind,     only:ibinnow,maxbins,init_ibin,istepfrac
 use timing,           only:get_timings
 use part,             only:ibin,ibin_old,ibin_wake,alphaind
 use readwrite_dumps,  only:dt_read_in
 use timestep,         only:dtcourant,dtforce
#ifdef STS_TIMESTEPS
 use timestep,         only:dtdiff
#endif
 use timestep_sts,     only:sts_initialise
#ifdef DRIVING
 use forcing,          only:init_forcing
#endif
 use dust,             only:init_drag
 use growth,           only:init_growth
#ifdef MFLOW
 use mf_write,         only:mflow_write,mflow_init
 use io,               only:imflow
#endif
#ifdef VMFLOW
 use mf_write,         only:vmflow_write,vmflow_init
 use io,               only:ivmflow
#endif
#ifdef BINPOS
 use mf_write,         only:binpos_write,binpos_init
 use io,               only:ibinpos,igpos
#endif
 use dust_formation,   only:init_nucleation
#ifdef INJECT_PARTICLES
 use inject,           only:init_inject,inject_particles
 use partinject,       only:update_injected_particles
 use timestep_ind,     only:nbinmax
#endif
#ifdef KROME
 use krome_interface,  only:initialise_krome
#endif
#ifdef LIVE_ANALYSIS
 use analysis,         only:do_analysis
 use part,             only:igas
 use fileutils,        only:numfromfile
 use io,               only:ianalysis
 use radiation_utils,  only:set_radiation_and_gas_temperature_equal
#endif
 use mpibalance,       only:balancedomains
 use part,             only:ibelong
 use writeheader,      only:write_codeinfo,write_header
 use eos,              only:ieos,init_eos
 use checksetup,       only:check_setup
 use cooling,          only:init_cooling
 use cpuinfo,          only:print_cpuinfo
 use units,            only:udist,unit_density
 use centreofmass,     only:get_centreofmass
 use energies,         only:etot,angtot,totmom,mdust,xyzcom,mtot
 use checkconserved,   only:get_conserv,etot_in,angtot_in,totmom_in,mdust_in
 use fileutils,        only:make_tags_unique
 use damping,          only:idamp
 character(len=*), intent(in)  :: infile
 character(len=*), intent(out) :: logfile,evfile,dumpfile
 logical,          intent(in), optional :: noread
 integer         :: ierr,i,j,nerr,nwarn,ialphaloc,irestart,merge_n,merge_ij(maxptmass)
 real            :: poti,hfactfile
 real            :: hi,pmassi,rhoi1
 real            :: dtsinkgas,dtsinksink,fonrmax,dtphi2,dtnew_first,dtinject
 real            :: stressmax,xmin,ymin,zmin,xmax,ymax,zmax,dx,dy,dz,tolu,toll
 real            :: dummy(3)
 real            :: gmw_nicil
#ifndef GR
 real            :: dtf,fextv(3)
#endif
 integer         :: itype,iposinit,ipostmp,ntypes,nderivinit
 logical         :: iexist,read_input_files
<<<<<<< HEAD
 integer :: ncount(maxtypes)
 character(len=len(dumpfile)) :: dumpfileold
#ifdef INJECT_PARTICLES
 character(len=len(dumpfile)) :: file1D
#endif
=======
 character(len=len(dumpfile)) :: dumpfileold
>>>>>>> f80b5ec5
 character(len=7) :: dust_label(maxdusttypes)
#ifdef INJECT_PARTICLES
 character(len=len(dumpfile)) :: file1D
 integer :: npart_old
#endif


 read_input_files = .true.
 if (present(noread)) read_input_files = .not.noread

 if (read_input_files) then
!
!--do preliminary initialisation
!
    call initialise
!
!--read parameters from the infile
!
    call read_infile(infile,logfile,evfile,dumpfile)
!
!--initialise log output
!
    if (iprint /= 6 .and. id==master) then
       open(unit=iprint,file=logfile,form='formatted',status='replace')
!
!--write opening "splash screen" to logfile
!
       call write_codeinfo(iprint)
       call print_cpuinfo(iprint)
    endif
    if (id==master) write(iprint,"(a)") ' starting run '//trim(infile)

    if (id==master) call write_header(1,infile,evfile,logfile,dumpfile)
!
!--read particle setup from dumpfile
!
    call read_dump(trim(dumpfile),time,hfactfile,idisk1,iprint,id,nprocs,ierr)
    if (ierr /= 0) call fatal('initial','error reading dumpfile')
    call check_setup(nerr,nwarn,restart=.true.) ! sanity check what has been read from file
    if (nwarn > 0) then
       print "(a)"
       call warning('initial','WARNINGS from particle data in file',var='# of warnings',ival=nwarn)
    endif
    if (nerr > 0)  call fatal('initial','errors in particle data from file',var='errors',ival=nerr)
!
!--if starting from a restart dump, rename the dumpefile to that of the previous non-restart dump
!
    irestart = index(dumpfile,'.restart')
    if (irestart > 0) write(dumpfile,'(2a,I5.5)') dumpfile(:irestart-1),'_',idumpfile
 endif
!
!--reset dtmax (required only to permit restart dumps)
!
 dtmax_user = dtmax           ! the user defined dtmax
 if (idtmax_n < 1) idtmax_n = 1
 dtmax      = dtmax/idtmax_n  ! dtmax required to satisfy the walltime constraints
!
!--Initialise dynamic boundaries in the first instance
!
 if (dynamic_bdy) call init_dynamic_bdy(1,npart,nptmass,dtmax)
!
!--initialise values for non-ideal MHD
!
 if (mhd_nonideal) then
    call nicil_initialise(real(utime),real(udist),real(umass),real(unit_Bfield),ierr,iprint,iprint)
    if (ierr/=0) call fatal('initial','error initialising nicil (the non-ideal MHD library)')

    call use_consistent_gmw(ierr,gmw,gmw_nicil)
    if (ierr/=0) write(iprint,'(2(a,Es18.7))') &
       ' initial: Modifying mean molecular weight from ',gmw,' to ',gmw_nicil
 endif
 nden_nimhd = 0.0
!
!--Initialise and verify parameters for super-timestepping
!
#ifdef STS_TIMESTEPS
 call sts_initialise(ierr,dtdiff)
 if (ierr > 0) call fatal('initial','supertimestep: nu > 1 or < 0 or NaN.')
#endif
!
!--initialise the equation of state
!  (must be done AFTER the units are known & AFTER mu is calculated in non-ideal MHD)
!
 call init_eos(ieos,ierr)
 if (ierr /= 0) call fatal('initial','error initialising equation of state')
!
!--get total number of particles (on all processors)
!
 ntot           = reduceall_mpi('+',npart)
 call update_npartoftypetot
 if (id==master) write(iprint,"(a,i12)") ' npart total   = ',ntot
 if (npart > 0) then
    if (id==master .and. maxalpha==maxp)  write(iprint,*) 'mean alpha  initial: ',sum(alphaind(1,1:npart))/real(npart)
 endif

#ifdef DRIVING
!
!--initialise turbulence driving
!
 if (id==master) write(iprint,*) 'waiting on input for turbulent driving...'
 call init_forcing(dumpfile,infile,time)
#endif

 if (use_dust) then
    call init_drag(ierr)
    if (ierr /= 0) call fatal('initial','error initialising drag coefficients')
    if (use_dustgrowth) then
       call init_growth(ierr)
       if (ierr /= 0) call fatal('initial','error initialising growth variables')
    endif
 endif
!
!--initialise cooling function
!  this will initialise all cooling variables, including if h2chemistry = true
 if (icooling > 0) call init_cooling(id,master,iprint,ierr)

 if (idamp > 0 .and. idamp < 3 .and. any(abs(vxyzu(1:3,:)) > tiny(0.)) .and. abs(time) < tiny(time)) then
    call error('setup','damping on: setting non-zero velocities to zero')
    vxyzu(1:3,:) = 0.
 endif
!
!--The code works in B/rho as its conservative variable, but writes B to dumpfile
!  So we now convert our primitive variable read, B, to the conservative B/rho
!  This necessitates computing the density sum.
!
 if (mhd .or. use_dustfrac) then
    if (npart > 0) then
       call set_linklist(npart,npart,xyzh,vxyzu)
       fxyzu = 0.
       call densityiterate(2,npart,npart,xyzh,vxyzu,divcurlv,divcurlB,Bevol,stressmax,&
                              fxyzu,fext,alphaind,gradh,rad,radprop,dvdx)
    endif

    ! now convert to B/rho
    do i=1,npart
       itype      = iamtype(iphase(i))
       hi         = xyzh(4,i)
       pmassi     = massoftype(itype)
       rhoi1      = 1.0/rhoh(hi,pmassi)
       if (mhd) then
          Bevol(1,i) = Bxyz(1,i) * rhoi1
          Bevol(2,i) = Bxyz(2,i) * rhoi1
          Bevol(3,i) = Bxyz(3,i) * rhoi1
       endif
       if (use_dustfrac) then
          !--sqrt(epsilon/1-epsilon) method (Ballabio et al. 2018)
          dustevol(:,i) = 0.
          dustevol(1:ndustsmall,i) = sqrt(dustfrac(1:ndustsmall,i)/(1.-dustfrac(1:ndustsmall,i)))
       endif
    enddo
 endif

 if (ind_timesteps) then
    ibin(:)       = 0
    ibin_old(:)   = 0
    ibin_wake(:)  = 0
    if (dt_read_in) call init_ibin(npart,dtmax)
    istepfrac     = 0
    ibinnow       = 0
 else
    dtcourant = huge(dtcourant)
    dtforce   = huge(dtforce)
 endif
 dtinject  = huge(dtinject)

!
!--balance domains prior to starting calculation
!  (make sure this is called AFTER iphase has been set)
!
 if (mpi) then
    do i=1,npart
       ibelong(i) = id
    enddo
    call balancedomains(npart)
 endif

!
!--get timestep for external forces
!
 dtextforce = huge(dtextforce)
 fext(:,:)  = 0.

#ifdef GR
#ifdef PRIM2CONS_FIRST
 ! COMPUTE METRIC HERE
 call init_metric(npart,xyzh,metrics,metricderivs)
 ! -- The conserved quantites (momentum and entropy) are being computed
 ! -- directly from the primitive values in the starting dumpfile.
 call prim2consall(npart,xyzh,metrics,vxyzu,dens,pxyzu,use_dens=.false.)
 write(iprint,*) ''
 call warning('initial','using preprocessor flag -DPRIM2CONS_FIRST')
 write(iprint,'(a,/)') ' This means doing prim2cons BEFORE the initial density calculation for this simulation.'
#endif
 ! --- Need rho computed by sum to do primitive to conservative, since dens is not read from file
 if (npart>0) then
    call set_linklist(npart,npart,xyzh,vxyzu)
    fxyzu = 0.
    call densityiterate(2,npart,npart,xyzh,vxyzu,divcurlv,divcurlB,Bevol,stressmax,&
                              fxyzu,fext,alphaind,gradh,rad,radprop,dvdx)
 endif
#ifndef PRIM2CONS_FIRST
 call init_metric(npart,xyzh,metrics,metricderivs)
 call prim2consall(npart,xyzh,metrics,vxyzu,dens,pxyzu,use_dens=.false.)
#endif
 if (iexternalforce > 0 .and. imetric /= imet_minkowski) then
    call initialise_externalforces(iexternalforce,ierr)
    if (ierr /= 0) call fatal('initial','error in external force settings/initialisation')
    call get_grforce_all(npart,xyzh,metrics,metricderivs,vxyzu,dens,fext,dtextforce)
 endif
#else
 if (iexternalforce > 0) then
    call initialise_externalforces(iexternalforce,ierr)
    call update_externalforce(iexternalforce,time,0.)
    if (ierr /= 0) call fatal('initial','error in external force settings/initialisation')
    !$omp parallel do default(none) &
    !$omp shared(npart,xyzh,vxyzu,fext,time,iexternalforce,C_force) &
    !$omp private(i,poti,dtf,fextv) &
    !$omp reduction(min:dtextforce)
    do i=1,npart
       if (.not.isdead_or_accreted(xyzh(4,i))) then
          call externalforce(iexternalforce,xyzh(1,i),xyzh(2,i),xyzh(3,i), &
                              xyzh(4,i),time,fext(1,i),fext(2,i),fext(3,i),poti,dtf,i)
          dtextforce = min(dtextforce,C_force*dtf)
          ! add velocity-dependent part
          call externalforce_vdependent(iexternalforce,xyzh(1:3,i),vxyzu(1:3,i),fextv,poti)
          fext(1:3,i) = fext(1:3,i) + fextv
       endif
    enddo
    !$omp end parallel do
 endif
#endif

 if (iexternalforce > 0) then
    dtextforce = reduceall_mpi('min',dtextforce)
    if (id==master) write(iprint,*) 'dt(extforce)  = ',dtextforce
 endif

!
!-- Set external force to zero on boundary particles
!
 if (maxphase==maxp) then
!$omp parallel do default(none) &
!$omp shared(npart,fext,iphase) private(i)
    do i=1,npart
       if (iamtype(iphase(i))==iboundary) fext(:,i)=0.
    enddo
!$omp end parallel do
 endif
!
!--get timestep and forces for sink particles
!
 dtsinkgas = huge(dtsinkgas)
 r_crit2   = r_crit*r_crit
 rho_crit  = real(rho_crit_cgs/unit_density)
 r_merge_uncond2 = r_merge_uncond**2
 r_merge_cond2   = r_merge_cond**2
 r_merge2        = max(r_merge_uncond2,r_merge_cond2)
 if (rhofinal_cgs > 0.) then
    rhofinal1 = real(unit_density/rhofinal_cgs)
 else
    rhofinal1 = 0.0
 endif
 if (nptmass > 0) then
    if (id==master) write(iprint,"(a,i12)") ' nptmass       = ',nptmass

    ! compute initial sink-sink forces and get timestep
    call get_accel_sink_sink(nptmass,xyzmh_ptmass,fxyz_ptmass,epot_sinksink,dtsinksink,&
                             iexternalforce,time,merge_ij,merge_n,dsdt_ptmass)
    dtsinksink = C_force*dtsinksink
    if (id==master) write(iprint,*) 'dt(sink-sink) = ',dtsinksink
    dtextforce = min(dtextforce,dtsinksink)

    ! compute initial sink-gas forces and get timestep
    pmassi = massoftype(igas)
    ntypes = get_ntypes(npartoftype)
    do i=1,npart
       if (.not.isdead_or_accreted(xyzh(4,i))) then
          if (ntypes > 1 .and. maxphase==maxp) then
             pmassi = massoftype(iamtype(iphase(i)))
          endif
          call get_accel_sink_gas(nptmass,xyzh(1,i),xyzh(2,i),xyzh(3,i),xyzh(4,i),xyzmh_ptmass, &
                   fext(1,i),fext(2,i),fext(3,i),poti,pmassi,fxyz_ptmass,dsdt_ptmass,fonrmax,dtphi2)
          dtsinkgas = min(dtsinkgas,C_force*1./sqrt(fonrmax),C_force*sqrt(dtphi2))
       endif
    enddo
    !
    ! reduction of sink-gas forces from each MPI thread
    !
    call reduce_in_place_mpi('+',fxyz_ptmass(:,1:nptmass))

    if (id==master) write(iprint,*) 'dt(sink-gas)  = ',dtsinkgas

    dtextforce = min(dtextforce,dtsinkgas)
    !  Reduce dt over MPI tasks
    dtsinkgas = reduceall_mpi('min',dtsinkgas)
    dtextforce = reduceall_mpi('min',dtextforce)
 endif
 call init_ptmass(nptmass,logfile)
 if (gravity .and. icreate_sinks > 0 .and. id==master) then
    write(iprint,*) 'Sink radius and critical densities:'
    write(iprint,*) ' h_acc                    == ',h_acc*udist,'cm'
    write(iprint,*) ' h_fact*(m/rho_crit)^(1/3) = ',hfactfile*(massoftype(igas)/rho_crit)**(1./3.)*udist,'cm'
    write(iprint,*) ' rho_crit         == ',rho_crit_cgs,'g cm^{-3}'
    write(iprint,*) ' m(h_fact/h_acc)^3 = ', massoftype(igas)*(hfactfile/h_acc)**3*unit_density,'g cm^{-3}'
    if (r_merge_uncond < 2.0*h_acc) then
       write(iprint,*) ' WARNING! Sink creation is on, but but merging is off!  Suggest setting r_merge_uncond >= 2.0*h_acc'
    endif
 endif
 if (abs(time) <= tiny(0.)) then
    !initialize nucleation array at the start of the run only
    if (do_nucleation) call init_nucleation
    !initialize optical depth array tau
    if (itau_alloc == 1) tau = 0.
    !initialize Lucy optical depth array tau_lucy
    if (itauL_alloc == 1) tau_lucy = 2./3.
 endif
!
!--inject particles at t=0, and get timestep constraint on this
!
#ifdef INJECT_PARTICLES
 call init_inject(ierr)
 if (ierr /= 0) call fatal('initial','error initialising particle injection')
 !rename wind profile filename
 inquire(file='wind_profile1D.dat',exist=iexist)
 if (iexist) then
    i = len(trim(dumpfile))
    if (dumpfile(i-2:i) == 'tmp') then
       file1D = dumpfile(1:i-9) // '1D.dat'
    else
       file1D = dumpfile(1:i-5) // '1D.dat'
    endif
    call rename('wind_profile1D.dat',trim(file1D))
 endif
 npart_old = npart
 call inject_particles(time,0.,xyzh,vxyzu,xyzmh_ptmass,vxyz_ptmass,&
                       npart,npartoftype,dtinject)
 call update_injected_particles(npart_old,npart,istepfrac,nbinmax,time,dtmax,dt,dtinject)
#endif
!
!--set initial chemical abundance values
!
#ifdef KROME
 call initialise_krome()
 dtextforce = min(dtextforce,dtmax/2.0**10)  ! Required since a cooling timestep is not initialised for implicit cooling
#endif
!
!--calculate (all) derivatives the first time around
!
 dtnew_first   = dtmax  ! necessary in case ntot = 0
 nderivinit    = 1
 ! call derivs twice with Cullen-Dehnen switch to update accelerations
 if (maxalpha==maxp .and. nalpha >= 0) nderivinit = 2
 if (do_radiation) nderivinit = 1

 !$omp parallel do default(none) &
 !$omp shared(npart,eos_vars,fxyzu) &
 !$omp private(i)
 do i=1,npart
    eos_vars(3,i) = -1.0 ! initial guess for temperature overridden in eos
    fxyzu(:,i) = 0.      ! so that div_a is 0 in first call to viscosity switch
 enddo
 !$omp end parallel do

 do j=1,nderivinit
    if (ntot > 0) call derivs(1,npart,npart,xyzh,vxyzu,fxyzu,fext,divcurlv,divcurlB,Bevol,dBevol,&
                              rad,drad,radprop,dustprop,ddustprop,dustevol,ddustevol,dustfrac,&
                              eos_vars,time,0.,dtnew_first,pxyzu,dens,metrics)
#ifdef LIVE_ANALYSIS
    call do_analysis(dumpfile,numfromfile(dumpfile),xyzh,vxyzu, &
                     massoftype(igas),npart,time,ianalysis)
    call derivs(1,npart,npart,xyzh,vxyzu,fxyzu,fext,divcurlv,divcurlB,&
                Bevol,dBevol,rad,drad,radprop,dustprop,ddustprop,dustevol,&
                ddustevol,dustfrac,eos_vars,time,0.,dtnew_first,pxyzu,dens,metrics)

    if (do_radiation) call set_radiation_and_gas_temperature_equal(npart,xyzh,vxyzu,massoftype,rad)
#endif
 enddo

 if (nalpha >= 2) then
    ialphaloc = 2
    !$omp parallel do private(i)
    do i=1,npart
       alphaind(1,i) = max(alphaind(1,i),alphaind(ialphaloc,i)) ! set alpha = max(alphaloc,alpha)
    enddo
 endif
!
!--set initial timestep
!
 if (.not.ind_timesteps) then
    dt = min(dtnew_first,dtinject)
    if (id==master) then
       write(iprint,*) 'dt(forces)    = ',dtforce
       write(iprint,*) 'dt(courant)   = ',dtcourant
       write(iprint,*) 'dt initial    = ',dt
    endif
 endif
!
!--initialise dynamic boundaries in the second instance
!
 if (dynamic_bdy) call init_dynamic_bdy(2,npart,nptmass,dtmax)
!
!--Calculate current centre of mass
!
 call get_centreofmass(xyzcom,dummy,npart,xyzh,vxyzu,nptmass,xyzmh_ptmass,vxyz_ptmass)
!
!--write second header to logfile/screen
!
 if (id==master .and. read_input_files) call write_header(2,infile,evfile,logfile,dumpfile,ntot)

 call init_evfile(ievfile,evfile,.true.)
 call write_evfile(time,dt)
 if (id==master) call write_evlog(iprint)
#ifdef MFLOW
 call mflow_init(imflow,evfile,infile) !take evfile in input to create string.mf
 call mflow_write(time, dt)
#endif

#ifdef VMFLOW
 call vmflow_init(ivmflow,evfile,infile) !take evfile in input to create string_v.mflowv
 call vmflow_write(time, dt)
#endif

#ifdef BINPOS
 call binpos_init(ibinpos,evfile) !take evfile in input to create string.binpos
 call binpos_write(time, dt)
#endif
!
!--Determine the maximum separation of particles
 xmax = -0.5*huge(xmax)
 ymax = -0.5*huge(ymax)
 zmax = -0.5*huge(zmax)
 xmin = -xmax
 ymin = -ymax
 zmin = -zmax
 !$omp parallel do default(none) &
 !$omp shared(npart,xyzh) &
 !$omp private(i) &
 !$omp reduction(min:xmin,ymin,zmin) &
 !$omp reduction(max:xmax,ymax,zmax)
 do i=1,npart
    if (.not.isdead_or_accreted(xyzh(4,i))) then
       xmin = min(xmin,xyzh(1,i))
       ymin = min(ymin,xyzh(2,i))
       zmin = min(zmin,xyzh(3,i))
       xmax = max(xmax,xyzh(1,i))
       ymax = max(ymax,xyzh(2,i))
       zmax = max(zmax,xyzh(3,i))
    endif
 enddo
 !$omp end parallel do

 xmin = reduceall_mpi('min',xmin)
 ymin = reduceall_mpi('min',ymin)
 zmin = reduceall_mpi('min',zmin)
 xmax = reduceall_mpi('max',xmax)
 ymax = reduceall_mpi('max',ymax)
 zmax = reduceall_mpi('max',zmax)

 dx = abs(xmax - xmin)
 dy = abs(ymax - ymin)
 dz = abs(zmax - zmin)
!
!--Print box sizes and masses
!
 if (id==master .and. iverbose >= 1) then
    if (get_conserv > 0.0) then
       write(iprint,'(1x,a)') 'Initial mass and extent of particle distribution (in code units):'
    else
       write(iprint,'(1x,a)') 'Mass and extent of the particle distribution:'
    endif
    write(iprint,'(2x,a,es18.6)') '     Total mass : ', mtot
    write(iprint,'(2x,a,es18.6)') 'x(max) - x(min) : ', dx
    write(iprint,'(2x,a,es18.6)') 'y(max) - y(min) : ', dy
    write(iprint,'(2x,a,es18.6)') 'z(max) - z(min) : ', dz
    write(iprint,'(a)') ' '
 endif
!
!--Set initial values for continual verification of conservation laws
!  get_conserve=0.5: update centre of mass only; get_conserve=1: update all; get_conserve=-1: update none
!
 if (get_conserv > 0.0) then
    etot_in   = etot
    angtot_in = angtot
    totmom_in = totmom
    mdust_in  = mdust
    if (id==master .and. iverbose >= 1) then
       write(iprint,'(1x,a)') 'Setting initial values to verify conservation laws:'
    endif
 else
    if (id==master .and. iverbose >= 1) then
       write(iprint,'(1x,a)') 'Reading initial values to verify conservation laws from previous run:'
    endif
 endif
 if (id==master) then
    if (iverbose >= 1) then
       write(iprint,'(1x,a,es18.6)') 'Initial total energy:     ', etot_in
       write(iprint,'(1x,a,es18.6)') 'Initial angular momentum: ', angtot_in
       write(iprint,'(1x,a,es18.6)') 'Initial linear momentum:  ', totmom_in
    endif
    if (use_dust) then
       dust_label = 'dust'
       call make_tags_unique(ndusttypes,dust_label)
       do i=1,ndusttypes
          if (mdust_in(i) > 0.) write(iprint,'(1x,a,es18.6)') 'Initial '//trim(dust_label(i))//' mass:     ',mdust_in(i)
       enddo
       write(iprint,'(1x,a,es18.6)') 'Initial total dust mass:', sum(mdust_in(:))
    endif
 endif
!
!--Print warnings of units if values are not reasonable
!
 tolu = 1.0e2
 toll = 1.0e-2
 if (get_conserv > 0.0) then
    get_conserv = -1.
    if (id==master) then
       if (abs(etot_in) > tolu ) call warning('initial',&
          'consider changing units to reduce abs(total energy)',var='etot',val=etot_in)
       if (mtot > tolu .or. mtot < toll)  call warning('initial',&
          'consider changing units so total mass is closer to unity',var='mtot',val=mtot)
       ! if (dx > tolu .or. dx < toll .or. dy > tolu .or. dy < toll .or. dz > tolu .or. dz < toll) &
       !call warning('initial','consider changing code-units to have box length closer to unity')
    endif
 endif
!
!--write initial conditions to output file
!  if the input file ends in .tmp or .init
!
 iposinit = index(dumpfile,'.init')
 ipostmp  = index(dumpfile,'.tmp')
 if (iposinit > 0 .or. ipostmp > 0) then
#ifdef HDF5
    dumpfileold = trim(dumpfile)//'.h5'
#else
    dumpfileold = dumpfile
#endif
    if (iposinit > 0) then
       dumpfile = trim(dumpfile(1:iposinit-1))
    else
       dumpfile = trim(dumpfile(1:ipostmp-1))
    endif
    call write_fulldump(time,trim(dumpfile))
    if (id==master) call write_infile(infile,logfile,evfile,trim(dumpfile),iwritein,iprint)
    !
    !  delete temporary dump file
    !
    call barrier_mpi() ! Ensure all procs have read temp file before deleting
    inquire(file=trim(dumpfileold),exist=iexist)
    if (id==master .and. iexist) then
       write(iprint,"(/,a,/)") ' ---> DELETING temporary dump file '//trim(dumpfileold)//' <---'
       open(unit=idisk1,file=trim(dumpfileold),status='old')
       close(unit=idisk1,status='delete')
    endif
 endif

 if (id==master) then
    call flush_warnings()
    call flush(iprint)
!
!--get starting cpu time
!
    call get_timings(twall_start,tcpu_start)
 endif

end subroutine startrun

!----------------------------------------------------------------
!+
!  Reset or deallocate things that were allocated in initialise
!+
!----------------------------------------------------------------
subroutine finalise()
 use dim, only: mpi
 use mpitree, only:finish_tree_comms
 use mpimemory, only:deallocate_mpi_memory

 if (mpi) then
    call finish_tree_comms()
    call deallocate_mpi_memory()
 endif

end subroutine finalise

!----------------------------------------------------------------
!+
!  This module ends the run (prints footer and closes log).
!  Only called by master thread.
!+
!----------------------------------------------------------------

subroutine endrun
 use io,       only:iprint,ievfile,iscfile,imflow,ivmflow,ibinpos,igpos
 use timing,   only:printused
 use part,     only:nptmass
 use eos,      only:ieos,finish_eos
 use ptmass,   only:finish_ptmass
 integer           :: ierr
 character(len=10) :: finishdate, finishtime

 call finalise()
 call finish_eos(ieos,ierr)

 write (iprint,"(/,'>',74('_'),'<')")
!
!--print time and date of finishing
!
 call date_and_time(finishdate,finishtime)
 finishdate = finishdate(7:8)//'/'//finishdate(5:6)//'/'//finishdate(1:4)
 finishtime = finishtime(1:2)//':'//finishtime(3:4)//':'//finishtime(5:)
 write(iprint,"(/,' Run finished on ',a,' at ',a,/)") finishdate,finishtime
!
!--print out total code timings:
!
 call printused(twall_start,'Total wall time:',iprint)

 write(iprint,40)
40 format(/, &
   6x,' |   |           |               | |   _|       | |         ',/, &
   6x,' __| __ \   _` | __|  __|   _` | | |  |    _ \  | |  /  __| ',/, &
   6x,' |   | | | (   | |  \__ \  (   | | |  __| (   | |   < \__ \ ',/, &
   6x,'\__|_| |_|\__,_|\__|____/ \__,_|_|_| _|  \___/ _|_|\_\____/ ',/)

 write (iprint,"('>',74('_'),'<')")
!
!--close ev, log& ptmass-related files
!
 close(unit=ievfile)
 close(unit=imflow)  ! does not matter if not open
 close(unit=ivmflow)
 close(unit=ibinpos)
 close(unit=igpos)
 if (iprint /= 6) close(unit=iprint)

 if (iscfile > 0) close(unit=iscfile)

 call finish_ptmass(nptmass)

end subroutine endrun

end module initial<|MERGE_RESOLUTION|>--- conflicted
+++ resolved
@@ -222,15 +222,7 @@
 #endif
  integer         :: itype,iposinit,ipostmp,ntypes,nderivinit
  logical         :: iexist,read_input_files
-<<<<<<< HEAD
- integer :: ncount(maxtypes)
  character(len=len(dumpfile)) :: dumpfileold
-#ifdef INJECT_PARTICLES
- character(len=len(dumpfile)) :: file1D
-#endif
-=======
- character(len=len(dumpfile)) :: dumpfileold
->>>>>>> f80b5ec5
  character(len=7) :: dust_label(maxdusttypes)
 #ifdef INJECT_PARTICLES
  character(len=len(dumpfile)) :: file1D
