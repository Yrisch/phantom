!--------------------------------------------------------------------------!
! The Phantom Smoothed Particle Hydrodynamics code, by Daniel Price et al. !
! Copyright (c) 2007-2023 The Authors (see AUTHORS)                        !
! See LICENCE file for usage and distribution conditions                   !
! http://phantomsph.bitbucket.io/                                          !
!--------------------------------------------------------------------------!
module initial
!
! This module initialises (and ends) the run
!
! :References: None
!
! :Owner: Daniel Price
!
! :Runtime parameters: None
!
! :Dependencies: analysis, boundary, centreofmass, checkconserved,
!   checkoptions, checksetup, cons2prim, cooling, cpuinfo, damping,
!   densityforce, deriv, dim, dust, dust_formation, energies, eos, evwrite,
!   extern_gr, externalforces, fastmath, fileutils, forcing, growth,
!   inject, io, io_summary, krome_interface, linklist, metric_tools,
!   mf_write, mpibalance, mpidomain, mpimemory, mpitree, mpiutils, nicil,
!   nicil_sup, omputils, options, part, partinject, photoevap, ptmass,
!   radiation_utils, readwrite_dumps, readwrite_infile, timestep,
!   timestep_ind, timestep_sts, timing, units, writeheader
!

 implicit none
 public :: initialise,finalise,startrun,endrun
 real(kind=4), private :: twall_start, tcpu_start

 private

contains

!----------------------------------------------------------------
!+
!  short initialisation routine that should be called
!  by any utility which will subsequently call derivs
!+
!----------------------------------------------------------------
subroutine initialise()
 use dim,              only:mpi
 use io,               only:fatal,die,id,master,nprocs,ievfile
#ifdef FINVSQRT
 use fastmath,         only:testsqrt
#endif
 use omputils,         only:init_omp,info_omp
 use options,          only:set_default_options
 use io_summary,       only:summary_initialise
 use boundary,         only:set_boundary
 use writeheader,      only:write_codeinfo
 use evwrite,          only:init_evfile
 use mpidomain,        only:init_domains
 use cpuinfo,          only:print_cpuinfo
 use checkoptions,     only:check_compile_time_settings
 use readwrite_dumps,  only:init_readwrite_dumps
 integer :: ierr
!
!--write 'PHANTOM' and code version
!
 if (id==master) call write_codeinfo(6)
!
!--check that it is OK to use fast sqrt functions
!  on this architecture
!
#ifdef FINVSQRT
 if (id==master) write(*,"(1x,a)") 'checking fast inverse sqrt...'
 call testsqrt(ierr,(id==master))
 if (ierr /= 0) call die
 if (id==master) write(*,"(1x,a,/)") 'done'
#else
 if (id==master) write(*,"(1x,a)") 'Using NATIVE inverse sqrt'
#endif

!
!--set default options (incl. units)
!
 call set_default_options
 call set_boundary
 call init_evfile(ievfile,'testlog',.false.)
!
!--initialise values for summary array
!
 call summary_initialise
!
!--check compile-time settings are OK
!
 call check_compile_time_settings(ierr)
 if (ierr /= 0) call fatal('initialise','incompatible compile-time settings')
!
!--initialise openMP things if required
!
 if (id==master) call print_cpuinfo()
 if (id==master) call info_omp
 call init_omp
!
!--initialise MPI domains
!
 call init_domains(nprocs)

 call init_readwrite_dumps()

end subroutine initialise

!----------------------------------------------------------------
!+
!  routine which starts a Phantom run
!+
!----------------------------------------------------------------
subroutine startrun(infile,logfile,evfile,dumpfile,noread)
 use mpiutils,         only:reduceall_mpi,barrier_mpi,reduce_in_place_mpi
 use dim,              only:maxp,maxalpha,maxvxyzu,maxptmass,maxdusttypes, itau_alloc,&
                            nalpha,mhd,do_radiation,gravity,use_dust,mpi,do_nucleation,&
                            use_dustgrowth,ind_timesteps,idumpfile
 use deriv,            only:derivs
 use evwrite,          only:init_evfile,write_evfile,write_evlog
 use io,               only:idisk1,iprint,ievfile,error,iwritein,flush_warnings,&
                            die,fatal,id,master,nprocs,real4,warning
 use externalforces,   only:externalforce,initialise_externalforces,update_externalforce,&
                            externalforce_vdependent
 use options,          only:iexternalforce,icooling,use_dustfrac,rhofinal1,rhofinal_cgs
 use readwrite_infile, only:read_infile,write_infile
 use readwrite_dumps,  only:read_dump,write_fulldump
 use part,             only:npart,xyzh,vxyzu,fxyzu,fext,divcurlv,divcurlB,Bevol,dBevol,tau, &
                            npartoftype,maxtypes,ndusttypes,alphaind,ntot,ndim,update_npartoftypetot,&
                            maxphase,iphase,isetphase,iamtype, &
                            nptmass,xyzmh_ptmass,vxyz_ptmass,fxyz_ptmass,igas,idust,massoftype,&
                            epot_sinksink,get_ntypes,isdead_or_accreted,dustfrac,ddustevol,&
                            nden_nimhd,dustevol,rhoh,gradh, &
                            Bevol,Bxyz,dustprop,filfac,ddustprop,ndustsmall,iboundary,eos_vars,dvdx
 use part,             only:pxyzu,dens,metrics,rad,radprop,drad,ithick
 use densityforce,     only:densityiterate
 use linklist,         only:set_linklist
#ifdef GR
 use part,             only:metricderivs
 use cons2prim,        only:prim2consall
 use eos,              only:ieos
 use extern_gr,        only:get_grforce_all
 use metric_tools,     only:init_metric,imet_minkowski,imetric
#endif
#ifdef PHOTO
 use photoevap,        only:set_photoevap_grid
#endif
#ifdef NONIDEALMHD
 use units,            only:utime,umass,unit_Bfield
 use eos,              only:gmw
 use nicil,            only:nicil_initialise
 use nicil_sup,        only:use_consistent_gmw
#endif
 use ptmass,           only:init_ptmass,get_accel_sink_gas,get_accel_sink_sink, &
                            h_acc,r_crit,r_crit2,rho_crit,rho_crit_cgs,icreate_sinks, &
                            r_merge_uncond,r_merge_cond,r_merge_uncond2,r_merge_cond2,r_merge2
 use timestep,         only:time,dt,dtextforce,C_force,dtmax,dtmax_user,idtmax_n
 use timing,           only:get_timings
 use timestep_ind,     only:ibinnow,maxbins,init_ibin,istepfrac
 use timing,           only:get_timings
 use part,             only:ibin,ibin_old,ibin_wake,alphaind
 use readwrite_dumps,  only:dt_read_in
 use timestep,         only:dtcourant,dtforce
#ifdef STS_TIMESTEPS
 use timestep,         only:dtdiff
#endif
 use timestep_sts,     only:sts_initialise
#ifdef DRIVING
 use forcing,          only:init_forcing
#endif
 use dust,             only:init_drag
 use growth,           only:init_growth
<<<<<<< HEAD
 use porosity,         only:init_porosity,init_filfac
 use options,          only:use_porosity
#endif
#endif
=======
>>>>>>> edfe6930
#ifdef MFLOW
 use mf_write,         only:mflow_write,mflow_init
 use io,               only:imflow
#endif
#ifdef VMFLOW
 use mf_write,         only:vmflow_write,vmflow_init
 use io,               only:ivmflow
#endif
#ifdef BINPOS
 use mf_write,         only:binpos_write,binpos_init
 use io,               only:ibinpos,igpos
#endif
 use dust_formation,   only:init_nucleation
#ifdef INJECT_PARTICLES
 use inject,           only:init_inject,inject_particles
 use partinject,       only:update_injected_particles
 use timestep_ind,     only:nbinmax
#endif
#ifdef KROME
 use krome_interface,  only:initialise_krome
#endif
#ifdef LIVE_ANALYSIS
 use analysis,         only:do_analysis
 use part,             only:igas
 use fileutils,        only:numfromfile
 use io,               only:ianalysis
 use radiation_utils,  only:set_radiation_and_gas_temperature_equal
#endif
 use mpibalance,       only:balancedomains
 use part,             only:ibelong
 use writeheader,      only:write_codeinfo,write_header
 use eos,              only:ieos,init_eos
 use checksetup,       only:check_setup
 use cooling,          only:init_cooling
 use cpuinfo,          only:print_cpuinfo
 use units,            only:udist,unit_density
 use centreofmass,     only:get_centreofmass
 use energies,         only:etot,angtot,totmom,mdust,xyzcom,mtot
 use checkconserved,   only:get_conserv,etot_in,angtot_in,totmom_in,mdust_in
 use fileutils,        only:make_tags_unique
 use damping,          only:idamp
 character(len=*), intent(in)  :: infile
 character(len=*), intent(out) :: logfile,evfile,dumpfile
 logical,          intent(in), optional :: noread
 integer         :: ierr,i,j,nerr,nwarn,ialphaloc,irestart,merge_n,merge_ij(maxptmass)
 real            :: poti,hfactfile
 real            :: hi,pmassi,rhoi1
 real            :: dtsinkgas,dtsinksink,fonrmax,dtphi2,dtnew_first,dtinject
 real            :: stressmax,xmin,ymin,zmin,xmax,ymax,zmax,dx,dy,dz,tolu,toll
 real            :: dummy(3)
#ifdef NONIDEALMHD
 real            :: gmw_nicil
#endif
#ifndef GR
 real            :: dtf,fextv(3)
#endif
 integer         :: itype,iposinit,ipostmp,ntypes,nderivinit
 logical         :: iexist,read_input_files
 character(len=len(dumpfile)) :: dumpfileold
 character(len=7) :: dust_label(maxdusttypes)
#ifdef INJECT_PARTICLES
 character(len=len(dumpfile)) :: file1D
 integer :: npart_old
#endif


 read_input_files = .true.
 if (present(noread)) read_input_files = .not.noread

 if (read_input_files) then
!
!--do preliminary initialisation
!
    call initialise
!
!--read parameters from the infile
!
    call read_infile(infile,logfile,evfile,dumpfile)
!
!--initialise log output
!
    if (iprint /= 6 .and. id==master) then
       open(unit=iprint,file=logfile,form='formatted',status='replace')
!
!--write opening "splash screen" to logfile
!
       call write_codeinfo(iprint)
       call print_cpuinfo(iprint)
    endif
    if (id==master) write(iprint,"(a)") ' starting run '//trim(infile)

    if (id==master) call write_header(1,infile,evfile,logfile,dumpfile)
!
!--read particle setup from dumpfile
!
    call read_dump(trim(dumpfile),time,hfactfile,idisk1,iprint,id,nprocs,ierr)
    if (ierr /= 0) call fatal('initial','error reading dumpfile')
    call check_setup(nerr,nwarn,restart=.true.) ! sanity check what has been read from file
    if (nwarn > 0) then
       print "(a)"
       call warning('initial','WARNINGS from particle data in file',var='# of warnings',ival=nwarn)
    endif
    if (nerr > 0)  call fatal('initial','errors in particle data from file',var='errors',ival=nerr)
!
!--if starting from a restart dump, rename the dumpefile to that of the previous non-restart dump
!
    irestart = index(dumpfile,'.restart')
    if (irestart > 0) write(dumpfile,'(2a,I5.5)') dumpfile(:irestart-1),'_',idumpfile
 endif
!
!--reset dtmax (required only to permit restart dumps)
!
 dtmax_user = dtmax           ! the user defined dtmax
 if (idtmax_n < 1) idtmax_n = 1
 dtmax      = dtmax/idtmax_n  ! dtmax required to satisfy the walltime constraints
!
!--initialise values for non-ideal MHD
!
#ifdef NONIDEALMHD
 call nicil_initialise(utime,udist,umass,unit_Bfield,ierr,iprint,iprint)
 if (ierr/=0) call fatal('initial','error initialising nicil (the non-ideal MHD library)')
 call use_consistent_gmw(ierr,gmw,gmw_nicil)
 if (ierr/=0) write(iprint,'(2(a,Es18.7))')' initial: Modifying mean molecular mass from ',gmw,' to ',gmw_nicil
#endif
 nden_nimhd = 0.0
!
!--Initialise and verify parameters for super-timestepping
!
#ifdef STS_TIMESTEPS
 call sts_initialise(ierr,dtdiff)
 if (ierr > 0) call fatal('initial','supertimestep: nu > 1 or < 0 or NaN.')
#endif
!
!--initialise the equation of state
!  (must be done AFTER the units are known & AFTER mu is calculated in non-ideal MHD)
!
 call init_eos(ieos,ierr)
 if (ierr /= 0) call fatal('initial','error initialising equation of state')
!
!--get total number of particles (on all processors)
!
 ntot           = reduceall_mpi('+',npart)
 call update_npartoftypetot
 if (id==master) write(iprint,"(a,i12)") ' npart total   = ',ntot
 if (npart > 0) then
    if (id==master .and. maxalpha==maxp)  write(iprint,*) 'mean alpha  initial: ',sum(alphaind(1,1:npart))/real(npart)
 endif

#ifdef DRIVING
!
!--initialise turbulence driving
!
 if (id==master) write(iprint,*) 'waiting on input for turbulent driving...'
 call init_forcing(dumpfile,infile,time)
#endif

<<<<<<< HEAD
#ifdef DUST
 call init_drag(ierr)
 if (ierr /= 0) call fatal('initial','error initialising drag coefficients')
#ifdef DUSTGROWTH
 call init_growth(ierr)
 if (ierr /= 0) call fatal('initial','error initialising growth variables')
 if (use_porosity) then
    call init_porosity(ierr)
    if (ierr /= 0) call fatal('initial','error initialising porosity variables')
    call init_filfac(npart,xyzh,vxyzu)
 endif
#endif
#endif
=======
 if (use_dust) then
    call init_drag(ierr)
    if (ierr /= 0) call fatal('initial','error initialising drag coefficients')
    if (use_dustgrowth) then
       call init_growth(ierr)
       if (ierr /= 0) call fatal('initial','error initialising growth variables')
    endif
 endif
>>>>>>> edfe6930
!
!--initialise cooling function
!  this will initialise all cooling variables, including if h2chemistry = true
 if (icooling > 0) call init_cooling(id,master,iprint,ierr)

 if (idamp > 0 .and. idamp < 3 .and. any(abs(vxyzu(1:3,:)) > tiny(0.)) .and. abs(time) < tiny(time)) then
    call error('setup','damping on: setting non-zero velocities to zero')
    vxyzu(1:3,:) = 0.
 endif
!
!--The code works in B/rho as its conservative variable, but writes B to dumpfile
!  So we now convert our primitive variable read, B, to the conservative B/rho
!  This necessitates computing the density sum.
!
 if (mhd .or. use_dustfrac) then
    if (npart > 0) then
       call set_linklist(npart,npart,xyzh,vxyzu)
       fxyzu = 0.
       call densityiterate(2,npart,npart,xyzh,vxyzu,divcurlv,divcurlB,Bevol,stressmax,&
                              fxyzu,fext,alphaind,gradh,rad,radprop,dvdx)
    endif

    ! now convert to B/rho
    do i=1,npart
       itype      = iamtype(iphase(i))
       hi         = xyzh(4,i)
       pmassi     = massoftype(itype)
       rhoi1      = 1.0/rhoh(hi,pmassi)
       if (mhd) then
          Bevol(1,i) = Bxyz(1,i) * rhoi1
          Bevol(2,i) = Bxyz(2,i) * rhoi1
          Bevol(3,i) = Bxyz(3,i) * rhoi1
       endif
       if (use_dustfrac) then
          !--sqrt(epsilon/1-epsilon) method (Ballabio et al. 2018)
          dustevol(:,i) = 0.
          dustevol(1:ndustsmall,i) = sqrt(dustfrac(1:ndustsmall,i)/(1.-dustfrac(1:ndustsmall,i)))
       endif
    enddo
 endif

 if (ind_timesteps) then
    ibin(:)       = 0
    ibin_old(:)   = 0
    ibin_wake(:)  = 0
    if (dt_read_in) call init_ibin(npart,dtmax)
    istepfrac     = 0
    ibinnow       = 0
 else
    dtcourant = huge(dtcourant)
    dtforce   = huge(dtforce)
 endif
 dtinject  = huge(dtinject)

!
!--balance domains prior to starting calculation
!  (make sure this is called AFTER iphase has been set)
!
 if (mpi) then
    do i=1,npart
       ibelong(i) = id
    enddo
    call balancedomains(npart)
 endif

!
!--set up photoevaporation grid, define relevant constants, etc.
!
#ifdef PHOTO
 call set_photoevap_grid
#endif
!
!--get timestep for external forces
!
 dtextforce = huge(dtextforce)
 fext(:,:)  = 0.

#ifdef GR
#ifdef PRIM2CONS_FIRST
 ! COMPUTE METRIC HERE
 call init_metric(npart,xyzh,metrics,metricderivs)
 ! -- The conserved quantites (momentum and entropy) are being computed
 ! -- directly from the primitive values in the starting dumpfile.
 call prim2consall(npart,xyzh,metrics,vxyzu,dens,pxyzu,use_dens=.false.)
 write(iprint,*) ''
 call warning('initial','using preprocessor flag -DPRIM2CONS_FIRST')
 write(iprint,'(a,/)') ' This means doing prim2cons BEFORE the initial density calculation for this simulation.'
#endif
 ! --- Need rho computed by sum to do primitive to conservative, since dens is not read from file
 if (npart>0) then
    call set_linklist(npart,npart,xyzh,vxyzu)
    fxyzu = 0.
    call densityiterate(2,npart,npart,xyzh,vxyzu,divcurlv,divcurlB,Bevol,stressmax,&
                              fxyzu,fext,alphaind,gradh,rad,radprop,dvdx)
 endif
#ifndef PRIM2CONS_FIRST
! COMPUTE METRIC HERE
 call init_metric(npart,xyzh,metrics,metricderivs)
 call prim2consall(npart,xyzh,metrics,vxyzu,dens,pxyzu,use_dens=.false.)
#endif
 if (iexternalforce > 0 .and. imetric /= imet_minkowski) then
    call initialise_externalforces(iexternalforce,ierr)
    if (ierr /= 0) call fatal('initial','error in external force settings/initialisation')
    call get_grforce_all(npart,xyzh,metrics,metricderivs,vxyzu,dens,fext,dtextforce)
 endif
#else
 if (iexternalforce > 0) then
    call initialise_externalforces(iexternalforce,ierr)
    call update_externalforce(iexternalforce,time,0.)
    if (ierr /= 0) call fatal('initial','error in external force settings/initialisation')
    !$omp parallel do default(none) &
    !$omp shared(npart,xyzh,vxyzu,fext,time,iexternalforce,C_force) &
    !$omp private(i,poti,dtf,fextv) &
    !$omp reduction(min:dtextforce)
    do i=1,npart
       if (.not.isdead_or_accreted(xyzh(4,i))) then
          call externalforce(iexternalforce,xyzh(1,i),xyzh(2,i),xyzh(3,i), &
                              xyzh(4,i),time,fext(1,i),fext(2,i),fext(3,i),poti,dtf,i)
          dtextforce = min(dtextforce,C_force*dtf)
          ! add velocity-dependent part
          call externalforce_vdependent(iexternalforce,xyzh(1:3,i),vxyzu(1:3,i),fextv,poti)
          fext(1:3,i) = fext(1:3,i) + fextv
       endif
    enddo
    !$omp end parallel do
 endif
#endif

 if (iexternalforce > 0) then
    dtextforce = reduceall_mpi('min',dtextforce)
    if (id==master) write(iprint,*) 'dt(extforce)  = ',dtextforce
 endif

!
!-- Set external force to zero on boundary particles
!
 if (maxphase==maxp) then
!$omp parallel do default(none) &
!$omp shared(npart,fext,iphase) private(i)
    do i=1,npart
       if (iamtype(iphase(i))==iboundary) fext(:,i)=0.
    enddo
!$omp end parallel do
 endif
!
!--get timestep and forces for sink particles
!
 dtsinkgas = huge(dtsinkgas)
 r_crit2   = r_crit*r_crit
 rho_crit  = real(rho_crit_cgs/unit_density)
 r_merge_uncond2 = r_merge_uncond**2
 r_merge_cond2   = r_merge_cond**2
 r_merge2        = max(r_merge_uncond2,r_merge_cond2)
 if (rhofinal_cgs > 0.) then
    rhofinal1 = real(unit_density/rhofinal_cgs)
 else
    rhofinal1 = 0.0
 endif
 if (nptmass > 0) then
    if (id==master) write(iprint,"(a,i12)") ' nptmass       = ',nptmass

    ! compute initial sink-sink forces and get timestep
    call get_accel_sink_sink(nptmass,xyzmh_ptmass,fxyz_ptmass,epot_sinksink,dtsinksink,&
                             iexternalforce,time,merge_ij,merge_n)
    dtsinksink = C_force*dtsinksink
    if (id==master) write(iprint,*) 'dt(sink-sink) = ',dtsinksink
    dtextforce = min(dtextforce,dtsinksink)

    ! compute initial sink-gas forces and get timestep
    pmassi = massoftype(igas)
    ntypes = get_ntypes(npartoftype)
    do i=1,npart
       if (.not.isdead_or_accreted(xyzh(4,i))) then
          if (ntypes > 1 .and. maxphase==maxp) then
             pmassi = massoftype(iamtype(iphase(i)))
          endif
          call get_accel_sink_gas(nptmass,xyzh(1,i),xyzh(2,i),xyzh(3,i),xyzh(4,i),xyzmh_ptmass, &
                   fext(1,i),fext(2,i),fext(3,i),poti,pmassi,fxyz_ptmass,fonrmax,dtphi2)
          dtsinkgas = min(dtsinkgas,C_force*1./sqrt(fonrmax),C_force*sqrt(dtphi2))
       endif
    enddo
    !
    ! reduction of sink-gas forces from each MPI thread
    !
    call reduce_in_place_mpi('+',fxyz_ptmass(:,1:nptmass))

    if (id==master) write(iprint,*) 'dt(sink-gas)  = ',dtsinkgas

    dtextforce = min(dtextforce,dtsinkgas)
    !  Reduce dt over MPI tasks
    dtsinkgas = reduceall_mpi('min',dtsinkgas)
    dtextforce = reduceall_mpi('min',dtextforce)
 endif
 call init_ptmass(nptmass,logfile)
 if (gravity .and. icreate_sinks > 0 .and. id==master) then
    write(iprint,*) 'Sink radius and critical densities:'
    write(iprint,*) ' h_acc                    == ',h_acc*udist,'cm'
    write(iprint,*) ' h_fact*(m/rho_crit)^(1/3) = ',hfactfile*(massoftype(igas)/rho_crit)**(1./3.)*udist,'cm'
    write(iprint,*) ' rho_crit         == ',rho_crit_cgs,'g cm^{-3}'
    write(iprint,*) ' m(h_fact/h_acc)^3 = ', massoftype(igas)*(hfactfile/h_acc)**3*unit_density,'g cm^{-3}'
    if (r_merge_uncond < 2.0*h_acc) then
       write(iprint,*) ' WARNING! Sink creation is on, but but merging is off!  Suggest setting r_merge_uncond >= 2.0*h_acc'
    endif
 endif
 if (abs(time) <= tiny(0.)) then
    !initialize nucleation array at the start of the run only
    if (do_nucleation) call init_nucleation
    !initialize optical depth array tau
    if (itau_alloc == 1) tau = 0.
 endif
!
!--inject particles at t=0, and get timestep constraint on this
!
#ifdef INJECT_PARTICLES
 call init_inject(ierr)
 if (ierr /= 0) call fatal('initial','error initialising particle injection')
 !rename wind profile filename
 inquire(file='wind_profile1D.dat',exist=iexist)
 if (iexist) then
    i = len(trim(dumpfile))
    if (dumpfile(i-2:i) == 'tmp') then
       file1D = dumpfile(1:i-9) // '1D.dat'
    else
       file1D = dumpfile(1:i-5) // '1D.dat'
    endif
    call rename('wind_profile1D.dat',trim(file1D))
 endif
 npart_old = npart
 call inject_particles(time,0.,xyzh,vxyzu,xyzmh_ptmass,vxyz_ptmass,&
                       npart,npartoftype,dtinject)
 call update_injected_particles(npart_old,npart,istepfrac,nbinmax,time,dtmax,dt,dtinject)
#endif
!
!--set initial chemical abundance values
!
#ifdef KROME
 call initialise_krome()
 dtextforce = min(dtextforce,dtmax/2.0**10)  ! Required since a cooling timestep is not initialised for implicit cooling
#endif
!
!--calculate (all) derivatives the first time around
!
 dtnew_first   = dtmax  ! necessary in case ntot = 0
 nderivinit    = 1
 ! call derivs twice with Cullen-Dehnen switch to update accelerations
 if (maxalpha==maxp .and. nalpha >= 0) nderivinit = 2
 if (do_radiation) nderivinit = 1

 eos_vars(3,:) = -1.0 ! initial guess for temperature overridden in eos
 do j=1,nderivinit
    if (ntot > 0) call derivs(1,npart,npart,xyzh,vxyzu,fxyzu,fext,divcurlv,divcurlB,Bevol,dBevol,&
                              rad,drad,radprop,dustprop,ddustprop,dustevol,ddustevol,filfac,&
                              dustfrac,eos_vars,time,0.,dtnew_first,pxyzu,dens,metrics)
#ifdef LIVE_ANALYSIS
    call do_analysis(dumpfile,numfromfile(dumpfile),xyzh,vxyzu, &
                     massoftype(igas),npart,time,ianalysis)
    call derivs(1,npart,npart,xyzh,vxyzu,fxyzu,fext,divcurlv,divcurlB,&
                Bevol,dBevol,rad,drad,radprop,dustprop,ddustprop,dustevol,&
                ddustevol,dustfrac,eos_vars,time,0.,dtnew_first,pxyzu,dens,metrics)

    if (do_radiation) call set_radiation_and_gas_temperature_equal(npart,xyzh,vxyzu,massoftype,rad)
#endif
 enddo

 if (nalpha >= 2) then
    ialphaloc = 2
    !$omp parallel do private(i)
    do i=1,npart
       alphaind(1,i) = max(alphaind(1,i),alphaind(ialphaloc,i)) ! set alpha = max(alphaloc,alpha)
    enddo
 endif
!
!--set initial timestep
!
 if (.not.ind_timesteps) then
    dt = min(dtnew_first,dtinject)
    if (id==master) then
       write(iprint,*) 'dt(forces)    = ',dtforce
       write(iprint,*) 'dt(courant)   = ',dtcourant
       write(iprint,*) 'dt initial    = ',dt
    endif
 endif
!
!--Calculate current centre of mass
!
 call get_centreofmass(xyzcom,dummy,npart,xyzh,vxyzu,nptmass,xyzmh_ptmass,vxyz_ptmass)
!
!--write second header to logfile/screen
!
 if (id==master .and. read_input_files) call write_header(2,infile,evfile,logfile,dumpfile,ntot)

 call init_evfile(ievfile,evfile,.true.)
 call write_evfile(time,dt)
 if (id==master) call write_evlog(iprint)
#ifdef MFLOW
 call mflow_init(imflow,evfile,infile) !take evfile in input to create string.mf
 call mflow_write(time, dt)
#endif

#ifdef VMFLOW
 call vmflow_init(ivmflow,evfile,infile) !take evfile in input to create string_v.mflowv
 call vmflow_write(time, dt)
#endif

#ifdef BINPOS
 call binpos_init(ibinpos,evfile) !take evfile in input to create string.binpos
 call binpos_write(time, dt)
#endif
!
!--Determine the maximum separation of particles
 xmax = -huge(xmax)
 ymax = -huge(ymax)
 zmax = -huge(zmax)
 xmin =  huge(xmin)
 ymin =  huge(ymin)
 zmin =  huge(zmin)
 !$omp parallel do default(none) &
 !$omp shared(npart,xyzh) &
 !$omp private(i) &
 !$omp reduction(min:xmin,ymin,zmin) &
 !$omp reduction(max:xmax,ymax,zmax)
 do i=1,npart
    if (.not.isdead_or_accreted(xyzh(4,i))) then
       xmin = min(xmin,xyzh(1,i))
       ymin = min(ymin,xyzh(2,i))
       zmin = min(zmin,xyzh(3,i))
       xmax = max(xmax,xyzh(1,i))
       ymax = max(ymax,xyzh(2,i))
       zmax = max(zmax,xyzh(3,i))
    endif
 enddo
 !$omp end parallel do

 xmin = reduceall_mpi('min',xmin)
 ymin = reduceall_mpi('min',ymin)
 zmin = reduceall_mpi('min',zmin)
 xmax = reduceall_mpi('max',xmax)
 ymax = reduceall_mpi('max',ymax)
 zmax = reduceall_mpi('max',zmax)

 dx = abs(xmax - xmin)
 dy = abs(ymax - ymin)
 dz = abs(zmax - zmin)
!
!--Print box sizes and masses
!
 if (id==master) then
    if (get_conserv > 0.0) then
       write(iprint,'(1x,a)') 'Initial mass and extent of particle distribution (in code units):'
    else
       write(iprint,'(1x,a)') 'Mass and extent of the particle distribution:'
    endif
    write(iprint,'(2x,a,es18.6)') '     Total mass : ', mtot
    write(iprint,'(2x,a,es18.6)') 'x(max) - x(min) : ', dx
    write(iprint,'(2x,a,es18.6)') 'y(max) - y(min) : ', dy
    write(iprint,'(2x,a,es18.6)') 'z(max) - z(min) : ', dz
    write(iprint,'(a)') ' '
 endif
!
!--Set initial values for continual verification of conservation laws
!  get_conserve=0.5: update centre of mass only; get_conserve=1: update all; get_conserve=-1: update none
!
 if (get_conserv > 0.0) then
    etot_in   = etot
    angtot_in = angtot
    totmom_in = totmom
    mdust_in  = mdust
    if (id==master) write(iprint,'(1x,a)') 'Setting initial values (in code units) to verify conservation laws:'
 else
    if (id==master) then
       write(iprint,'(1x,a)') 'Reading initial values (in code units) to verify conservation laws from previous run:'
    endif
 endif
 if (id==master) then
    write(iprint,'(2x,a,es18.6)') 'Initial total energy:     ', etot_in
    write(iprint,'(2x,a,es18.6)') 'Initial angular momentum: ', angtot_in
    write(iprint,'(2x,a,es18.6)') 'Initial linear momentum:  ', totmom_in
    if (use_dust) then
       dust_label = 'dust'
       call make_tags_unique(ndusttypes,dust_label)
       do i=1,ndusttypes
          if (mdust_in(i) > 0.) write(iprint,'(2x,a,es18.6)') 'Initial '//trim(dust_label(i))//' mass:     ',mdust_in(i)
       enddo
       write(iprint,'(2x,a,es18.6)') 'Initial total dust mass:  ', sum(mdust_in(:))
    endif
 endif
!
!--Print warnings of units if values are not reasonable
!
 tolu = 1.0e2
 toll = 1.0e-2
 if (get_conserv > 0.0) then
    get_conserv = -1.
    if (id==master) then
       if (abs(etot_in) > tolu ) call warning('initial','consider changing code-units to reduce abs(total energy)')
       if (mtot > tolu .or. mtot < toll) call warning('initial','consider changing code-units to have total mass closer to unity')
      ! if (dx > tolu .or. dx < toll .or. dy > tolu .or. dy < toll .or. dz > tolu .or. dz < toll) &
      !call warning('initial','consider changing code-units to have box length closer to unity')
    endif
 endif
!
!--write initial conditions to output file
!  if the input file ends in .tmp or .init
!
 iposinit = index(dumpfile,'.init')
 ipostmp  = index(dumpfile,'.tmp')
 if (iposinit > 0 .or. ipostmp > 0) then
#ifdef HDF5
    dumpfileold = trim(dumpfile)//'.h5'
#else
    dumpfileold = dumpfile
#endif
    if (iposinit > 0) then
       dumpfile = trim(dumpfile(1:iposinit-1))
    else
       dumpfile = trim(dumpfile(1:ipostmp-1))
    endif
    call write_fulldump(time,trim(dumpfile))
    if (id==master) call write_infile(infile,logfile,evfile,trim(dumpfile),iwritein,iprint)
    !
    !  delete temporary dump file
    !
    call barrier_mpi() ! Ensure all procs have read temp file before deleting
    inquire(file=trim(dumpfileold),exist=iexist)
    if (id==master .and. iexist) then
       write(iprint,"(/,a,/)") ' ---> DELETING temporary dump file '//trim(dumpfileold)//' <---'
       open(unit=idisk1,file=trim(dumpfileold),status='old')
       close(unit=idisk1,status='delete')
    endif
 endif

 if (id==master) then
    call flush_warnings()
    call flush(iprint)
!
!--get starting cpu time
!
    call get_timings(twall_start,tcpu_start)
 endif

end subroutine startrun

!----------------------------------------------------------------
!+
!  Reset or deallocate things that were allocated in initialise
!+
!----------------------------------------------------------------
subroutine finalise()
 use dim, only: mpi
 use mpitree, only:finish_tree_comms
 use mpimemory, only:deallocate_mpi_memory

 if (mpi) then
    call finish_tree_comms()
    call deallocate_mpi_memory()
 endif

end subroutine finalise

!----------------------------------------------------------------
!+
!  This module ends the run (prints footer and closes log).
!  Only called by master thread.
!+
!----------------------------------------------------------------

subroutine endrun
 use io,       only:iprint,ievfile,iscfile,imflow,ivmflow,ibinpos,igpos
 use timing,   only:printused
 use part,     only:nptmass
 use eos,      only:ieos,finish_eos
 use ptmass,   only:finish_ptmass
 integer           :: ierr
 character(len=10) :: finishdate, finishtime

 call finalise()
 call finish_eos(ieos,ierr)

 write (iprint,"(/,'>',74('_'),'<')")
!
!--print time and date of finishing
!
 call date_and_time(finishdate,finishtime)
 finishdate = finishdate(7:8)//'/'//finishdate(5:6)//'/'//finishdate(1:4)
 finishtime = finishtime(1:2)//':'//finishtime(3:4)//':'//finishtime(5:)
 write(iprint,"(/,' Run finished on ',a,' at ',a,/)") finishdate,finishtime
!
!--print out total code timings:
!
 call printused(twall_start,'Total wall time:',iprint)

 write(iprint,40)
40 format(/, &
   6x,' |   |           |               | |   _|       | |         ',/, &
   6x,' __| __ \   _` | __|  __|   _` | | |  |    _ \  | |  /  __| ',/, &
   6x,' |   | | | (   | |  \__ \  (   | | |  __| (   | |   < \__ \ ',/, &
   6x,'\__|_| |_|\__,_|\__|____/ \__,_|_|_| _|  \___/ _|_|\_\____/ ',/)

 write (iprint,"('>',74('_'),'<')")
!
!--close ev, log& ptmass-related files
!
 close(unit=ievfile)
 close(unit=imflow)  ! does not matter if not open
 close(unit=ivmflow)
 close(unit=ibinpos)
 close(unit=igpos)
 if (iprint /= 6) close(unit=iprint)

 if (iscfile > 0) close(unit=iscfile)

 call finish_ptmass(nptmass)

end subroutine endrun

end module initial<|MERGE_RESOLUTION|>--- conflicted
+++ resolved
@@ -167,13 +167,8 @@
 #endif
  use dust,             only:init_drag
  use growth,           only:init_growth
-<<<<<<< HEAD
  use porosity,         only:init_porosity,init_filfac
  use options,          only:use_porosity
-#endif
-#endif
-=======
->>>>>>> edfe6930
 #ifdef MFLOW
  use mf_write,         only:mflow_write,mflow_init
  use io,               only:imflow
@@ -330,30 +325,19 @@
  call init_forcing(dumpfile,infile,time)
 #endif
 
-<<<<<<< HEAD
-#ifdef DUST
- call init_drag(ierr)
- if (ierr /= 0) call fatal('initial','error initialising drag coefficients')
-#ifdef DUSTGROWTH
- call init_growth(ierr)
- if (ierr /= 0) call fatal('initial','error initialising growth variables')
- if (use_porosity) then
-    call init_porosity(ierr)
-    if (ierr /= 0) call fatal('initial','error initialising porosity variables')
-    call init_filfac(npart,xyzh,vxyzu)
- endif
-#endif
-#endif
-=======
  if (use_dust) then
     call init_drag(ierr)
     if (ierr /= 0) call fatal('initial','error initialising drag coefficients')
     if (use_dustgrowth) then
        call init_growth(ierr)
        if (ierr /= 0) call fatal('initial','error initialising growth variables')
-    endif
- endif
->>>>>>> edfe6930
+       if (use_porosity) then
+          call init_porosity(ierr)
+          if (ierr /= 0) call fatal('initial','error initialising porosity variables')
+          call init_filfac(npart,xyzh,vxyzu)
+       endif
+    endif
+ endif
 !
 !--initialise cooling function
 !  this will initialise all cooling variables, including if h2chemistry = true
