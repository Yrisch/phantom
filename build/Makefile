--- conflicted
+++ resolved
@@ -67,7 +67,6 @@
 LIBCXX = -lstdc++
 #FPPFLAGS=
 LDFLAGS=
-SRCPHOTO=
 LIBTOOL=ar rcs
 
 #----------------------------------------------------------------
@@ -84,7 +83,6 @@
 # -DDRIVING             ! use turbulence driving
 # -DMHD                 ! magnetic fields
 # -DNONIDEALMHD         ! non-ideal magnetic fields including ionisation; uses NICIL
-# -DPHOTO               ! turn on the photoevaporation
 # -DLIGHTCURVE          ! lightcurve estimation
 
 include Makefile_setups
@@ -94,26 +92,17 @@
 endif
 
 ifndef SRCNIMHD
-    SRCNIMHD = nicil.F90 nicil_supplement.F90
+    SRCNIMHD = nicil.F90 nicil_supplement.f90
 endif
 
 ifndef SRCDUST
-<<<<<<< HEAD
-    SRCDUST = dust.F90 growth.F90
-=======
     SRCDUST = dust.f90 growth.f90 porosity.f90
->>>>>>> c022941a
 endif
 
 ifdef SMOL
     SRCDUST+= growth_smol.f90
 endif
 
-<<<<<<< HEAD
-#ifndef SRCGROWTH
-#    SRCGROWTH = growth.F90
-#endif
-=======
 ifdef SRCINJECT
     INJECT_PARTICLES=yes
 else
@@ -121,7 +110,6 @@
     # is still optional in the setup block
     SRCINJECT=utils_binary.f90 set_binary.f90 inject_wind.f90
 endif
->>>>>>> c022941a
 
 #---  live feedback from mcfost
 ifeq ($(MCFOST), yes)
@@ -135,8 +123,8 @@
        MCFOST_LIBS = $(PREFIX)/lib
        MCFOST_LIB = $(PREFIX)/lib
        MCFOST_INCLUDE = $(PREFIX)/include
-       ifeq ("X$(HDF5ROOT)","X")
-           HDF5ROOT=$(PREFIX)
+       ifeq ("X$(HDF5_DIR)","X")
+           HDF5_DIR=$(PREFIX)
        endif
     else
     #--otherwise assume the source code is lying around somewhere
@@ -156,12 +144,7 @@
     FPPFLAGS+= -DMCFOST
     LDFLAGS+= -I$(MCFOST_INCLUDE) -I$(MCFOST_INCLUDE)/voro++ -I$(MCFOST_INCLUDE)/hdf5 -I$(MCFOST_INCLUDE)/$(FC) \
 	-L$(MCFOST_LIB) -lmcfost -L$(MCFOST_LIBS) $(LIBCXX) -lcfitsio -lvoro++ -lsprng \
-<<<<<<< HEAD
-   -L$(HDF5ROOT) -lhdf5_fortran -lhdf5 -lz #$(LXGBOOST)
-	#-L$(HDF5ROOT)/lib/Intel -lhdf5_fortran
-=======
    -L$(HDF5_DIR) -lhdf5_fortran -lhdf5 -lz #$(LXGBOOST)
->>>>>>> c022941a
 endif
 
 include Makefile_systems
@@ -283,20 +266,16 @@
     FPPFLAGS += -DSTS_TIMESTEPS
 endif
 
-ifeq ($(DEBUG), yes)
-    FFLAGS += -DDEBUG
-endif
-
 ifeq ($(RADIATION), yes)
     FPPFLAGS += -DRADIATION
 endif
 
+ifeq ($(SINK_RADIATION), yes)
+    FPPFLAGS += -DSINK_RADIATION
+endif
+
 ifeq ($(DUST_NUCLEATION), yes)
     FPPFLAGS += -DDUST_NUCLEATION
-endif
-
-ifeq ($(SINK_RADIATION), yes)
-    FPPFLAGS += -DSINK_RADIATION
 endif
 
 ifdef SRCTURB
@@ -313,6 +292,9 @@
 endif
 endif
 
+ifeq ($(AOCC), yes)
+    FPPFLAGS += -DAOCC
+endif
 #
 # kernel choice
 #
@@ -331,12 +313,8 @@
 # on command line. Otherwise on
 # if injection module selected
 #
-ifeq ($(INJECT_PARTICLES), no)
-    SRCINJECT=
-else
-ifdef SRCINJECT
+ifeq ($(INJECT_PARTICLES), yes)
     FPPFLAGS += -DINJECT_PARTICLES
-endif
 endif
 
 ifdef LIGHTCURVE
@@ -428,21 +406,21 @@
 #   - lib for the shared library .so files
 #
 # Often both directories are under one root,
-# e.g. HDF5ROOT= /usr/local/opt/hdf5
-# In this case just set HDF5ROOT for your machine.
+# e.g. HDF5_DIR= /usr/local/opt/hdf5
+# In this case just set HDF5_DIR for your machine.
 #
 # However, sometimes these directories are separate,
 # then you must set both HDF5INCLUDE and HDF5LIB.
 #
 ifeq ($(HDF5), yes)
-ifeq (X$(HDF5ROOT), X)
-    HDF5ROOT= /usr/local/opt/hdf5
+ifeq (X$(HDF5_DIR), X)
+    HDF5_DIR= /usr/local/opt/hdf5
 endif
 ifeq (X$(HDF5INCLUDE), X)
-    HDF5INCLUDE= $(HDF5ROOT)/include
+    HDF5INCLUDE= $(HDF5_DIR)/include
 endif
 ifeq (X$(HDF5LIB), X)
-    HDF5LIB= $(HDF5ROOT)/lib
+    HDF5LIB= $(HDF5_DIR)/lib
 endif
     FFLAGS+= -I$(HDF5INCLUDE)
     CCFLAGS+= -I$(HDF5INCLUDE)
@@ -486,23 +464,14 @@
          extern_binary.f90 \
          extern_spiral.f90 \
          extern_lensethirring.f90 \
-<<<<<<< HEAD
-         extern_gnewton.F90 \
-         lumin_nsdisc.F90 extern_prdrag.F90 \
-=======
          extern_gnewton.f90 \
          lumin_nsdisc.f90 extern_prdrag.f90 \
->>>>>>> c022941a
          extern_Bfield.f90 \
          extern_densprofile.f90 \
          extern_staticsine.f90 \
          extern_gwinspiral.f90 \
-<<<<<<< HEAD
-         externalforces.F90
-=======
          extern_geopot.f90 \
          externalforces.f90
->>>>>>> c022941a
 endif
 ifeq (X$(SRCPOT), X)
 SRCPOT=${SRCPOTS}
@@ -511,11 +480,7 @@
 # metrics for GR
 #
 ifeq ($(GR),yes)
-<<<<<<< HEAD
-    SRCPOT=extern_gr.F90 $(SRCPOTS:externalforces.F90=externalforces_gr.F90)
-=======
     SRCPOT=$(SRCPOTS:externalforces.f90=externalforces_gr.f90)
->>>>>>> c022941a
 endif
 
 ifdef METRIC
@@ -535,14 +500,12 @@
          cooling_molecular.f90 \
          cooling_functions.f90 \
          cooling_solver.f90 \
-	 cooling_stamatellos.f90 \
-         h2chem.f90 cooling.F90
+         h2chem.f90 cooling.f90
 #
 # equations of state
 #
 SRCMESA= eos_mesa_microphysics.f90 eos_mesa.f90
-
-SRCEOS = eos_barotropic.f90 eos_stratified.f90 eos_piecewise.f90 ${SRCMESA} eos_shen.f90 eos_helmholtz.f90 eos_idealplusrad.f90 ionization.F90 eos_gasradrec.f90 eos_stamatellos.f90 eos.f90
+SRCEOS = eos_barotropic.f90 eos_stratified.f90 eos_piecewise.f90 ${SRCMESA} eos_shen.f90 eos_helmholtz.f90 eos_idealplusrad.f90 ionization.F90 eos_gasradrec.f90 eos.f90
 
 ifeq ($(HDF5), yes)
     SRCREADWRITE_DUMPS= utils_hdf5.f90 utils_dumpfiles_hdf5.f90 readwrite_dumps_common.f90 readwrite_dumps_fortran.F90 readwrite_dumps_hdf5.F90 readwrite_dumps.F90
@@ -567,22 +530,14 @@
          checkoptions.F90 viscosity.f90 damping.f90 options.f90 cons2primsolver.f90 radiation_utils.f90 cons2prim.f90 \
          centreofmass.f90 ${SRCPOT} checkconserved.f90 \
          utils_filenames.f90 utils_summary.F90 ${SRCCHEM} ${SRCDUST} \
-<<<<<<< HEAD
-         mpi_memory.F90 mpi_derivs.F90 mpi_tree.F90 kdtree.F90 linklist_kdtree.F90 utils_healpix.f90 utils_raytracer.f90 \
-         partinject.F90 utils_inject.f90 dust_formation.F90 ptmass_radiation.F90 ptmass_heating.F90 \
-         radiation_implicit.f90 ${SRCTURB} \
-         ${SRCPHOTO} ${SRCINJECT_DEPS} ${SRCINJECT} \
-         ${SRCKROME} memory.F90 ${SRCREADWRITE_DUMPS}  \
-=======
          mpi_memory.f90 mpi_derivs.F90 mpi_tree.F90 kdtree.F90 linklist_kdtree.F90 utils_healpix.f90 utils_raytracer.f90 \
          partinject.F90 utils_inject.f90 dust_formation.f90 ptmass_radiation.f90 ptmass_heating.f90 \
          utils_deriv.f90 utils_implicit.f90 radiation_implicit.f90 ${SRCTURB} \
          ${SRCINJECT_DEPS} wind_equations.f90 wind.F90 ${SRCINJECT} \
          ${SRCKROME} memory.f90 ${SRCREADWRITE_DUMPS}  \
->>>>>>> c022941a
          quitdump.f90 ptmass.F90 \
-         readwrite_infile.F90 dens.F90 force.F90 utils_deriv.f90 deriv.F90 energies.F90 sort_particles.F90 \
-         utils_shuffleparticles.F90 evwrite.F90 step_leapfrog.F90 writeheader.F90 ${SRCAN} step_supertimestep.F90 \
+         readwrite_infile.F90 dens.F90 force.F90 deriv.F90 energies.F90 sort_particles.f90 \
+         utils_shuffleparticles.F90 evwrite.f90 step_leapfrog.F90 writeheader.F90 ${SRCAN} step_supertimestep.F90 \
          mf_write.f90 evolve.F90 utils_orbits.f90 utils_linalg.f90 \
          checksetup.f90 initial.F90
 
@@ -651,18 +606,6 @@
 #----------------------------------------------------
 # these are the sources for anything which uses the readwrite_dumps module
 #
-<<<<<<< HEAD
-SRCDUMP= physcon.f90 ${CONFIG} ${SRCKERNEL} utils_omp.F90 io.F90 units.f90 boundary.f90 boundary_dynamic.f90 mpi_utils.F90 \
-         utils_timing.f90 utils_infiles.f90 dtype_kdtree.f90 utils_allocate.f90 part.F90 ${DOMAIN} \
-         mpi_dens.F90 mpi_force.F90 \
-         mpi_balance.F90 mpi_memory.F90 mpi_derivs.F90 mpi_tree.F90 kdtree.F90 linklist_kdtree.F90 \
-         utils_dumpfiles.f90 utils_vectors.f90 utils_mathfunc.f90 \
-         utils_datafiles.f90 utils_filenames.f90 utils_system.f90 utils_tables.f90 datafiles.f90 gitinfo.f90 \
-         centreofmass.f90 \
-         timestep.f90 ${SRCEOS} cullendehnen.f90 dust_formation.F90 \
-         ${SRCGR} ${SRCPOT} ${SRCPHOTO} \
-         memory.F90 \
-=======
 SRCDUMP= physcon.f90 ${CONFIG} ${SRCKERNEL} utils_omp.F90 io.F90 units.f90 mpi_utils.F90 \
          utils_timing.f90 utils_infiles.f90 dtype_kdtree.f90 utils_allocate.f90 part.F90 \
          ${DOMAIN} mpi_dens.F90 mpi_force.F90 boundary.f90 boundary_dynamic.f90 \
@@ -673,7 +616,6 @@
          timestep.f90 ${SRCEOS} cullendehnen.f90 dust_formation.f90 \
          ${SRCGR} ${SRCPOT} \
          memory.f90 \
->>>>>>> c022941a
          utils_sphNG.f90 \
          setup_params.f90 ${SRCFASTMATH} checkoptions.F90 \
          viscosity.f90 damping.f90 options.f90 checkconserved.f90 prompting.f90 dust.f90 \
@@ -732,27 +674,18 @@
 # phantom test suite
 #
 ifeq ($(MPI),yes)
-    SRCTESTMPI = test_mpi.F90
+    SRCTESTMPI = test_mpi.f90
 else
     SRCTESTMPI =
 endif
 
 SRCTESTS=utils_testsuite.f90 ${TEST_FASTMATH} test_kernel.f90 \
-<<<<<<< HEAD
-         test_dust.F90 test_growth.F90 test_smol.F90 \
-         test_nonidealmhd.F90 directsum.f90 test_gravity.F90 \
-         test_derivs.F90 test_cooling.f90 test_eos_stratified.f90 \
-         test_eos.f90 test_externf.f90 test_rwdump.f90 \
-         test_step.F90 test_indtstep.F90 set_disc.F90 test_setdisc.F90 \
-         test_hierarchical.f90 test_damping.f90 \
-=======
          test_dust.f90 test_growth.f90 test_smol.F90 \
          test_nonidealmhd.F90 directsum.f90 test_gravity.f90 \
          test_derivs.F90 test_cooling.f90 test_eos_stratified.f90 \
          test_eos.f90 test_externf.f90 test_rwdump.f90 \
          test_step.F90 test_indtstep.F90 set_disc.F90 test_setdisc.F90 \
          test_hierarchical.f90 test_damping.f90 test_wind.f90 test_iorig.f90 \
->>>>>>> c022941a
          test_link.F90 test_kdtree.F90 test_part.f90 test_ptmass.f90 test_luminosity.F90\
          test_gnewton.f90 test_corotate.f90 test_geometry.f90 \
          ${SRCTESTMPI} test_sedov.F90 test_poly.f90 test_radiation.F90 \
@@ -828,7 +761,7 @@
 .PHONY: grid2pdf
 grid2pdf: checksys checkparams checkhdf5 $(OBJG2PDF)
 	@echo "objects are $(OBJG2PDF)"
-	$(FC) $(FFLAGS) -o $(BINDIR)/grid2pdf $(OBJG2PDF) $(LDFLAGS) -L$(HDF5ROOT)/lib -lhdf5
+	$(FC) $(FFLAGS) -o $(BINDIR)/grid2pdf $(OBJG2PDF) $(LDFLAGS) -L$(HDF5_DIR)/lib -lhdf5
 	@echo ""
 	@echo "Grid2pdf: we are Possibly Dangerously Fanatical"
 	@echo ""
@@ -1162,10 +1095,10 @@
 # check for anything that depends on HDF5
 #
 checkhdf5:
-   ifeq (X${HDF5ROOT}, X)
-	@echo; echo "ERROR: HDF5ROOT should be set before compiling with HDF5 utilities"; echo; ${MAKE} err;
+   ifeq (X${HDF5_DIR}, X)
+	@echo; echo "ERROR: HDF5_DIR should be set before compiling with HDF5 utilities"; echo; ${MAKE} err;
    else
-	@if [ -d $$HDF5ROOT ]; then echo; echo "HDF5ROOT=$$HDF5ROOT"; echo; else echo; echo "ERROR: Directory given by HDF5ROOT=$$HDF5ROOT does not exist"; echo; ${MAKE} err; fi;
+	@if [ -d $$HDF5_DIR ]; then echo; echo "HDF5_DIR=$$HDF5_DIR"; echo; else echo; echo "ERROR: Directory given by HDF5_DIR=$$HDF5_DIR does not exist"; echo; ${MAKE} err; fi;
    endif
 
 #----------------------------------------------------
