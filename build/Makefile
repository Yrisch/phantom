--- conflicted
+++ resolved
@@ -1831,16 +1831,8 @@
 OBJSETUP1= $(SRCSETUP:.f90=.o)
 OBJSETUP= $(OBJDUMP) $(OBJSETUP1:.F90=.o) phantomsetup.o
 
-<<<<<<< HEAD
 setup: checksystem checkparams libphantomsetup.a $(BINDIR)/libphantom.a $(OBJSETUP)
-	$(FC) $(FFLAGS) -o $(BINDIR)/phantomsetup $(OBJSETUP) $(LDFLAGS) $(LIBS) $(LIBSETUP) $(LIBPHANTOM)
-=======
-.PHONY: phantomsetup
-phantomsetup: setup
-
-setup: checksystem checkparams $(BINDIR)/libphantom.a $(OBJSETUP)
 	$(FC) $(FFLAGS) -o $(BINDIR)/phantomsetup $(OBJSETUP) $(LDFLAGS) $(LIBS) $(BINDIR)/libphantom.a
->>>>>>> 70149de8
 	@echo ""
 	@echo "Phantom setup built"
 	@echo ""
@@ -2025,11 +2017,7 @@
 libphantom.so: checksystem checkparams phantom ${OBJLIB}
 	$(FC) -shared $(FFLAGS) $(FPPFLAGS) $(DBLFLAG) ${OBJLIB} ${OBJECTS} $(LDFLAGS) -o $(BINDIR)/libphantom.so
 
-<<<<<<< HEAD
 libphantom: $(LIBPHANTOM)
-=======
-libphantom: $(BINDIR)/libphantom.a #libphantom.so
->>>>>>> 70149de8
 
 cleanlibphantom:
 	rm -f $(BINDIR)/libphantom.so $(LIBPHANTOM)
