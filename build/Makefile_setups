#----------------------------------------------------------------
#
# Check for obsolete setups and replace with generic version
#
#----------------------------------------------------------------
ifeq ($(SETUP), HLTau) # [buildbot skip]
    OBSOLETE_SETUP=yes
    OLDSETUP= HLTau
    override SETUP=disc
endif
ifeq ($(SETUP), dustyHLTau) # [buildbot skip]
    OBSOLETE_SETUP=yes
    OLDSETUP= dustyHLTau
    override SETUP=dustydisc
endif
ifeq ($(SETUP), mcfost) # [buildbot skip]
    OBSOLETE_SETUP=yes
    OLDSETUP=mcfost
    override SETUP=disc
    MCFOST=yes
endif
ifeq ($(SETUP), planets) # [buildbot skip]
    OBSOLETE_SETUP=yes
    OLDSETUP= planets
    override SETUP=disc
endif
ifeq ($(SETUP), binarydisc) # [buildbot skip]
    OBSOLETE_SETUP=yes
    OLDSETUP= binarydisc
    override SETUP=disc
endif
ifeq ($(SETUP), dustybinarydisc) # [buildbot skip]
    OBSOLETE_SETUP=yes
    OLDSETUP= dustybinarydisc
    override SETUP=dustydisc
endif
ifeq ($(SETUP), Lense-Thirring) # [buildbot skip]
    OBSOLETE_SETUP=yes
    OLDSETUP= Lense-Thirring
    override SETUP=disc
endif
ifeq ($(SETUP), warp) # [buildbot skip]
    OBSOLETE_SETUP=yes
    OLDSETUP= warp
    override SETUP=disc
endif
ifeq ($(SETUP), rndisc) # [buildbot skip]
    OBSOLETE_SETUP=yes
    OLDSETUP= rndisc
    override SETUP=lightcurvedisc
endif

#----------------------------------------------------------------
# Current code setup options
#----------------------------------------------------------------
ifeq ($(SETUP), empty)
#   empty setup for external-driver simulation
    SETUPFILE= setup_empty.f90
    IND_TIMESTEPS=yes
    KNOWN_SETUP=yes
endif

ifeq ($(SETUP), wddisc)
#   disc around a white dwarf
    ISOTHERMAL=yes
    SETUPFILE=setup_wddisc.f90
    KNOWN_SETUP=yes
    DUST=yes
endif

ifeq ($(SETUP), asteroidwind)
#   asteroid emitting a wind (Trevascus et al. 2021)
    SETUPFILE=setup_asteroidwind.f90
    SRCINJECT=utils_binary.f90 inject_asteroidwind.f90
    IND_TIMESTEPS=yes
    CONST_AV=yes
    ISOTHERMAL=yes
    KNOWN_SETUP=yes
endif

ifeq ($(SETUP), galdisc)
#   galactic disc simulations
    IND_TIMESTEPS=yes
    H2CHEM=yes
    SETUPFILE= setup_galdisc.f90
    KNOWN_SETUP=yes
endif

ifeq ($(SETUP), galdiscmhd)
#   galactic disc simulations with magnetic fields
    IND_TIMESTEPS=yes
    ISOTHERMAL=yes
    MHD=yes
    SETUPFILE= setup_galdisc.f90
    KNOWN_SETUP=yes
endif

ifeq ($(SETUP), turbdrive)
#   driven turbulence
    ifeq ($(IND_TIMESTEPS), yes)
        FPPFLAGS= -DPERIODIC -DCORRECT_BULK_MOTION -DSTIR_FROM_FILE
    else
        FPPFLAGS= -DPERIODIC # -DCORRECT_MEAN_FORCE
    endif
    SETUPFILE= setup_unifdis.f90
    SRCTURB= forcing.F90
    MULTIRUNFILE= multirun_mach.f90
    KNOWN_SETUP=yes
    CURLV=yes
    ISOTHERMAL=yes
endif

ifeq ($(SETUP), taylorgreen)
#   Taylor-Green vortex problem
    FPPFLAGS= -DPERIODIC -DCURLV
    SETUPFILE= setup_taylorgreen.f90
    ISOTHERMAL=yes
    KNOWN_SETUP=yes
    KERNEL=quintic
    MODFILE= moddump_taylorgreen.f90
endif

ifeq ($(SETUP), turb)
#   driven supersonic turbulence (hydro, mhd, dusty)
    FPPFLAGS      = -DPERIODIC -DCORRECT_BULK_MOTION -DSTIR_FROM_FILE
    SETUPFILE     = setup_turb.f90
    SRCTURB       = forcing.F90
    IND_TIMESTEPS = yes
    KNOWN_SETUP   = yes
    ISOTHERMAL    = yes
    CURLV         = yes
endif

ifeq ($(SETUP), wd)
#   white dwarf from stellar model
    SETUPFILE     = setup_star.f90
    GRAVITY       = yes
    KNOWN_SETUP   = yes
    MODFILE       = moddump_binarystar.f90
    ANALYSIS      = analysis_gws.f90
endif

ifeq ($(SETUP), photoevap)
#   Mark Hutchison photoevaporating disc
    DISC_VISCOSITY=yes
    FPPFLAGS= -DPHOTO
    SETUPFILE= setup_photoevap.f90
    ANALYSIS= analysis_disc.f90
    KNOWN_SETUP=yes
    IND_TIMESTEPS=yes
    SRCPHOTO=photoevap.f90
endif

ifeq ($(SETUP), disc)
#   locally isothermal gas disc
    DISC_VISCOSITY=yes
    SETUPFILE= setup_disc.f90
    ANALYSIS= analysis_disc.f90
    ISOTHERMAL=yes
    KNOWN_SETUP=yes
    MULTIRUNFILE= multirun.f90
    IND_TIMESTEPS=yes
endif

ifeq ($(SETUP), grtde)
#   tidal disruption event in general relativity
    SETUPFILE= setup_grtde.f90
    GR=yes
    METRIC=kerr
    KNOWN_SETUP=yes
    GRAVITY=yes
#    ANALYSIS=analysis_tde.f90
    ANALYSIS= analysis_gws.f90
endif

ifeq ($(SETUP), srpolytrope)
#   polytrope in special relativity
    FPPFLAGS= -DPRIM2CONS_FIRST
    SETUPFILE= setup_srpolytrope.f90
    GR=yes
    METRIC=minkowski
    KNOWN_SETUP=yes
    IND_TIMESTEPS=yes
    GRAVITY=yes
    MODFILE=moddump_polytrope.f90
endif

ifeq ($(SETUP), grdisc)
#   accretion disc around a Kerr black hole
    SETUPFILE= setup_grdisc.f90
    ANALYSIS= analysis_disc.f90
    GR=yes
    METRIC=kerr
    KNOWN_SETUP=yes
    MULTIRUNFILE= multirun.f90
    IND_TIMESTEPS=yes
    NCELLSMAX=2*maxp
    CONST_AV=yes
endif

ifeq ($(SETUP), firehose)
#   injection of a stream of gas as a firehose
    SRCINJECT= inject_firehose.f90
    SETUPFILE= setup_firehose.f90
    KNOWN_SETUP=yes
endif

ifeq ($(SETUP), adiabaticdisc)
#   adiabatic disc
    DISC_VISCOSITY=yes
    SETUPFILE= setup_disc.f90
    ANALYSIS= analysis_disc.f90
    KNOWN_SETUP=yes
    IND_TIMESTEPS=yes
endif

ifeq ($(SETUP), raddisc)
#   adiabatic disc with radiation
    DISC_VISCOSITY=yes
    SETUPFILE= setup_disc.f90
    ANALYSIS= analysis_disc.f90
    KNOWN_SETUP=yes
    #IND_TIMESTEP=yes
    RADIATION=yes
endif

ifeq ($(SETUP), lightcurvedisc)
#   adiabatic disc with lightcurve
    FPPFLAGS= -DLIGHTCURVE
    SETUPFILE= setup_disc.f90
    ANALYSIS= analysis_disc.f90
    DISC_VISCOSITY=yes
    KNOWN_SETUP=yes
    IND_TIMESTEPS=yes
    MULTIRUNFILE= multirun.f90
endif

ifeq ($(SETUP), gwdisc)
#   disc around inspiralling binary with gravitational wave decay
    DISC_VISCOSITY=yes
    SETUPFILE= setup_gwdisc.f90
    ANALYSIS= analysis_disc.f90
    MAXP=2000000
    IND_TIMESTEPS=yes
    ISOTHERMAL=yes
    KNOWN_SETUP=yes
    MULTIRUNFILE= multirun.f90
    SRCPOT= ${SRCPOTS:extern_binary.f90=extern_binary_gw.f90}
endif

ifeq ($(SETUP), nshwdisc)
#   disc around a neutron star
    FPPFLAGS= -DPRDRAG
    SETUPFILE= setup_nsdisc.f90
    ANALYSIS= analysis_disc.f90
    MODFILE= moddump_changemass.f90
    ISOTHERMAL=yes
    DISC_VISCOSITY=yes
    IND_TIMESTEPS=yes
    KNOWN_SETUP=yes
    NCELLSMAX=3*maxp
endif

ifeq ($(SETUP), prtest)
#   simple test of prdrag
    FPPFLAGS=
    SETUPFILE= setup_prtest.f90
    KNOWN_SETUP=yes
endif

ifeq ($(SETUP), binarydiscMFlow)
#   binarydiscMFlow setup
    FPPFLAGS= -DMFLOW #-DVMFLOW -DBINPOS
    SETUPFILE= setup_disc.f90
    ANALYSIS= analysis_disc_MFlow.f90
#    ANALYSIS= analysis_binarydisc.f90
    MAXP=1000000
    ISOTHERMAL=yes
    CURLV=yes
    KNOWN_SETUP=yes
    LIVE_ANALYSIS=no
    IND_TIMESTEPS=yes
    MODFILE= moddump_removeparticles_cylinder.f90 #moddump_addpartfortest.f90
endif

ifeq ($(SETUP), planetdisc)
#   planet disc interaction with fixed planet orbit
    FPPFLAGS=
    SETUPFILE= setup_planetdisc.f90
    ISOTHERMAL=yes
    IND_TIMESTEPS=yes
    CURLV=yes
    KNOWN_SETUP=yes
    ANALYSIS=analysis_disc.f90
endif

ifeq ($(SETUP), planetatm)
#   disc interaction with fixed planet orbit + atmosphere
    FPPFLAGS=
    SETUPFILE= setup_disc.f90
    ISOTHERMAL=yes
    IND_TIMESTEPS=yes
    CURLV=yes
    KNOWN_SETUP=yes
    ANALYSIS=analysis_disc.f90
endif

ifeq ($(SETUP), torus)
#   MRI torus
    FPPFLAGS=
    SETUPFILE= setup_torus.f90
    ANALYSIS= analysis_torus.f90
    KNOWN_SETUP=yes
endif

ifeq ($(SETUP), galcen)
#   galactic centre
    FPPFLAGS=
    SETUPFILE= setup_galcen_stars.f90
    SRCINJECT= inject_galcen_winds.f90
    KNOWN_SETUP=yes
endif

#--- Bondi accretion/wind ---------------------------
ifeq ($(SETUP), bondi)
#   Bondi accretion flow
    SETUPFILE=bondiexact.f90 setup_bondi.f90
    KNOWN_SETUP=yes
    KERNEL=quintic
    ISOTHERMAL=yes
endif
ifeq ($(SETUP), grbondi)
#   Bondi accretion flow in GR
    FPPFLAGS=-DPRIM2CONS_FIRST
    SETUPFILE=bondiexact_gr.f90 setup_bondi.f90
    KNOWN_SETUP=yes
    KERNEL=quintic
    GR=yes
    METRIC=schwarzschild
endif
ifeq ($(SETUP), grbondi-inject)
#   Bondi accretion flow in GR with particle injection
    SETUPFILE= setup_bondiinject.F90
    SRCINJECT=bondiexact_gr.f90 inject_bondi.f90
    KNOWN_SETUP=yes
    KERNEL=quintic
    GR=yes
    METRIC=schwarzschild
endif
#-----------------------------------------------

ifeq ($(SETUP), quebec)
#   Terry Tricco
    SETUPFILE = setup_quebec.f90
    GRAVITY = yes
    KNOWN_SETUP = yes
    MODFILE = moddump_binarystar.f90
endif

ifeq ($(SETUP), tde)
#   tidal disruption simulations
    SETUPFILE= setup_star.f90
#    ANALYSIS=analysis_tde.f90
    ANALYSIS=analysis_gws.f90
    GRAVITY=yes
    ISOTHERMAL=yes
    MODFILE=moddump_tidal.f90
    KNOWN_SETUP=yes
endif

ifeq ($(SETUP), polytrope)
#   single or binary polytrope test
    SETUPFILE= setup_star.f90
#    ANALYSIS=density_profiles.o analysis_polytropes.f90
    ANALYSIS= analysis_gws.f90
    GRAVITY=yes
    ISOTHERMAL=yes
    MODFILE=moddump_binarystar.f90
    KNOWN_SETUP=yes
endif

ifeq ($(SETUP), neutronstar)
#   isolated neutron star
    SETUPFILE= setup_star.f90
    ISOTHERMAL=yes
    KNOWN_SETUP=yes
endif

ifeq ($(SETUP), sphereinbox)
#   sphere-in-box setup
    PERIODIC=yes
    SETUPFILE= velfield_fromcubes.f90 setup_sphereinbox.f90
    KNOWN_SETUP=yes
endif

ifeq ($(SETUP), shock)
#   shock tube tests
    PERIODIC=yes
    SETUPFILE= setup_shock.F90
    KERNEL=quintic
    KNOWN_SETUP=yes
endif

ifeq ($(SETUP), dustyshock)
#   shock tube tests with dust
    PERIODIC=yes
    SETUPFILE= setup_shock.F90
    DUST=yes
    KERNEL=quintic
    KNOWN_SETUP=yes
endif

ifeq ($(SETUP), mhdshock)
#   Ryu & Brio-Wu shock tube tests
    PERIODIC=yes
    SETUPFILE= setup_shock.F90
    MHD=yes
    KERNEL=quintic
    KNOWN_SETUP=yes
endif

ifeq ($(SETUP), nimhdshock)
#   non-ideal mhd standing and C shock tests
    PERIODIC=yes
    SETUPFILE= setup_shock.F90
    MHD=yes
    STS_TIMESTEPS=no
    NONIDEALMHD=yes
    KERNEL=WendlandC4
    ISOTHERMAL=yes
    MAXP=6000000
    KNOWN_SETUP=yes
endif

ifeq ($(SETUP), radshock)
#   shock tube in radiation hydrodynamics
    PERIODIC=yes
    RADIATION=yes
    SETUPFILE= setup_shock.F90
    KERNEL=quintic
    KNOWN_SETUP=yes
endif

ifeq ($(SETUP), srshock)
#   special relativistic sod shock tube test
    PERIODIC=yes
    SETUPFILE= setup_shock.F90
    KERNEL=quintic
    GR=yes
    METRIC=minkowski
    KNOWN_SETUP=yes
    MAXP=900000
    CONST_AV=yes
endif

ifeq ($(SETUP), testparticles)
#   test particles
    SETUPFILE= setup_testparticles.F90
    KNOWN_SETUP=yes
    MAXP=500000
    ANALYSIS= analysis_1particle.f90
endif

ifeq ($(SETUP), gr_testparticles)
#   test particles in GR
    SETUPFILE= setup_testparticles.f90
    GR=yes
    METRIC=kerr
    KNOWN_SETUP=yes
    MAXP=1000
    ANALYSIS= analysis_1particle.f90
endif

ifeq ($(SETUP), dustydisc)
#   locally isothermal dusty discs
    SETUPFILE= setup_disc.f90
    MODFILE= moddump_dustadd.f90
    ISOTHERMAL=yes
    DUST=yes
    DISC_VISCOSITY=yes
    KNOWN_SETUP=yes
    IND_TIMESTEPS=yes
    ANALYSIS=analysis_dustydisc.f90
endif

ifeq ($(SETUP), growingdisc)
#   locally isothermal dusty discs with growth and fragmentation
    DISC_VISCOSITY=yes
    SETUPFILE= setup_disc.f90
    MODFILE= moddump_dustadd.f90
    ISOTHERMAL=yes
    DUST=yes
    KNOWN_SETUP=yes
    IND_TIMESTEPS=yes
    DUSTGROWTH = yes
    ANALYSIS=analysis_dustydisc.f90
    MAXDUSTLARGE=1
    MAXDUSTSMALL=1
endif

ifeq ($(SETUP), growthtomulti)
#   transform dustgrowth dump into multi large grains dump
    DISC_VISCOSITY=yes
    MODFILE=moddump_growthtomultigrain.f90
    ISOTHERMAL=yes
    DUST=yes
    KNOWN_SETUP=yes
    IND_TIMESTEPS=yes
    DUSTGROWTH=yes
    MAXDUSTLARGE=25
endif

ifeq ($(SETUP), dustybox)
#   dust in a box
    PERIODIC=yes
    SETUPFILE= setup_dustybox.f90
    MODFILE= moddump_dustadd.f90
    ISOTHERMAL=yes
    DUST=yes
    KNOWN_SETUP=yes
    ANALYSIS= analysis_trackbox.f90
endif

ifeq ($(SETUP), dustysedov)
#   Sedov blast wave test with dust
    PERIODIC=yes
    SETUPFILE= setup_dustysedov.f90
    MODFILE= moddump_dustadd.f90
    DUST=yes
    KNOWN_SETUP=yes
endif

ifeq ($(SETUP), dustywave)
#   dust in a box
    PERIODIC=yes
    SETUPFILE= setup_wave.f90
    MODFILE= moddump_dustadd.f90
    DUST=yes
    KNOWN_SETUP=yes
    ANALYSIS= analysis_trackbox.f90
endif

ifeq ($(SETUP), wave)
#   linear wave
    PERIODIC=yes
    SETUPFILE= setup_wave.f90
    KNOWN_SETUP=yes
    KERNEL=quintic
endif

ifeq ($(SETUP), wavedamp)
#   Wave damping test as per Choi et al (2009)
    PERIODIC=yes
    SETUPFILE= setup_wavedamp.f90
    ISOTHERMAL=yes
    NONIDEALMHD=yes
    MHD=yes
    KNOWN_SETUP=yes
    KERNEL=WendlandC4
    STS_TIMESTEPS=no
    ANALYSIS = analysis_bzrms.f90
endif

ifeq ($(SETUP), sedov)
#   Sedov blast wave test
    PERIODIC=yes
    SETUPFILE= setup_sedov.f90
    IND_TIMESTEPS=yes
    KNOWN_SETUP=yes
    MAXP=2100000
endif

ifeq ($(SETUP), srblast)
#   special relativistic blast wave test (spherical)
    PERIODIC=yes
    SETUPFILE=setup_srblast.f90
    GR=yes
    METRIC=minkowski
    KERNEL=quintic
    KNOWN_SETUP=yes
    CONST_AV=yes
endif

ifeq ($(SETUP), blob)
#   Blob evaporation problem
    PERIODIC=yes
    SETUPFILE= setup_blob.f90
    DOUBLEPRECISION= no
    KNOWN_SETUP=yes
endif

ifeq ($(SETUP), kh)
#   Kelvin-Helmholtz problem
    PERIODIC=yes
    SETUPFILE= setup_kh.f90
    KNOWN_SETUP=yes
endif

ifeq ($(SETUP), mhdrotor)
#   MHD rotor problem
    PERIODIC=yes
    SETUPFILE= setup_mhdrotor.f90
    MHD=yes
    KNOWN_SETUP=yes
endif

ifeq ($(SETUP), jadvect)
#   MHD current loop advection problem
    PERIODIC=yes
    SETUPFILE= setup_jadvect.f90
    MHD=yes
    KNOWN_SETUP=yes
endif

ifeq ($(SETUP), alfven)
#   MHD circularly polarised Alfven wave problem
    PERIODIC=yes
    SETUPFILE= setup_alfvenwave.f90
    MHD=yes
    KNOWN_SETUP=yes
    KERNEL=quintic
endif

ifeq ($(SETUP), orstang)
#   Orszag-Tang vortex
    PERIODIC=yes
    SETUPFILE= setup_orstang.f90
    MHD=yes
    KNOWN_SETUP=yes
endif

ifeq ($(SETUP), balsarakim)
#   Balsara-Kim 2004
#   set BalsaraKim=.true. in setup_unifdis.f90 to initialise the correct defaults
    PERIODIC=yes
    SETUPFILE= setup_unifdis.f90
    MHD=yes
    KNOWN_SETUP=yes
    SRCINJECT=inject_sne.f90
    KERNEL=quintic
    IND_TIMESTEPS=yes
    H2CHEM=yes
endif

ifeq ($(SETUP), mhdvortex)
#   Balsara (2004) MHD vortex
    PERIODIC=yes
    SETUPFILE= setup_mhdvortex.f90
    MHD=yes
    KNOWN_SETUP=yes
endif

ifeq ($(SETUP), mhdsine)
#   MHD sine wave
    PERIODIC=yes
    SETUPFILE= setup_mhdsine.f90
    MHD=yes
    KNOWN_SETUP=yes
endif

ifeq ($(SETUP), mhdblast)
#   MHD blast wave test
    SETUPFILE= setup_mhdblast.f90
    PERIODIC=yes
    MHD=yes
    KNOWN_SETUP=yes
    MAXP=3000000
endif

ifeq ($(SETUP), mhdwave)
#   propagating isolated MHD wave
    SETUPFILE= setup_mhdwave.f90
    PERIODIC=yes
    MHD=yes
    KNOWN_SETUP=yes
    MAXP=3000000
endif

ifeq ($(SETUP), cluster)
#   star cluster formation
    FPPFLAGS=
    SETUPFILE= velfield_fromcubes.f90 setup_cluster.f90
    MODFILE= moddump_default.f90
    ANALYSIS= phantom_pdfs.o analysis_MWpdf.f90 #analysis_sinkmass.f90
    ISOTHERMAL=yes
    GRAVITY=yes
    IND_TIMESTEPS=yes
    KNOWN_SETUP=yes
    MAXPTMASS=1000
    MAXP=3500000
endif

ifeq ($(SETUP), binary)
#   binary setup
    FPPFLAGS= -DCONST_AV
    #SRCINJECT= utils_binary.f90 set_binary.f90 inject_rochelobe.f90
    SETUPFILE= setup_binary.f90
    #SETUPFILE= setup_chinchen.f90
    KNOWN_SETUP=yes
endif

ifeq ($(SETUP), common)
#   binary setup
    FPPFLAGS=
    SETUPFILE= setup_common.f90
    KNOWN_SETUP=yes
endif

ifeq ($(SETUP), star)
#   import stellar model from 1D stellar evolution code
    FPPFLAGS=
    SETUPFILE= setup_star.f90
    MODFILE= utils_binary.f90 set_binary.f90 moddump_binary.f90
    ANALYSIS= ${SRCNIMHD} utils_summary.o utils_omp.o ptmass.o energies.o analysis_common_envelope.F90
    KNOWN_SETUP=yes
    MAXP=10000000
    GRAVITY=yes
endif

ifeq ($(SETUP), dustystar)
#   import stellar model from 1D stellar evolution code w/dust
    FPPFLAGS= -DDUST_NUCLEATION -DSINK_RADIATION -DSTAR
    SETUPFILE= setup_star.f90
    MODFILE= utils_binary.f90 set_binary.f90 moddump_binary.f90
    ANALYSIS= ${SRCNIMHD} utils_summary.o utils_omp.o ptmass.o energies.o analysis_common_envelope.F90 dust_formation.F90
    KNOWN_SETUP=yes
    MAXP=10000000
    GRAVITY=yes
endif

ifeq ($(SETUP), radstar)
#   setup a star as in the star setup but with radiation
    SETUPFILE= setup_star.f90
    MODFILE= utils_binary.f90 set_binary.f90 moddump_binary.f90
    ANALYSIS= ${SRCNIMHD} utils_summary.o utils_omp.o ptmass.o energies.o analysis_common_envelope.F90
    KNOWN_SETUP=yes
    MAXP=10000000
    GRAVITY=yes
    RADIATION=yes
endif

ifeq ($(SETUP), isowind)
#   isothermal spherical wind
    FPPFLAGS= -DWIND -DSINK_RADIATION -DDUST_NUCLEATION
    ISOTHERMAL=yes
    WIND=yes
endif
ifeq ($(SETUP), wind)
#   wind setup with dust nucleation
    FPPFLAGS= -DWIND -DSINK_RADIATION -DDUST_NUCLEATION
    ANALYSIS= analysis_cooling.F90
    WIND=yes
endif

ifeq ($(WIND), yes)
#   wind particle injection setup
    SETUPFILE= setup_wind.F90
<<<<<<< HEAD
    SRCINJECT= utils_binary.f90 set_binary.f90 wind_equations.F90 wind.F90 inject_wind.f90 utils_healpix.f90 utils_raytracer.F90 utils_raytracer_lucy.F90
=======
    SRCINJECT= utils_binary.f90 set_binary.f90 wind_equations.F90 wind.F90 inject_wind.f90
>>>>>>> 8cd49336
    KNOWN_SETUP=yes
endif

ifeq ($(SETUP), BHL)
#   Bondi-Hoyle-Lyttleton setup
    SETUPFILE= setup_BHL.f90
    SRCINJECT= inject_BHL.f90
    KNOWN_SETUP=yes
    IND_TIMESTEPS=yes
endif

ifeq ($(SETUP), jet)
#   Jet simulation from Price, Tricco & Bate (2012)
    SETUPFILE= velfield_fromcubes.f90 setup_sphereinbox.f90
    #ANALYSIS= analysis_jet.f90
    ANALYSIS= ${SRCNIMHD} analysis_protostar_environ.F90
    PERIODIC=yes
    GRAVITY=yes
    ISOTHERMAL=yes
    MHD=yes
    IND_TIMESTEPS=yes
    KNOWN_SETUP=yes
endif

ifeq ($(SETUP), jetnimhd)
#   Simulation from Wurster, Price & Bate (2016,2017) et seq
    SETUPFILE= velfield_fromcubes.f90 setup_sphereinbox.f90
    ANALYSIS= ${SRCNIMHD} analysis_protostar_environ.F90
    PERIODIC=yes
    GRAVITY=yes
    ISOTHERMAL=yes
    MHD=yes
    NONIDEALMHD=yes
    IND_TIMESTEPS=yes
    STS_TIMESTEPS=yes
    MODFILE=moddump_CoM.f90
    KNOWN_SETUP=yes
endif

ifeq ($(SETUP), jetdusty)
    SETUPFILE= velfield_fromcubes.f90 setup_sphereinbox.f90
    PERIODIC=yes
    GRAVITY=yes
    ISOTHERMAL=yes
    MHD=no
    IND_TIMESTEPS=yes
    DUST=yes
    KNOWN_SETUP=yes
endif

ifeq ($(SETUP), sgdisc)
#   self-gravitating disc
    IND_TIMESTEPS=yes
    GRAVITY=yes
    SETUPFILE= setup_disc.f90
#   ANALYSIS = utils_getneighbours.F90 utils_omp.F90 utils_summary.F90 ptmass.F90 analysis_clumpfind.F90
    ANALYSIS = utils_getneighbours.F90 utils_omp.F90 analysis_disc_stresses.f90
#    ANALYSIS = utils_getneighbours.F90 utils_omp.F90 analysis_getneighbours.f90
    KNOWN_SETUP=yes
endif

ifeq ($(SETUP), dustysgdisc)
#   self-gravitating dustydisc
    SETUPFILE= setup_disc.f90
    GRAVITY=yes
    DUST=yes
    KNOWN_SETUP=yes
    IND_TIMESTEPS=yes
    ANALYSIS=analysis_dustydisc.f90
endif

ifeq ($(SETUP), dustsettle)
#   dust settling test from PL15
    SETUPFILE= setup_dustsettle.f90
    DUST=yes
    PERIODIC=yes
    ISOTHERMAL=yes
    MODFILE=moddump_dustadd.f90
    KNOWN_SETUP=yes
endif

ifeq ($(SETUP), test)
#   default setup for tests
    PERIODIC=yes
    KNOWN_SETUP=yes
    CONST_ARTRES=yes
    CURLV=yes
    MHD=yes
    DUST=yes
    RADIATION=yes
    KERNEL=cubic
endif

ifeq ($(SETUP), test2)
#   default setup for tests
    DISC_VISCOSITY=yes
    KNOWN_SETUP=yes
endif

ifeq ($(SETUP), testcyl)
#   default setup for tests
    DISC_VISCOSITY=yes
    KNOWN_SETUP=yes
    IND_TIMESTEPS=yes
    CONST_ARTRES=yes
    CURLV=yes
endif

ifeq ($(SETUP), testkd)
#   default setup for tests
    PERIODIC=yes
    KNOWN_SETUP=yes
    IND_TIMESTEPS=yes
    CONST_ARTRES=yes
    CURLV=yes
    MHD=yes
    RADIATION=yes
endif

ifeq ($(SETUP), testgrav)
#   self-gravity unit tests
    GRAVITY=yes
    KNOWN_SETUP=yes
    CONST_ARTRES=yes
    CURLV=yes
endif

ifeq ($(SETUP), testdust)
#   dust unit tests
    PERIODIC=yes
    DUST=yes
    KNOWN_SETUP=yes
endif

ifeq ($(SETUP), testgrowth)
#   dust growth unit tests
    PERIODIC=yes
    DUST=yes
    DUSTGROWTH=yes
    KNOWN_SETUP=yes
endif

ifeq ($(SETUP), testnimhd)
#   non-ideal MHD (+boundary parts+super-timesteps) unit tests
    PERIODIC=yes
    ISOTHERMAL=yes
    NONIDEALMHD=yes
    MHD=yes
    KERNEL=WendlandC4
    STS_TIMESTEPS=yes
    KNOWN_SETUP=yes
endif

ifeq ($(SETUP), testlum)
#   Lense-Thirring setup
    FPPFLAGS= -DLIGHTCURVE
    KNOWN_SETUP=yes
    IND_TIMESTEPS=yes
endif

ifeq ($(SETUP), testgr)
#   unit tests of general relativistic code
    GR=yes
    FPPFLAGS= -DGR
    KNOWN_SETUP=yes
    METRIC=kerr
    SETUPFILE= setup_grdisc.f90
endif

ifeq ($(SETUP), default)
#   default setup, uniform box
    KNOWN_SETUP=yes
    SETUPFILE= setup_unifdis.f90
    PERIODIC=yes
    DUST=yes
endif

ifeq ($(SETUP), galaxies)
#   galaxy merger using data from Wurster & Thacker (2013a,b)
    SETUPFILE= setup_galaxies.f90
    ANALYSIS=analysis_GalMerger.f90
    IND_TIMESTEPS=yes
    GRAVITY=yes
    MAXP=2600000
    KNOWN_SETUP=yes
endif

ifeq ($(SETUP), nsmerger)
#   Model a neutron star merger; use option 6
    SETUPFILE= setup_star.f90
    ISOTHERMAL=yes
    GRAVITY=yes
    MODFILE=moddump_binarystar.f90
    ANALYSIS=analysis_NSmerger.f90
    KNOWN_SETUP=yes
endif

ifeq ($(SETUP), evrard)
#   Evrard collapse test problem
    SETUPFILE= setup_star.f90
    GRAVITY=yes
    ANALYSIS=analysis_sphere.f90
    KNOWN_SETUP=yes
endif

ifeq ($(SETUP), tokamak)
#   tokamak torus setup
    ISOTHERMAL=yes
    SETUPFILE= setup_tokamak.f90
    KNOWN_SETUP=yes
endif

ifeq ($(SETUP), sfmcfost) # [buildbot skip]
#   live feedback from mcfost in star formation calculation
    PERIODIC=yes
    SETUPFILE= velfield_fromcubes.f90 setup_sphereinbox.f90
    ANALYSIS= analysis_mcfost.f90
    LIVE_ANALYSIS=yes
    KNOWN_SETUP=yes
    MULTIRUNFILE= multirun.f90
    IND_TIMESTEPS=yes
    GRAVITY=yes
    MCFOST=yes
endif

ifeq ($(SETUP), mcfostcmdline) # [buildbot skip]
#   live feedback from mcfost, superseded by mcfost setup
    DISC_VISCOSITY=yes
    SETUPFILE= setup_disc.f90
    ANALYSIS= analysis_mcfostcmdline.f90
    LIVE_ANALYSIS=yes
    KNOWN_SETUP=yes
    MULTIRUNFILE= multirun.f90
    IND_TIMESTEPS=yes
endif

ifeq ($(SETUP), radiativebox)
#   test of radiation coupling terms
    SETUPFILE=setup_radiativebox.f90
    KNOWN_SETUP=yes
    RADIATION=yes
    PERIODIC=yes
endif<|MERGE_RESOLUTION|>--- conflicted
+++ resolved
@@ -751,15 +751,17 @@
     ANALYSIS= analysis_cooling.F90
     WIND=yes
 endif
+ifeq ($(SETUP), radwind)
+#   wind setup with dust nucleation
+    FPPFLAGS= -DWIND -DSINK_RADIATION -DDUST_NUCLEATION
+    ANALYSIS= utils_getneighbours.f90 utils_raytracer_all.F90 analysis_raytracer.f90
+    WIND=yes
+endif
 
 ifeq ($(WIND), yes)
 #   wind particle injection setup
     SETUPFILE= setup_wind.F90
-<<<<<<< HEAD
-    SRCINJECT= utils_binary.f90 set_binary.f90 wind_equations.F90 wind.F90 inject_wind.f90 utils_healpix.f90 utils_raytracer.F90 utils_raytracer_lucy.F90
-=======
-    SRCINJECT= utils_binary.f90 set_binary.f90 wind_equations.F90 wind.F90 inject_wind.f90
->>>>>>> 8cd49336
+    SRCINJECT= utils_binary.f90 set_binary.f90 wind_equations.F90 wind.F90 inject_wind.f90 utils_healpix.f90 utils_raytracer.f90 utils_raytracer_lucy.F90
     KNOWN_SETUP=yes
 endif
 
