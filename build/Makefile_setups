#----------------------------------------------------------------
#
# Check for obsolete setups and replace with generic version
#
#----------------------------------------------------------------
ifeq ($(SETUP), HLTau) # [buildbot skip]
    OBSOLETE_SETUP=yes
    OLDSETUP= HLTau
    override SETUP=disc
endif
ifeq ($(SETUP), dustyHLTau) # [buildbot skip]
    OBSOLETE_SETUP=yes
    OLDSETUP= dustyHLTau
    override SETUP=dustydisc
endif
ifeq ($(SETUP), mcfost) # [buildbot skip]
    OBSOLETE_SETUP=yes
    OLDSETUP=mcfost
    override SETUP=disc
    MCFOST=yes
endif
ifeq ($(SETUP), planets) # [buildbot skip]
    OBSOLETE_SETUP=yes
    OLDSETUP= planets
    override SETUP=disc
endif
ifeq ($(SETUP), binarydisc) # [buildbot skip]
    OBSOLETE_SETUP=yes
    OLDSETUP= binarydisc
    override SETUP=disc
endif
ifeq ($(SETUP), dustybinarydisc) # [buildbot skip]
    OBSOLETE_SETUP=yes
    OLDSETUP= dustybinarydisc
    override SETUP=dustydisc
endif
ifeq ($(SETUP), Lense-Thirring) # [buildbot skip]
    OBSOLETE_SETUP=yes
    OLDSETUP= Lense-Thirring
    override SETUP=disc
endif
ifeq ($(SETUP), warp) # [buildbot skip]
    OBSOLETE_SETUP=yes
    OLDSETUP= warp
    override SETUP=disc
endif
ifeq ($(SETUP), rndisc) # [buildbot skip]
    OBSOLETE_SETUP=yes
    OLDSETUP= rndisc
    override SETUP=lightcurvedisc
endif

#----------------------------------------------------------------
# Current code setup options
#----------------------------------------------------------------
ifeq ($(SETUP), empty)
#   empty setup for external-driver simulation
    SETUPFILE= setup_empty.f90
    IND_TIMESTEPS=yes
    KNOWN_SETUP=yes
endif

ifeq ($(SETUP), wddisc)
#   disc around a white dwarf
    ISOTHERMAL=yes
    SETUPFILE=setup_wddisc.f90
    KNOWN_SETUP=yes
    DUST=yes
endif

ifeq ($(SETUP), asteroidwind)
#   asteroid emitting a wind (Trevascus et al. 2021)
    SETUPFILE=setup_asteroidwind.f90
    SRCINJECT=utils_binary.f90 inject_asteroidwind.f90
    IND_TIMESTEPS=yes
    CONST_AV=yes
    ISOTHERMAL=yes
    KNOWN_SETUP=yes
endif

ifeq ($(SETUP), solarsystem)
#   orbits of minor planets
    ISOTHERMAL=yes
    SETUPFILE=utils_ephemeris.f90 utils_mpc.f90 setup_solarsystem.f90
    KNOWN_SETUP=yes
    DUST=yes
endif

ifeq ($(SETUP), galdisc)
#   galactic disc simulations
    IND_TIMESTEPS=yes
    H2CHEM=yes
    SETUPFILE= setup_galdisc.f90
    KNOWN_SETUP=yes
endif

ifeq ($(SETUP), galdiscmhd)
#   galactic disc simulations with magnetic fields
    IND_TIMESTEPS=yes
    ISOTHERMAL=yes
    MHD=yes
    SETUPFILE= setup_galdisc.f90
    KNOWN_SETUP=yes
endif

ifeq ($(SETUP), turbdrive)
#   driven turbulence
    ifeq ($(IND_TIMESTEPS), yes)
        FPPFLAGS= -DPERIODIC -DCORRECT_BULK_MOTION
    else
        FPPFLAGS= -DPERIODIC # -DCORRECT_MEAN_FORCE
    endif
    SETUPFILE= setup_unifdis.f90
    SRCTURB= forcing.F90
    MULTIRUNFILE= multirun_mach.f90
    KNOWN_SETUP=yes
    CURLV=yes
    ISOTHERMAL=yes
endif

ifeq ($(SETUP), taylorgreen)
#   Taylor-Green vortex problem
    FPPFLAGS= -DPERIODIC -DCURLV
    SETUPFILE= setup_taylorgreen.f90
    ISOTHERMAL=yes
    KNOWN_SETUP=yes
    KERNEL=quintic
    MODFILE= moddump_taylorgreen.f90
endif

ifeq ($(SETUP), turb)
#   driven supersonic turbulence (hydro, mhd, dusty)
    FPPFLAGS      = -DPERIODIC -DCORRECT_BULK_MOTION
    SETUPFILE     = setup_turb.f90
    SRCTURB       = forcing.F90
    IND_TIMESTEPS = yes
    KNOWN_SETUP   = yes
    ISOTHERMAL    = yes
    CURLV         = yes
endif

ifeq ($(SETUP), wd)
#   white dwarf from stellar model
    SETUPFILE     = setup_star.f90
    GRAVITY       = yes
    KNOWN_SETUP   = yes
    MODFILE       = moddump_binarystar.f90
    ANALYSIS      = analysis_gws.f90
endif

ifeq ($(SETUP), photoevap)
#   Mark Hutchison photoevaporating disc
    DISC_VISCOSITY=yes
    FPPFLAGS= -DPHOTO
    SETUPFILE= setup_photoevap.f90
    ANALYSIS= analysis_disc.f90
    KNOWN_SETUP=yes
    IND_TIMESTEPS=yes
    SRCPHOTO=photoevap.f90
endif

ifeq ($(SETUP), disc)
#   locally isothermal gas disc
    DISC_VISCOSITY=yes
    SETUPFILE= setup_disc.f90
    ANALYSIS= analysis_disc.f90
    ISOTHERMAL=yes
    KNOWN_SETUP=yes
    MULTIRUNFILE= multirun.f90
    IND_TIMESTEPS=yes
endif

ifeq ($(SETUP), grtde)
#   tidal disruption event in general relativity
    SETUPFILE= setup_grtde.f90
    GR=yes
    METRIC=kerr
    KNOWN_SETUP=yes
    GRAVITY=yes
    IND_TIMESTEPS=yes
#    ANALYSIS=analysis_tde.f90
    ANALYSIS= analysis_gws.f90
endif

ifeq ($(SETUP), radiotde)
#   radio tidal disruption event in general relativity
    GR=yes
    METRIC=minkowski
    KNOWN_SETUP=yes
    GRAVITY=no
    IND_TIMESTEPS=no
    ANALYSIS=analysis_radiotde.f90
    MODFILE=moddump_radiotde.f90
    SYSTEM=gfortran
endif

ifeq ($(SETUP), srpolytrope)
#   polytrope in special relativity
    FPPFLAGS= -DPRIM2CONS_FIRST
    SETUPFILE= setup_srpolytrope.f90
    GR=yes
    METRIC=minkowski
    KNOWN_SETUP=yes
    IND_TIMESTEPS=yes
    GRAVITY=yes
    MODFILE=moddump_polytrope.f90
endif

ifeq ($(SETUP), grdisc)
#   accretion disc around a Kerr black hole
    SETUPFILE= setup_grdisc.f90
    ANALYSIS= analysis_disc.f90
    GR=yes
    METRIC=kerr
    KNOWN_SETUP=yes
    MULTIRUNFILE= multirun.f90
    IND_TIMESTEPS=yes
    NCELLSMAX=2*maxp
    CONST_AV=yes
endif

ifeq ($(SETUP), firehose)
#   injection of a stream of gas as a firehose
    SRCINJECT= inject_firehose.f90
    SETUPFILE= setup_firehose.f90
    KNOWN_SETUP=yes
endif

ifeq ($(SETUP), adiabaticdisc)
#   adiabatic disc
    DISC_VISCOSITY=yes
    SETUPFILE= setup_disc.f90
    ANALYSIS= analysis_disc.f90
    KNOWN_SETUP=yes
    IND_TIMESTEPS=yes
endif

ifeq ($(SETUP), raddisc)
#   adiabatic disc with radiation
    DISC_VISCOSITY=yes
    SETUPFILE= setup_disc.f90
    ANALYSIS= analysis_disc.f90
    KNOWN_SETUP=yes
    #IND_TIMESTEP=yes
    RADIATION=yes
endif

ifeq ($(SETUP), lightcurvedisc)
#   adiabatic disc with lightcurve
    FPPFLAGS= -DLIGHTCURVE
    SETUPFILE= setup_disc.f90
    ANALYSIS= analysis_disc.f90
    DISC_VISCOSITY=yes
    KNOWN_SETUP=yes
    IND_TIMESTEPS=yes
    MULTIRUNFILE= multirun.f90
endif

ifeq ($(SETUP), gwdisc)
#   disc around inspiralling binary with gravitational wave decay
    DISC_VISCOSITY=yes
    SETUPFILE= setup_gwdisc.f90
    ANALYSIS= analysis_disc.f90
    MAXP=2000000
    IND_TIMESTEPS=yes
    ISOTHERMAL=yes
    MULTIRUNFILE= multirun.f90
    SRCPOT= ${SRCPOTS:extern_binary.f90=extern_binary_gw.f90}
    KNOWN_SETUP=yes
endif

ifeq ($(SETUP), nshwdisc)
#   disc around a neutron star
    FPPFLAGS= -DPRDRAG
    SETUPFILE= setup_nsdisc.f90
    ANALYSIS= analysis_disc.f90
    MODFILE= moddump_changemass.f90
    ISOTHERMAL=yes
    DISC_VISCOSITY=yes
    IND_TIMESTEPS=yes
    NCELLSMAX=3*maxp
    KNOWN_SETUP=yes
endif

ifeq ($(SETUP), prtest)
#   simple test of prdrag
    SETUPFILE= setup_prtest.f90
    KNOWN_SETUP=yes
endif

ifeq ($(SETUP), binarydiscMFlow)
#   binarydiscMFlow setup
    FPPFLAGS= -DMFLOW #-DVMFLOW -DBINPOS
    SETUPFILE= setup_disc.f90
    ANALYSIS= analysis_disc_MFlow.f90
#    ANALYSIS= analysis_binarydisc.f90
    MAXP=1000000
    ISOTHERMAL=yes
    CURLV=yes
    LIVE_ANALYSIS=no
    IND_TIMESTEPS=yes
    MODFILE= moddump_removeparticles_cylinder.f90 #moddump_addpartfortest.f90
    KNOWN_SETUP=yes
endif

ifeq ($(SETUP), planetdisc)
#   planet disc interaction with fixed planet orbit
    SETUPFILE= setup_planetdisc.f90
    ISOTHERMAL=yes
    IND_TIMESTEPS=yes
    CURLV=yes
    ANALYSIS=analysis_disc.f90
    KNOWN_SETUP=yes
endif

ifeq ($(SETUP), exoALMA)
#   exoALMA comparison of planet-disc interaction
    SETUPFILE=setup_disc.f90
    ISOTHERMAL=yes
    IND_TIMESTEPS=yes
    CURLV=yes
    ANALYSIS=analysis_disc.f90
    SRCINJECT=inject_steadydisc.f90
    SRCINJECT_DEPS=set_disc.F90
    KNOWN_SETUP=yes
endif

ifeq ($(SETUP), planetatm)
#   disc interaction with fixed planet orbit + atmosphere
    SETUPFILE= setup_disc.f90
    ISOTHERMAL=yes
    IND_TIMESTEPS=yes
    CURLV=yes
    ANALYSIS=analysis_disc.f90
    KNOWN_SETUP=yes
endif

ifeq ($(SETUP), torus)
#   MRI torus
    SETUPFILE= setup_torus.f90
    ANALYSIS= analysis_torus.f90
    KNOWN_SETUP=yes
endif

ifeq ($(SETUP), galcen)
#   galactic centre
    SETUPFILE= setup_galcen_stars.f90
    SRCINJECT= inject_galcen_winds.f90
    KNOWN_SETUP=yes
endif

#--- Bondi accretion/wind ---------------------------
ifeq ($(SETUP), bondi)
#   Bondi accretion flow
    SETUPFILE=bondiexact.f90 setup_bondi.f90
    KNOWN_SETUP=yes
    KERNEL=quintic
    ISOTHERMAL=yes
endif
ifeq ($(SETUP), grbondi)
#   Bondi accretion flow in GR
    FPPFLAGS=-DPRIM2CONS_FIRST
    SETUPFILE=bondiexact_gr.f90 setup_bondi.f90
    KNOWN_SETUP=yes
    KERNEL=quintic
    GR=yes
    METRIC=schwarzschild
endif
ifeq ($(SETUP), grbondi-inject)
#   Bondi accretion flow in GR with particle injection
    SETUPFILE= setup_bondiinject.F90
    SRCINJECT=bondiexact_gr.f90 inject_bondi.f90
    KNOWN_SETUP=yes
    KERNEL=quintic
    GR=yes
    METRIC=schwarzschild
endif
#-----------------------------------------------

ifeq ($(SETUP), quebec)
#   Terry Tricco
    SETUPFILE = setup_quebec.f90
    GRAVITY = yes
    KNOWN_SETUP = yes
    MODFILE = moddump_binarystar.f90
endif

ifeq ($(SETUP), tde)
#   tidal disruption simulations
    SETUPFILE= setup_star.f90
#    ANALYSIS=analysis_tde.f90
    ANALYSIS=analysis_gws.f90
    GRAVITY=yes
    ISOTHERMAL=yes
    MODFILE=moddump_tidal.f90
    KNOWN_SETUP=yes
endif

ifeq ($(SETUP), polytrope)
#   single or binary polytrope test
    SETUPFILE= setup_star.f90
#    ANALYSIS=density_profiles.o analysis_polytropes.f90
    ANALYSIS= analysis_gws.f90
    GRAVITY=yes
    ISOTHERMAL=yes
    MODFILE=moddump_binarystar.f90
    KNOWN_SETUP=yes
endif

ifeq ($(SETUP), neutronstar)
#   isolated neutron star
    SETUPFILE= setup_star.f90
    ISOTHERMAL=yes
    KNOWN_SETUP=yes
endif

ifeq ($(SETUP), sphereinbox)
#   sphere-in-box setup
    PERIODIC=yes
    IND_TIMESTEPS=yes
    GRAVITY=yes
    SETUPFILE= velfield_fromcubes.f90 setup_sphereinbox.f90
    KNOWN_SETUP=yes
endif

ifeq ($(SETUP), sphere)
#   sphere setup
    ISOTHERMAL=no
    PERIODIC=no
    IND_TIMESTEPS=yes
    GRAVITY=yes
    SETUPFILE= velfield_fromcubes.f90 setup_sphere.f90
    KNOWN_SETUP=yes
endif

ifeq ($(SETUP), shock)
#   shock tube tests
    PERIODIC=yes
    SETUPFILE= setup_shock.f90
    KERNEL=quintic
    KNOWN_SETUP=yes
endif

ifeq ($(SETUP), dustyshock)
#   shock tube tests with dust
    PERIODIC=yes
    SETUPFILE= setup_shock.f90
    DUST=yes
    KERNEL=quintic
    KNOWN_SETUP=yes
endif

ifeq ($(SETUP), mhdshock)
#   Ryu & Brio-Wu shock tube tests
    PERIODIC=yes
    SETUPFILE= setup_shock.f90
    MHD=yes
    KERNEL=quintic
    KNOWN_SETUP=yes
endif

ifeq ($(SETUP), nimhdshock)
#   non-ideal mhd standing and C shock tests
    PERIODIC=yes
    SETUPFILE= setup_shock.f90
    MHD=yes
    STS_TIMESTEPS=no
    NONIDEALMHD=yes
    KERNEL=WendlandC4
    ISOTHERMAL=yes
    MAXP=6000000
    KNOWN_SETUP=yes
endif

ifeq ($(SETUP), radshock)
#   shock tube in radiation hydrodynamics
    PERIODIC=yes
    RADIATION=yes
    SETUPFILE= setup_shock.f90
    KERNEL=quintic
    KNOWN_SETUP=yes
endif

ifeq ($(SETUP), srshock)
#   special relativistic sod shock tube test
    PERIODIC=yes
    SETUPFILE= setup_shock.f90
    KERNEL=quintic
    GR=yes
    METRIC=minkowski
    KNOWN_SETUP=yes
    MAXP=900000
    CONST_AV=yes
endif

ifeq ($(SETUP), testparticles)
#   test particles
    SETUPFILE= setup_testparticles.f90
    KNOWN_SETUP=yes
    MAXP=500000
    ANALYSIS= analysis_1particle.f90
endif

ifeq ($(SETUP), gr_testparticles)
#   test particles in GR
    SETUPFILE= setup_testparticles.f90
    GR=yes
    METRIC=kerr
    KNOWN_SETUP=yes
    MAXP=1000
    ANALYSIS= analysis_1particle.f90
endif

ifeq ($(SETUP), dustydisc)
#   locally isothermal dusty discs
    SETUPFILE= setup_disc.f90
    MODFILE= moddump_dustadd.f90
    ISOTHERMAL=yes
    DUST=yes
    DISC_VISCOSITY=yes
    KNOWN_SETUP=yes
    IND_TIMESTEPS=yes
    ANALYSIS=analysis_dustydisc.f90
endif

ifeq ($(SETUP), growingdisc)
#   locally isothermal dusty discs with growth and fragmentation
    DISC_VISCOSITY=yes
    SETUPFILE= setup_disc.f90
    MODFILE= moddump_dustadd.f90
    ISOTHERMAL=yes
    DUST=yes
    KNOWN_SETUP=yes
    IND_TIMESTEPS=yes
    DUSTGROWTH = yes
    ANALYSIS=analysis_dustydisc.f90
    MAXDUSTLARGE=1
    MAXDUSTSMALL=1
endif

ifeq ($(SETUP), growthtomulti)
#   transform dustgrowth dump into multi large grains dump
    DISC_VISCOSITY=yes
    MODFILE=moddump_growthtomultigrain.f90
    ISOTHERMAL=yes
    DUST=yes
    KNOWN_SETUP=yes
    IND_TIMESTEPS=yes
    DUSTGROWTH=yes
    MAXDUSTLARGE=25
endif

ifeq ($(SETUP), dustybox)
#   dust in a box
    PERIODIC=yes
    SETUPFILE= setup_dustybox.f90
    MODFILE= moddump_dustadd.f90
    ISOTHERMAL=yes
    DUST=yes
    KNOWN_SETUP=yes
    ANALYSIS= analysis_trackbox.f90
endif

ifeq ($(SETUP), dustysedov)
#   Sedov blast wave test with dust
    PERIODIC=yes
    SETUPFILE= setup_dustysedov.f90
    MODFILE= moddump_dustadd.f90
    DUST=yes
    KNOWN_SETUP=yes
endif

ifeq ($(SETUP), dustywave)
#   dust in a box
    PERIODIC=yes
    SETUPFILE= setup_wave.f90
    MODFILE= moddump_dustadd.f90
    DUST=yes
    KNOWN_SETUP=yes
    ANALYSIS= analysis_trackbox.f90
endif

ifeq ($(SETUP), wave)
#   linear wave
    PERIODIC=yes
    SETUPFILE= setup_wave.f90
    KNOWN_SETUP=yes
    KERNEL=quintic
endif

ifeq ($(SETUP), wavedamp)
#   Wave damping test as per Choi et al (2009)
    PERIODIC=yes
    SETUPFILE= setup_wavedamp.f90
    ISOTHERMAL=yes
    NONIDEALMHD=yes
    MHD=yes
    KNOWN_SETUP=yes
    KERNEL=WendlandC4
    STS_TIMESTEPS=no
    ANALYSIS = analysis_bzrms.f90
endif

ifeq ($(SETUP), sedov)
#   Sedov blast wave test
    PERIODIC=yes
    SETUPFILE= setup_sedov.f90
    IND_TIMESTEPS=yes
    KNOWN_SETUP=yes
    MAXP=2100000
endif

ifeq ($(SETUP), srblast)
#   special relativistic blast wave test (spherical)
    PERIODIC=yes
    SETUPFILE=setup_srblast.f90
    GR=yes
    METRIC=minkowski
    KERNEL=quintic
    KNOWN_SETUP=yes
    CONST_AV=yes
endif

ifeq ($(SETUP), blob)
#   Blob evaporation problem
    PERIODIC=yes
    SETUPFILE= setup_blob.f90
    DOUBLEPRECISION=no
    KNOWN_SETUP=yes
endif

ifeq ($(SETUP), kh)
#   Kelvin-Helmholtz problem
    PERIODIC=yes
    SETUPFILE= setup_kh.f90
    KNOWN_SETUP=yes
endif

ifeq ($(SETUP), mhdrotor)
#   MHD rotor problem
    PERIODIC=yes
    SETUPFILE= setup_mhdrotor.f90
    MHD=yes
    KNOWN_SETUP=yes
endif

ifeq ($(SETUP), jadvect)
#   MHD current loop advection problem
    PERIODIC=yes
    SETUPFILE= setup_jadvect.f90
    MHD=yes
    KNOWN_SETUP=yes
endif

ifeq ($(SETUP), alfven)
#   MHD circularly polarised Alfven wave problem
    PERIODIC=yes
    SETUPFILE= setup_alfvenwave.f90
    MHD=yes
    KNOWN_SETUP=yes
    KERNEL=quintic
endif

ifeq ($(SETUP), orstang)
#   Orszag-Tang vortex
    PERIODIC=yes
    SETUPFILE= setup_orstang.f90
    MHD=yes
    KNOWN_SETUP=yes
endif

ifeq ($(SETUP), balsarakim)
#   Balsara-Kim 2004
#   set BalsaraKim=.true. in setup_unifdis.f90 to initialise the correct defaults
    PERIODIC=yes
    SETUPFILE= setup_unifdis.f90
    MHD=yes
    KNOWN_SETUP=yes
    SRCINJECT=inject_sne.f90
    KERNEL=quintic
    IND_TIMESTEPS=yes
    H2CHEM=yes
endif

ifeq ($(SETUP), mhdvortex)
#   Balsara (2004) MHD vortex
    PERIODIC=yes
    SETUPFILE= setup_mhdvortex.f90
    MHD=yes
    KNOWN_SETUP=yes
endif

ifeq ($(SETUP), mhdsine)
#   MHD sine wave
    PERIODIC=yes
    SETUPFILE= setup_mhdsine.f90
    MHD=yes
    KNOWN_SETUP=yes
endif

ifeq ($(SETUP), mhdblast)
#   MHD blast wave test
    SETUPFILE= setup_mhdblast.f90
    PERIODIC=yes
    MHD=yes
    KNOWN_SETUP=yes
    MAXP=3000000
endif

ifeq ($(SETUP), mhdwave)
#   propagating isolated MHD wave
    SETUPFILE= setup_mhdwave.f90
    PERIODIC=yes
    MHD=yes
    KNOWN_SETUP=yes
    MAXP=3000000
endif

ifeq ($(SETUP), cluster)
#   star cluster formation
    SETUPFILE= velfield_fromcubes.f90 setup_cluster.f90
    MODFILE= moddump_default.f90
    ANALYSIS= phantom_pdfs.o analysis_MWpdf.f90 #analysis_sinkmass.f90
    ISOTHERMAL=yes
    GRAVITY=yes
    IND_TIMESTEPS=yes
    KNOWN_SETUP=yes
    MAXPTMASS=1000
    MAXP=3500000
endif

ifeq ($(SETUP), binary)
#   binary stars
    #SRCINJECT= utils_binary.f90 set_binary.f90 inject_rochelobe.f90
    SETUPFILE= setup_binary.f90
    #SETUPFILE= setup_chinchen.f90
    KNOWN_SETUP=yes
    GRAVITY=yes
endif

ifeq ($(SETUP), hierarchical)
#   hierarchical system setup
    #SRCINJECT= set_hierarchical.f90 set_binary.f90 inject_rochelobe.f90 utils_binary.f90
    SETUPFILE= setup_hierarchical.f90
    KNOWN_SETUP=yes
endif


ifeq ($(SETUP), common)
#   binary setup
    SETUPFILE= setup_common.f90
    KNOWN_SETUP=yes
endif

ifeq ($(SETUP), star)
#   import stellar model from 1D stellar evolution code
    SETUPFILE= setup_star.f90
    MODFILE= utils_binary.f90 set_binary.f90 moddump_binary.f90
    ANALYSIS= ${SRCNIMHD} utils_summary.o utils_omp.o ptmass.o energies.o analysis_common_envelope.F90
    KNOWN_SETUP=yes
    MAXP=10000000
    GRAVITY=yes
endif

ifeq ($(SETUP), grstar)
#   star in GR using Minkowski metric
    GR=yes
    METRIC=minkowski
    IND_TIMESTEPS=yes
    SETUPFILE= setup_star.f90
    MODFILE= moddump_tidal.f90
    ANALYSIS= ${SRCNIMHD} utils_summary.o utils_omp.o ptmass.o energies.o analysis_common_envelope.F90
    KNOWN_SETUP=yes
    MAXP=100000000
    GRAVITY=yes
endif

ifeq ($(SETUP), dustystar)
#   import stellar model from 1D stellar evolution code w/dust
    FPPFLAGS= -DDUST_NUCLEATION -DSINK_RADIATION -DSTAR
    SETUPFILE= setup_star.f90
    MODFILE= utils_binary.f90 set_binary.f90 moddump_binary.f90
    ANALYSIS= ${SRCNIMHD} utils_summary.o utils_omp.o ptmass.o energies.o analysis_common_envelope.F90 dust_formation.F90
    KNOWN_SETUP=yes
    MAXP=10000000
    GRAVITY=yes
endif

ifeq ($(SETUP), radstar)
#   setup a star as in the star setup but with radiation
    SETUPFILE= setup_star.f90
    MODFILE= utils_binary.f90 set_binary.f90 moddump_binary.f90
<<<<<<< HEAD
    ANALYSIS= ${SRCNIMHD} utils_summary.o utils_omp.o ptmass.o energies.o analysis_common_envelope.F90
=======
    ANALYSIS= ${SRCNIMHD} utils_summary.o utils_omp.o ptmass.o energies.o analysis_common_envelope.f90 dust_formation.f90
>>>>>>> c022941a
    KNOWN_SETUP=yes
    MAXP=10000000
    GRAVITY=yes
    RADIATION=yes
endif

ifeq ($(SETUP), isowind)
#   isothermal spherical wind
    FPPFLAGS= -DWIND -DSINK_RADIATION -DDUST_NUCLEATION
    ISOTHERMAL=yes
    WIND=yes
endif
ifeq ($(SETUP), wind)
#   wind setup with dust nucleation
    FPPFLAGS= -DWIND -DSINK_RADIATION -DDUST_NUCLEATION
    ANALYSIS= analysis_cooling.F90
    WIND=yes
endif
ifeq ($(SETUP), ismwind)
#   wind setup with dust nucleation and ISM cooling
    FPPFLAGS= -DWIND -DSINK_RADIATION -DDUST_NUCLEATION
    ANALYSIS= analysis_cooling.F90
    H2CHEM=yes
    WIND=yes
endif
ifeq ($(SETUP), radwind)
#   wind setup with dust nucleation
    FPPFLAGS= -DWIND -DSINK_RADIATION -DDUST_NUCLEATION
    ANALYSIS= utils_getneighbours.f90 utils_raytracer_all.F90 analysis_raytracer.f90
    WIND=yes
endif

ifeq ($(WIND), yes)
#   wind particle injection setup
    SETUPFILE= setup_wind.F90
    SRCINJECT= utils_binary.f90 set_binary.f90 wind_equations.F90 wind.F90 inject_wind.f90
    KNOWN_SETUP=yes
endif

ifeq ($(SETUP), BHL)
#   Bondi-Hoyle-Lyttleton setup
    SETUPFILE= setup_BHL.f90
    SRCINJECT= inject_BHL.f90
    KNOWN_SETUP=yes
    IND_TIMESTEPS=yes
endif

ifeq ($(SETUP), windtunnel)
#   Wind tunnel setup
    SETUPFILE= setup_windtunnel.f90
    SRCINJECT= inject_windtunnel.f90
    GRAVITY=yes
    KNOWN_SETUP=yes
    IND_TIMESTEPS=yes
    ANALYSIS=analysis_common_envelope.f90
endif

ifeq ($(SETUP), jet)
#   Jet simulation from Price, Tricco & Bate (2012)
    SETUPFILE= velfield_fromcubes.f90 setup_sphereinbox.f90
    #ANALYSIS= analysis_jet.f90
    ANALYSIS= ${SRCNIMHD} analysis_protostar_environ.F90
    PERIODIC=yes
    GRAVITY=yes
    ISOTHERMAL=yes
    MHD=yes
    IND_TIMESTEPS=yes
    KNOWN_SETUP=yes
endif

ifeq ($(SETUP), jetnimhd)
#   Simulation from Wurster, Price & Bate (2016,2017) et seq
    SETUPFILE= velfield_fromcubes.f90 setup_sphereinbox.f90
    ANALYSIS= ${SRCNIMHD} analysis_protostar_environ.F90
    PERIODIC=yes
    GRAVITY=yes
    ISOTHERMAL=yes
    MHD=yes
    NONIDEALMHD=yes
    IND_TIMESTEPS=yes
    STS_TIMESTEPS=yes
    MODFILE=moddump_CoM.f90
    KNOWN_SETUP=yes
endif

ifeq ($(SETUP), jetdusty)
#   dust in star formation
    SETUPFILE= velfield_fromcubes.f90 setup_sphereinbox.f90
    PERIODIC=yes
    GRAVITY=yes
    ISOTHERMAL=yes
    MHD=no
    IND_TIMESTEPS=yes
    DUST=yes
    KNOWN_SETUP=yes
endif

ifeq ($(SETUP), converging)
#   Simulation from Wurster & Bonnell (2023)
    SETUPFILE= velfield_fromcubes.f90 setup_collidingclouds.f90
    PERIODIC=yes
    GRAVITY=yes
    ISOTHERMAL=no
    MHD=no
    IND_TIMESTEPS=yes
    ANALYSIS= analysis_clumpfindWB23.F90
    KNOWN_SETUP=yes
endif

ifeq ($(SETUP), sgdisc)
#   self-gravitating disc
    IND_TIMESTEPS=yes
    GRAVITY=yes
    SETUPFILE= setup_disc.f90
#   ANALYSIS = utils_getneighbours.F90 utils_omp.F90 utils_summary.F90 ptmass.F90 analysis_clumpfind.F90
    ANALYSIS = utils_getneighbours.F90 utils_omp.F90 analysis_disc_stresses.f90
#    ANALYSIS = utils_getneighbours.F90 utils_omp.F90 analysis_getneighbours.f90
    KNOWN_SETUP=yes
endif

ifeq ($(SETUP), dustysgdisc)
#   self-gravitating dustydisc
    SETUPFILE= setup_disc.f90
    GRAVITY=yes
    DUST=yes
    KNOWN_SETUP=yes
    IND_TIMESTEPS=yes
    ANALYSIS=analysis_dustydisc.f90
endif

ifeq ($(SETUP), isosgdisc)
#   isothermal self-gravitating disc
    SETUPFILE= setup_disc.f90
    GRAVITY=yes
    KNOWN_SETUP=yes
    IND_TIMESTEPS=yes
    ANALYSIS=analysis_dustydisc.f90
    ISOTHERMAL=yes
    DISC_VISCOSITY=yes
endif

ifeq ($(SETUP), dustyisosgdisc)
#   isothermal self-gravitating dustydisc
    SETUPFILE= setup_disc.f90
    GRAVITY=yes
    DUST=yes
    KNOWN_SETUP=yes
    IND_TIMESTEPS=yes
    ANALYSIS=analysis_dustydisc.f90
    ISOTHERMAL=yes
    DISC_VISCOSITY=yes
endif

ifeq ($(SETUP), dustsettle)
#   dust settling test from PL15
    SETUPFILE= setup_dustsettle.f90
    DUST=yes
    PERIODIC=yes
    ISOTHERMAL=yes
    MODFILE=moddump_dustadd.f90
    KNOWN_SETUP=yes
endif

ifeq ($(SETUP), test)
#   default setup for tests
    PERIODIC=yes
    KNOWN_SETUP=yes
    CONST_ARTRES=yes
    CURLV=yes
    MHD=yes
    DUST=yes
    RADIATION=yes
    KERNEL=cubic
endif

ifeq ($(SETUP), test2)
#   default setup for tests
    DISC_VISCOSITY=yes
    KNOWN_SETUP=yes
endif

ifeq ($(SETUP), testcyl)
#   default setup for tests
    DISC_VISCOSITY=yes
    KNOWN_SETUP=yes
    IND_TIMESTEPS=yes
    CONST_ARTRES=yes
    CURLV=yes
endif

ifeq ($(SETUP), testkd)
#   default setup for tests
    PERIODIC=yes
    KNOWN_SETUP=yes
    IND_TIMESTEPS=yes
    CONST_ARTRES=yes
    CURLV=yes
    MHD=yes
    RADIATION=yes
endif

ifeq ($(SETUP), testgrav)
#   self-gravity unit tests
    GRAVITY=yes
    KNOWN_SETUP=yes
    CONST_ARTRES=yes
    CURLV=yes
endif

ifeq ($(SETUP), testdust)
#   dust unit tests
    PERIODIC=yes
    DUST=yes
    KNOWN_SETUP=yes
endif

ifeq ($(SETUP), testgrowth)
#   dust growth unit tests
    PERIODIC=yes
    DUST=yes
    DUSTGROWTH=yes
    KNOWN_SETUP=yes
endif

ifeq ($(SETUP), testnimhd)
#   non-ideal MHD (+boundary parts+super-timesteps) unit tests
    PERIODIC=yes
    ISOTHERMAL=yes
    NONIDEALMHD=yes
    MHD=yes
    KERNEL=WendlandC4
    STS_TIMESTEPS=yes
    KNOWN_SETUP=yes
endif

ifeq ($(SETUP), testlum)
#   Lense-Thirring setup
    FPPFLAGS= -DLIGHTCURVE
    KNOWN_SETUP=yes
    IND_TIMESTEPS=yes
endif

ifeq ($(SETUP), testgr)
#   unit tests of general relativistic code
    GR=yes
    KNOWN_SETUP=yes
    METRIC=kerr
    SETUPFILE= setup_grdisc.f90
endif

ifeq ($(SETUP), flrw)
#   constant density FLRW cosmology with perturbations
    GR=yes
    KNOWN_SETUP=yes
    IND_TIMESTEPS=no
    METRIC=et
    SETUPFILE= setup_flrw.f90
    PERIODIC=yes
endif

ifeq ($(SETUP), flrwpspec)
#   FLRW universe using a CMB powerspectrum
    GR=yes
    KNOWN_SETUP=yes
    IND_TIMESTEPS=no
    METRIC=et
    SETUPFILE= setup_flrwpspec.f90
    PERIODIC=yes
endif

ifeq ($(SETUP), default)
#   default setup, uniform box
    KNOWN_SETUP=yes
    SETUPFILE= setup_unifdis.f90
    PERIODIC=yes
    DUST=yes
endif

ifeq ($(SETUP), galaxies)
#   galaxy merger using data from Wurster & Thacker (2013a,b)
    SETUPFILE= setup_galaxies.f90
    ANALYSIS=analysis_GalMerger.f90
    IND_TIMESTEPS=yes
    GRAVITY=yes
    KNOWN_SETUP=yes
endif

ifeq ($(SETUP), nsmerger)
#   Model a neutron star merger; use option 6
    SETUPFILE= setup_star.f90
    ISOTHERMAL=yes
    GRAVITY=yes
    MODFILE=moddump_binarystar.f90
    ANALYSIS=analysis_NSmerger.f90
    KNOWN_SETUP=yes
endif

ifeq ($(SETUP), evrard)
#   Evrard collapse test problem
    SETUPFILE= setup_star.f90
    GRAVITY=yes
    ANALYSIS=analysis_sphere.f90
    KNOWN_SETUP=yes
endif

ifeq ($(SETUP), tokamak)
#   tokamak torus setup
    ISOTHERMAL=yes
    SETUPFILE= setup_tokamak.f90
    KNOWN_SETUP=yes
endif

ifeq ($(SETUP), sfmcfost) # [buildbot skip]
#   live feedback from mcfost in star formation calculation
    PERIODIC=yes
    SETUPFILE= velfield_fromcubes.f90 setup_sphereinbox.f90
    ANALYSIS= analysis_mcfost.f90
    LIVE_ANALYSIS=yes
    KNOWN_SETUP=yes
    MULTIRUNFILE= multirun.f90
    IND_TIMESTEPS=yes
    GRAVITY=yes
    MCFOST=yes
endif

ifeq ($(SETUP), mcfostcmdline) # [buildbot skip]
#   live feedback from mcfost, superseded by mcfost setup
    DISC_VISCOSITY=yes
    SETUPFILE= setup_disc.f90
    ANALYSIS= analysis_mcfostcmdline.f90
    LIVE_ANALYSIS=yes
    KNOWN_SETUP=yes
    MULTIRUNFILE= multirun.f90
    IND_TIMESTEPS=yes
endif

ifeq ($(SETUP), radiativebox)
#   test of radiation coupling terms
    SETUPFILE=setup_radiativebox.f90
    KNOWN_SETUP=yes
    RADIATION=yes
    PERIODIC=yes
endif<|MERGE_RESOLUTION|>--- conflicted
+++ resolved
@@ -17,6 +17,12 @@
     OBSOLETE_SETUP=yes
     OLDSETUP=mcfost
     override SETUP=disc
+    MCFOST=yes
+endif
+ifeq ($(SETUP), dustymcfost) # [buildbot skip]
+    OBSOLETE_SETUP=yes
+    OLDSETUP=dustymcfost
+    override SETUP=dustydisc
     MCFOST=yes
 endif
 ifeq ($(SETUP), planets) # [buildbot skip]
@@ -148,17 +154,6 @@
     ANALYSIS      = analysis_gws.f90
 endif
 
-ifeq ($(SETUP), photoevap)
-#   Mark Hutchison photoevaporating disc
-    DISC_VISCOSITY=yes
-    FPPFLAGS= -DPHOTO
-    SETUPFILE= setup_photoevap.f90
-    ANALYSIS= analysis_disc.f90
-    KNOWN_SETUP=yes
-    IND_TIMESTEPS=yes
-    SRCPHOTO=photoevap.f90
-endif
-
 ifeq ($(SETUP), disc)
 #   locally isothermal gas disc
     DISC_VISCOSITY=yes
@@ -283,8 +278,9 @@
 endif
 
 ifeq ($(SETUP), prtest)
-#   simple test of prdrag
+#   simple test of Poynting-Robertson drag
     SETUPFILE= setup_prtest.f90
+    ISOTHERMAL=yes
     KNOWN_SETUP=yes
 endif
 
@@ -417,19 +413,7 @@
 ifeq ($(SETUP), sphereinbox)
 #   sphere-in-box setup
     PERIODIC=yes
-    IND_TIMESTEPS=yes
-    GRAVITY=yes
     SETUPFILE= velfield_fromcubes.f90 setup_sphereinbox.f90
-    KNOWN_SETUP=yes
-endif
-
-ifeq ($(SETUP), sphere)
-#   sphere setup
-    ISOTHERMAL=no
-    PERIODIC=no
-    IND_TIMESTEPS=yes
-    GRAVITY=yes
-    SETUPFILE= velfield_fromcubes.f90 setup_sphere.f90
     KNOWN_SETUP=yes
 endif
 
@@ -756,7 +740,7 @@
 #   import stellar model from 1D stellar evolution code
     SETUPFILE= setup_star.f90
     MODFILE= utils_binary.f90 set_binary.f90 moddump_binary.f90
-    ANALYSIS= ${SRCNIMHD} utils_summary.o utils_omp.o ptmass.o energies.o analysis_common_envelope.F90
+    ANALYSIS= ${SRCNIMHD} utils_summary.o utils_omp.o ptmass.o energies.o analysis_common_envelope.f90
     KNOWN_SETUP=yes
     MAXP=10000000
     GRAVITY=yes
@@ -769,20 +753,9 @@
     IND_TIMESTEPS=yes
     SETUPFILE= setup_star.f90
     MODFILE= moddump_tidal.f90
-    ANALYSIS= ${SRCNIMHD} utils_summary.o utils_omp.o ptmass.o energies.o analysis_common_envelope.F90
+    ANALYSIS= ${SRCNIMHD} utils_summary.o utils_omp.o ptmass.o energies.o analysis_common_envelope.f90
     KNOWN_SETUP=yes
     MAXP=100000000
-    GRAVITY=yes
-endif
-
-ifeq ($(SETUP), dustystar)
-#   import stellar model from 1D stellar evolution code w/dust
-    FPPFLAGS= -DDUST_NUCLEATION -DSINK_RADIATION -DSTAR
-    SETUPFILE= setup_star.f90
-    MODFILE= utils_binary.f90 set_binary.f90 moddump_binary.f90
-    ANALYSIS= ${SRCNIMHD} utils_summary.o utils_omp.o ptmass.o energies.o analysis_common_envelope.F90 dust_formation.F90
-    KNOWN_SETUP=yes
-    MAXP=10000000
     GRAVITY=yes
 endif
 
@@ -790,47 +763,75 @@
 #   setup a star as in the star setup but with radiation
     SETUPFILE= setup_star.f90
     MODFILE= utils_binary.f90 set_binary.f90 moddump_binary.f90
-<<<<<<< HEAD
-    ANALYSIS= ${SRCNIMHD} utils_summary.o utils_omp.o ptmass.o energies.o analysis_common_envelope.F90
-=======
+    ANALYSIS= ${SRCNIMHD} utils_summary.o utils_omp.o ptmass.o energies.o analysis_common_envelope.f90
+    KNOWN_SETUP=yes
+    MAXP=10000000
+    GRAVITY=yes
+    RADIATION=yes
+endif
+
+ifeq ($(SETUP), dustystar)
+#   import stellar model from 1D stellar evolution code w/dust
+    FPPFLAGS= -DDUST_NUCLEATION -DSTAR
+    SETUPFILE= setup_star.f90
+    MODFILE= utils_binary.f90 set_binary.f90 moddump_binary.f90
     ANALYSIS= ${SRCNIMHD} utils_summary.o utils_omp.o ptmass.o energies.o analysis_common_envelope.f90 dust_formation.f90
->>>>>>> c022941a
     KNOWN_SETUP=yes
     MAXP=10000000
     GRAVITY=yes
-    RADIATION=yes
+    SINK_RADIATION=yes
 endif
 
 ifeq ($(SETUP), isowind)
 #   isothermal spherical wind
-    FPPFLAGS= -DWIND -DSINK_RADIATION -DDUST_NUCLEATION
-    ISOTHERMAL=yes
-    WIND=yes
-endif
+    SETUPFILE= setup_wind.f90
+    ISOTHERMAL=yes
+    INJECT_PARTICLES=yes
+    KNOWN_SETUP=yes
+endif
+
 ifeq ($(SETUP), wind)
 #   wind setup with dust nucleation
-    FPPFLAGS= -DWIND -DSINK_RADIATION -DDUST_NUCLEATION
+    SETUPFILE= setup_wind.f90
     ANALYSIS= analysis_cooling.F90
-    WIND=yes
-endif
+    SINK_RADIATION=yes
+    DUST_NUCLEATION=yes
+    INJECT_PARTICLES=yes
+    KNOWN_SETUP=yes
+endif
+
 ifeq ($(SETUP), ismwind)
 #   wind setup with dust nucleation and ISM cooling
-    FPPFLAGS= -DWIND -DSINK_RADIATION -DDUST_NUCLEATION
+    SETUPFILE= setup_wind.f90
     ANALYSIS= analysis_cooling.F90
     H2CHEM=yes
-    WIND=yes
-endif
+    SINK_RADIATION=yes
+    DUST_NUCLEATION=yes
+    INJECT_PARTICLES=yes
+    KNOWN_SETUP=yes
+endif
+
 ifeq ($(SETUP), radwind)
 #   wind setup with dust nucleation
-    FPPFLAGS= -DWIND -DSINK_RADIATION -DDUST_NUCLEATION
-    ANALYSIS= utils_getneighbours.f90 utils_raytracer_all.F90 analysis_raytracer.f90
-    WIND=yes
-endif
-
-ifeq ($(WIND), yes)
-#   wind particle injection setup
-    SETUPFILE= setup_wind.F90
-    SRCINJECT= utils_binary.f90 set_binary.f90 wind_equations.F90 wind.F90 inject_wind.f90
+    SETUPFILE= setup_wind.f90
+    ANALYSIS= utils_getneighbours.f90 utils_raytracer_all.f90 analysis_raytracer.f90
+    SINK_RADIATION=yes
+    DUST_NUCLEATION=yes
+    INJECT_PARTICLES=yes
+    KNOWN_SETUP=yes
+endif
+
+ifeq ($(SETUP), test)
+#   default setup for tests
+    PERIODIC=yes
+    CONST_ARTRES=yes
+    CURLV=yes
+    MHD=yes
+    DUST=yes
+    RADIATION=yes
+    SINK_RADIATION=yes
+    DUST_NUCLEATION=yes
+    KERNEL=cubic
     KNOWN_SETUP=yes
 endif
 
@@ -929,11 +930,11 @@
 #   isothermal self-gravitating disc
     SETUPFILE= setup_disc.f90
     GRAVITY=yes
-    KNOWN_SETUP=yes
     IND_TIMESTEPS=yes
     ANALYSIS=analysis_dustydisc.f90
     ISOTHERMAL=yes
     DISC_VISCOSITY=yes
+    KNOWN_SETUP=yes
 endif
 
 ifeq ($(SETUP), dustyisosgdisc)
@@ -941,11 +942,11 @@
     SETUPFILE= setup_disc.f90
     GRAVITY=yes
     DUST=yes
-    KNOWN_SETUP=yes
     IND_TIMESTEPS=yes
     ANALYSIS=analysis_dustydisc.f90
     ISOTHERMAL=yes
     DISC_VISCOSITY=yes
+    KNOWN_SETUP=yes
 endif
 
 ifeq ($(SETUP), dustsettle)
@@ -958,50 +959,40 @@
     KNOWN_SETUP=yes
 endif
 
-ifeq ($(SETUP), test)
+ifeq ($(SETUP), test2)
 #   default setup for tests
-    PERIODIC=yes
-    KNOWN_SETUP=yes
+    DISC_VISCOSITY=yes
+    KNOWN_SETUP=yes
+endif
+
+ifeq ($(SETUP), testcyl)
+#   default setup for tests
+    DISC_VISCOSITY=yes
+    IND_TIMESTEPS=yes
     CONST_ARTRES=yes
     CURLV=yes
-    MHD=yes
-    DUST=yes
-    RADIATION=yes
-    KERNEL=cubic
-endif
-
-ifeq ($(SETUP), test2)
+    KNOWN_SETUP=yes
+endif
+
+ifeq ($(SETUP), testkd)
 #   default setup for tests
-    DISC_VISCOSITY=yes
-    KNOWN_SETUP=yes
-endif
-
-ifeq ($(SETUP), testcyl)
-#   default setup for tests
-    DISC_VISCOSITY=yes
-    KNOWN_SETUP=yes
+    PERIODIC=yes
     IND_TIMESTEPS=yes
     CONST_ARTRES=yes
     CURLV=yes
-endif
-
-ifeq ($(SETUP), testkd)
-#   default setup for tests
-    PERIODIC=yes
-    KNOWN_SETUP=yes
-    IND_TIMESTEPS=yes
+    MHD=yes
+    RADIATION=yes
+    SINK_RADIATION=yes
+    DUST_NUCLEATION=yes
+    KNOWN_SETUP=yes
+endif
+
+ifeq ($(SETUP), testgrav)
+#   self-gravity unit tests
+    GRAVITY=yes
     CONST_ARTRES=yes
     CURLV=yes
-    MHD=yes
-    RADIATION=yes
-endif
-
-ifeq ($(SETUP), testgrav)
-#   self-gravity unit tests
-    GRAVITY=yes
-    KNOWN_SETUP=yes
-    CONST_ARTRES=yes
-    CURLV=yes
+    KNOWN_SETUP=yes
 endif
 
 ifeq ($(SETUP), testdust)
