--- conflicted
+++ resolved
@@ -858,16 +858,10 @@
 ifeq ($(SETUP), masstransfer)
 #   Wind tunnel setup
     SETUPFILE= setup_masstransfer.f90
-<<<<<<< HEAD
-    GRAVITY=yes
-    KNOWN_SETUP=yes
-    IND_TIMESTEPS=yes
-=======
     SRCINJECT= utils_binary.f90 set_binary.f90 inject_rochelobe.f90
     GRAVITY=yes
     KNOWN_SETUP=yes
     IND_TIMESTEPS=no
->>>>>>> 8e796cce
     ANALYSIS=analysis_common_envelope.f90
 endif
 
